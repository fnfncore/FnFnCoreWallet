// Copyright (c) 2016-2018 The LoMoCoin developers
// Distributed under the MIT/X11 software license, see the accompanying
// file COPYING or http://www.opensource.org/licenses/mit-license.php.

#ifndef  WALLEVE_PEERNET_H
#define  WALLEVE_PEERNET_H

#include "walleve/netio/ioproc.h" 
#include "walleve/peernet/peerevent.h"
#include "walleve/peernet/peer.h"
#include "walleve/peernet/peerinfo.h"
#include "walleve/peernet/epmngr.h"
#include <string>
#include <vector>
#include <map>
#include <boost/asio.hpp>
#include <boost/any.hpp>

namespace walleve
{

class CPeerService
{
public:
    CPeerService(const boost::asio::ip::tcp::endpoint& epListenIn,std::size_t nMaxInBoundsIn)
    : epListen(epListenIn),nMaxInBounds(nMaxInBoundsIn) 
    {
    }
public:
    boost::asio::ip::tcp::endpoint epListen;
    std::size_t nMaxInBounds;
};

class CPeerNetConfig
{
public:
    std::vector<CPeerService> vecService;
    std::vector<CNetHost> vecNode;
    std::size_t nMaxOutBounds;
    unsigned short nPortDefault;
};

class CPeerNet : public CIOProc, virtual public CWallevePeerEventListener
{
public:
    CPeerNet(const std::string& walleveOwnKeyIn);
    ~CPeerNet();
    void ConfigNetwork(CPeerNetConfig& config);
    void HandlePeerClose(CPeer *pPeer);
    void HandlePeerViolate(CPeer *pPeer);
    void HandlePeerError(CPeer *pPeer);
    virtual void HandlePeerWriten(CPeer *pPeer);
protected:
    void EnterLoop() override;
    void LeaveLoop() override;
    void HeartBeat() override;
    void Timeout(uint64 nNonce,uint32 nTimerId) override;
    std::size_t GetMaxOutBoundCount() override;
    bool ClientAccepted(const boost::asio::ip::tcp::endpoint& epService,CIOClient *pClient) override;
    bool ClientConnected(CIOClient *pClient) override;
    void ClientFailToConnect(const boost::asio::ip::tcp::endpoint& epRemote) override;
    void HostResolved(const CNetHost& host,const boost::asio::ip::tcp::endpoint& ep) override;
    CPeer* AddNewPeer(CIOClient *pClient,bool fInBound);
    void RewardPeer(CPeer *pPeer,const CEndpointManager::Bonus& bonus);
    void RemovePeer(CPeer *pPeer,const CEndpointManager::CloseReason& reason);
    CPeer* GetPeer(uint64 nNonce);
    void AddNewNode(const CNetHost& host);
    void AddNewNode(const boost::asio::ip::tcp::endpoint& epNode,
                    const std::string& strName = "",const boost::any& data = boost::any());
    void RemoveNode(const CNetHost& host);
    void RemoveNode(const boost::asio::ip::tcp::endpoint& epNode);
    std::string GetNodeName(const boost::asio::ip::tcp::endpoint& epNode);
    bool GetNodeData(const boost::asio::ip::tcp::endpoint& epNode,boost::any& data); 
    bool SetNodeData(const boost::asio::ip::tcp::endpoint& epNode,const boost::any& data);
    void RetrieveGoodNode(std::vector<CNodeAvail>& vGoodNode,int64 nActiveTime,std::size_t nMaxCount);
    virtual std::string GetLocalIP();
    virtual CPeer* CreatePeer(CIOClient *pClient,uint64 nNonce,bool fInBound);
    virtual void DestroyPeer(CPeer* pPeer);
    virtual CPeerInfo* GetPeerInfo(CPeer* pPeer,CPeerInfo* pInfo = NULL);
<<<<<<< HEAD
    bool HandleEvent(CWalleveEventPeerNetGetIP& eventGetIP) override; 
    bool HandleEvent(CWalleveEventPeerNetGetCount& eventGetCount) override; 
    bool HandleEvent(CWalleveEventPeerNetGetPeers& eventGetPeers) override; 
    bool HandleEvent(CWalleveEventPeerNetAddNode& eventAddNode) override; 
    bool HandleEvent(CWalleveEventPeerNetRemoveNode& eventRemoveNode) override; 
    bool HandleEvent(CWalleveEventPeerNetGetBanned& eventGetBanned) override; 
    bool HandleEvent(CWalleveEventPeerNetSetBan& eventSetBan) override; 
    bool HandleEvent(CWalleveEventPeerNetClrBanned& eventClrBanned) override;
    bool HandleEvent(CWalleveEventPeerNetReward& eventReward) override;
    bool HandleEvent(CWalleveEventPeerNetClose& eventClose) override;
=======
    bool HandleEvent(CWalleveEventPeerNetGetIP& eventGetIP); 
    bool HandleEvent(CWalleveEventPeerNetGetCount& eventGetCount); 
    bool HandleEvent(CWalleveEventPeerNetGetPeers& eventGetPeers); 
    bool HandleEvent(CWalleveEventPeerNetAddNode& eventAddNode); 
    bool HandleEvent(CWalleveEventPeerNetRemoveNode& eventRemoveNode); 
    bool HandleEvent(CWalleveEventPeerNetGetBanned& eventGetBanned); 
    bool HandleEvent(CWalleveEventPeerNetSetBan& eventSetBan); 
    bool HandleEvent(CWalleveEventPeerNetClrBanned& eventClrBanned);
    bool HandleEvent(CWalleveEventPeerNetReward& eventReward);
    bool HandleEvent(CWalleveEventPeerNetClose& eventClose);
    int GetCandidateNodeCount(){return epMngr.GetCandidateNodeCount(); }
>>>>>>> 102c6df3
protected:
    CPeerNetConfig confNetwork; 
    boost::asio::ip::address localIP;
private:
    CEndpointManager epMngr;
    std::map<uint64,CPeer*> mapPeer;
};

} // namespace walleve

#endif //WALLEVE_PEERNET_H

<|MERGE_RESOLUTION|>--- conflicted
+++ resolved
@@ -2,10 +2,10 @@
 // Distributed under the MIT/X11 software license, see the accompanying
 // file COPYING or http://www.opensource.org/licenses/mit-license.php.
 
-#ifndef  WALLEVE_PEERNET_H
-#define  WALLEVE_PEERNET_H
+#ifndef WALLEVE_PEERNET_H
+#define WALLEVE_PEERNET_H
 
-#include "walleve/netio/ioproc.h" 
+#include "walleve/netio/ioproc.h"
 #include "walleve/peernet/peerevent.h"
 #include "walleve/peernet/peer.h"
 #include "walleve/peernet/peerinfo.h"
@@ -21,19 +21,20 @@
 
 class CPeerService
 {
-public:
-    CPeerService(const boost::asio::ip::tcp::endpoint& epListenIn,std::size_t nMaxInBoundsIn)
-    : epListen(epListenIn),nMaxInBounds(nMaxInBoundsIn) 
+  public:
+    CPeerService(const boost::asio::ip::tcp::endpoint &epListenIn, std::size_t nMaxInBoundsIn)
+        : epListen(epListenIn), nMaxInBounds(nMaxInBoundsIn)
     {
     }
-public:
+
+  public:
     boost::asio::ip::tcp::endpoint epListen;
     std::size_t nMaxInBounds;
 };
 
 class CPeerNetConfig
 {
-public:
+  public:
     std::vector<CPeerService> vecService;
     std::vector<CNetHost> vecNode;
     std::size_t nMaxOutBounds;
@@ -42,74 +43,63 @@
 
 class CPeerNet : public CIOProc, virtual public CWallevePeerEventListener
 {
-public:
-    CPeerNet(const std::string& walleveOwnKeyIn);
+  public:
+    CPeerNet(const std::string &walleveOwnKeyIn);
     ~CPeerNet();
-    void ConfigNetwork(CPeerNetConfig& config);
+    void ConfigNetwork(CPeerNetConfig &config);
     void HandlePeerClose(CPeer *pPeer);
     void HandlePeerViolate(CPeer *pPeer);
     void HandlePeerError(CPeer *pPeer);
     virtual void HandlePeerWriten(CPeer *pPeer);
-protected:
+
+  protected:
     void EnterLoop() override;
     void LeaveLoop() override;
     void HeartBeat() override;
-    void Timeout(uint64 nNonce,uint32 nTimerId) override;
+    void Timeout(uint64 nNonce, uint32 nTimerId) override;
     std::size_t GetMaxOutBoundCount() override;
-    bool ClientAccepted(const boost::asio::ip::tcp::endpoint& epService,CIOClient *pClient) override;
+    bool ClientAccepted(const boost::asio::ip::tcp::endpoint &epService, CIOClient *pClient) override;
     bool ClientConnected(CIOClient *pClient) override;
-    void ClientFailToConnect(const boost::asio::ip::tcp::endpoint& epRemote) override;
-    void HostResolved(const CNetHost& host,const boost::asio::ip::tcp::endpoint& ep) override;
-    CPeer* AddNewPeer(CIOClient *pClient,bool fInBound);
-    void RewardPeer(CPeer *pPeer,const CEndpointManager::Bonus& bonus);
-    void RemovePeer(CPeer *pPeer,const CEndpointManager::CloseReason& reason);
-    CPeer* GetPeer(uint64 nNonce);
-    void AddNewNode(const CNetHost& host);
-    void AddNewNode(const boost::asio::ip::tcp::endpoint& epNode,
-                    const std::string& strName = "",const boost::any& data = boost::any());
-    void RemoveNode(const CNetHost& host);
-    void RemoveNode(const boost::asio::ip::tcp::endpoint& epNode);
-    std::string GetNodeName(const boost::asio::ip::tcp::endpoint& epNode);
-    bool GetNodeData(const boost::asio::ip::tcp::endpoint& epNode,boost::any& data); 
-    bool SetNodeData(const boost::asio::ip::tcp::endpoint& epNode,const boost::any& data);
-    void RetrieveGoodNode(std::vector<CNodeAvail>& vGoodNode,int64 nActiveTime,std::size_t nMaxCount);
+    void ClientFailToConnect(const boost::asio::ip::tcp::endpoint &epRemote) override;
+    void HostResolved(const CNetHost &host, const boost::asio::ip::tcp::endpoint &ep) override;
+    CPeer *AddNewPeer(CIOClient *pClient, bool fInBound);
+    void RewardPeer(CPeer *pPeer, const CEndpointManager::Bonus &bonus);
+    void RemovePeer(CPeer *pPeer, const CEndpointManager::CloseReason &reason);
+    CPeer *GetPeer(uint64 nNonce);
+    void AddNewNode(const CNetHost &host);
+    void AddNewNode(const boost::asio::ip::tcp::endpoint &epNode,
+                    const std::string &strName = "", const boost::any &data = boost::any());
+    void RemoveNode(const CNetHost &host);
+    void RemoveNode(const boost::asio::ip::tcp::endpoint &epNode);
+    std::string GetNodeName(const boost::asio::ip::tcp::endpoint &epNode);
+    bool GetNodeData(const boost::asio::ip::tcp::endpoint &epNode, boost::any &data);
+    bool SetNodeData(const boost::asio::ip::tcp::endpoint &epNode, const boost::any &data);
+    void RetrieveGoodNode(std::vector<CNodeAvail> &vGoodNode, int64 nActiveTime, std::size_t nMaxCount);
     virtual std::string GetLocalIP();
-    virtual CPeer* CreatePeer(CIOClient *pClient,uint64 nNonce,bool fInBound);
-    virtual void DestroyPeer(CPeer* pPeer);
-    virtual CPeerInfo* GetPeerInfo(CPeer* pPeer,CPeerInfo* pInfo = NULL);
-<<<<<<< HEAD
-    bool HandleEvent(CWalleveEventPeerNetGetIP& eventGetIP) override; 
-    bool HandleEvent(CWalleveEventPeerNetGetCount& eventGetCount) override; 
-    bool HandleEvent(CWalleveEventPeerNetGetPeers& eventGetPeers) override; 
-    bool HandleEvent(CWalleveEventPeerNetAddNode& eventAddNode) override; 
-    bool HandleEvent(CWalleveEventPeerNetRemoveNode& eventRemoveNode) override; 
-    bool HandleEvent(CWalleveEventPeerNetGetBanned& eventGetBanned) override; 
-    bool HandleEvent(CWalleveEventPeerNetSetBan& eventSetBan) override; 
-    bool HandleEvent(CWalleveEventPeerNetClrBanned& eventClrBanned) override;
-    bool HandleEvent(CWalleveEventPeerNetReward& eventReward) override;
-    bool HandleEvent(CWalleveEventPeerNetClose& eventClose) override;
-=======
-    bool HandleEvent(CWalleveEventPeerNetGetIP& eventGetIP); 
-    bool HandleEvent(CWalleveEventPeerNetGetCount& eventGetCount); 
-    bool HandleEvent(CWalleveEventPeerNetGetPeers& eventGetPeers); 
-    bool HandleEvent(CWalleveEventPeerNetAddNode& eventAddNode); 
-    bool HandleEvent(CWalleveEventPeerNetRemoveNode& eventRemoveNode); 
-    bool HandleEvent(CWalleveEventPeerNetGetBanned& eventGetBanned); 
-    bool HandleEvent(CWalleveEventPeerNetSetBan& eventSetBan); 
-    bool HandleEvent(CWalleveEventPeerNetClrBanned& eventClrBanned);
-    bool HandleEvent(CWalleveEventPeerNetReward& eventReward);
-    bool HandleEvent(CWalleveEventPeerNetClose& eventClose);
-    int GetCandidateNodeCount(){return epMngr.GetCandidateNodeCount(); }
->>>>>>> 102c6df3
-protected:
-    CPeerNetConfig confNetwork; 
+    virtual CPeer *CreatePeer(CIOClient *pClient, uint64 nNonce, bool fInBound);
+    virtual void DestroyPeer(CPeer *pPeer);
+    virtual CPeerInfo *GetPeerInfo(CPeer *pPeer, CPeerInfo *pInfo = NULL);
+    bool HandleEvent(CWalleveEventPeerNetGetIP &eventGetIP) override;
+    bool HandleEvent(CWalleveEventPeerNetGetCount &eventGetCount) override;
+    bool HandleEvent(CWalleveEventPeerNetGetPeers &eventGetPeers) override;
+    bool HandleEvent(CWalleveEventPeerNetAddNode &eventAddNode) override;
+    bool HandleEvent(CWalleveEventPeerNetRemoveNode &eventRemoveNode) override;
+    bool HandleEvent(CWalleveEventPeerNetGetBanned &eventGetBanned) override;
+    bool HandleEvent(CWalleveEventPeerNetSetBan &eventSetBan) override;
+    bool HandleEvent(CWalleveEventPeerNetClrBanned &eventClrBanned) override;
+    bool HandleEvent(CWalleveEventPeerNetReward &eventReward) override;
+    bool HandleEvent(CWalleveEventPeerNetClose &eventClose) override;
+    int GetCandidateNodeCount() { return epMngr.GetCandidateNodeCount(); }
+
+  protected:
+    CPeerNetConfig confNetwork;
     boost::asio::ip::address localIP;
-private:
+
+  private:
     CEndpointManager epMngr;
-    std::map<uint64,CPeer*> mapPeer;
+    std::map<uint64, CPeer *> mapPeer;
 };
 
 } // namespace walleve
 
-#endif //WALLEVE_PEERNET_H
-
+#endif //WALLEVE_PEERNET_H