--- conflicted
+++ resolved
@@ -569,15 +569,8 @@
 
 void CDbpServer::HandleClientConnect(CDbpClient *pDbpClient,google::protobuf::Any* any)
 {
-<<<<<<< HEAD
-    CDbpProfile *pDbpProfile = pDbpClient->GetProfile();
-
-    google::protobuf::Any* any = static_cast<google::protobuf::Any*>(anyObj);
-    if(!any)
-=======
     CWalleveEventDbpConnect *pEventDbpConnect = new CWalleveEventDbpConnect(pDbpClient->GetNonce());
     if(!pEventDbpConnect)
->>>>>>> b0ac20f4
     {
         RespondError(pDbpClient,500,"dbp connect event create failed.");
         return;
