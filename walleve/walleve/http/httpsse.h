// Copyright (c) 2016-2019 The Multiverse developers
// Distributed under the MIT/X11 software license, see the accompanying
// file COPYING or http://www.opensource.org/licenses/mit-license.php.

#ifndef  WALLEVE_HTTP_SSE_H
#define  WALLEVE_HTTP_SSE_H

#include "walleve/http/httptype.h"

#include <string>
#include <vector>
#include <queue>
#include <map>
<<<<<<< HEAD
#include <mutex>
#include <condition_variable>
=======
#include <boost/thread/thread.hpp>
>>>>>>> 5fa2676d

#include "walleve/util.h"

namespace walleve
{

class CHttpSSEData
{
public:
    virtual ~CHttpSSEData() {}
    virtual bool operator ==(const CHttpSSEData&) const = 0;
    virtual std::string ToString() = 0;
};

class CHttpSSEGenerator
{
public:
    CHttpSSEGenerator() {}
    virtual ~CHttpSSEGenerator() {}
    virtual void ResetData() = 0;
    virtual bool UpdateData(CHttpSSEData& data,uint64 nEventNewId) = 0;
    virtual void GenerateEventData(uint64 nEventLastId,uint64 nEventCurrentId,
                                   std::vector<std::string>& vEventData) = 0;
};

template <typename T>
class CHttpSSEStatusGenerator : public CHttpSSEGenerator
{
public:
    CHttpSSEStatusGenerator() : nEventId(0) {}
    virtual void ResetData() override
    {
        status = T();
    }
    virtual bool UpdateData(CHttpSSEData& data,uint64 nEventNewId) override
    {
        try
        {
            T& s = dynamic_cast<T&>(data);
            if (!(s == status))
            {
                status = s;
                nEventId = nEventNewId;
                return true;
            }
        }
        catch (std::exception& e)
        {
            StdError(__PRETTY_FUNCTION__, e.what());
        }
        return false;
    }
    virtual void GenerateEventData(uint64 nEventLastId,uint64 nEventCurrentId,
                                   std::vector<std::string>& vEventData) override
    {
        if (nEventLastId < nEventId && !(status == T()))
        {
            vEventData.push_back(status.ToString());
        }
    }
protected:
    T status;
    uint64 nEventId;
};

template <typename T>
class CHttpSSEQueGenerator : public CHttpSSEGenerator
{
public:
    CHttpSSEQueGenerator() {}
    virtual void ResetData()
    {
        while (!q.empty())
        {
            q.pop();
        }
    }
    virtual bool UpdateData(CHttpSSEData& data,uint64 nEventNewId)
    {
        try
        {
            T& s = dynamic_cast<T&>(data);
            if (q.empty() || !(s == q.back().second))
            {
                q.push(std::make_pair(nEventNewId,s));
                return true;
            }
        }
        catch (std::exception& e)
        {
            StdError(__PRETTY_FUNCTION__, e.what());
        }
        return false;
    }
    virtual void GenerateEventData(uint64 nEventLastId,uint64 nEventCurrentId,
                                   std::vector<std::string>& vEventData)
    {
        while (!q.empty() && q.front().first <= nEventLastId)
        {
            q.pop();
        }
        while (!q.empty() && q.front().first <= nEventCurrentId)
        {
            vEventData.push_back(q.front().second.ToString());
            q.pop();
        }
    }
protected:
    typename std::queue<std::pair<uint64,T> >q;
};

class CHttpEventStream
{
public:
    CHttpEventStream();
    CHttpEventStream(const std::string& strEntryIn);
    CHttpEventStream(const CHttpEventStream& es);
    virtual ~CHttpEventStream();
    const std::string& GetEntry();
    void RegisterEvent(const std::string& strEventName,CHttpSSEGenerator *pGenerator);
    void UnregisterEvent(const std::string& strEventName); 
    void ResetData(const std::string& strEventName);
    bool UpdateEventData(const std::string& strEventName,CHttpSSEData& data);
    bool ConstructResponse(uint64 nLastEventId,CWalleveHttpRsp& rsp);
protected:
    std::mutex mtxEvent;
    const std::string strEntry;
    uint64 nEventId;
    std::map<std::string, std::unique_ptr<CHttpSSEGenerator>> mapGenerator;
}; 

} // namespace walleve

#endif //WALLEVE_HTTP_SSE_H
<|MERGE_RESOLUTION|>--- conflicted
+++ resolved
@@ -11,12 +11,7 @@
 #include <vector>
 #include <queue>
 #include <map>
-<<<<<<< HEAD
-#include <mutex>
-#include <condition_variable>
-=======
 #include <boost/thread/thread.hpp>
->>>>>>> 5fa2676d
 
 #include "walleve/util.h"
 
@@ -142,7 +137,7 @@
     bool UpdateEventData(const std::string& strEventName,CHttpSSEData& data);
     bool ConstructResponse(uint64 nLastEventId,CWalleveHttpRsp& rsp);
 protected:
-    std::mutex mtxEvent;
+    boost::mutex mtxEvent;
     const std::string strEntry;
     uint64 nEventId;
     std::map<std::string, std::unique_ptr<CHttpSSEGenerator>> mapGenerator;
