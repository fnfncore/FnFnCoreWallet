--- conflicted
+++ resolved
@@ -70,13 +70,8 @@
 	Boost::thread
 	Boost::date_time
 	Boost::regex
-<<<<<<< HEAD
         OpenSSL::SSL
         OpenSSL::Crypto
 	${Protobuf_LIBRARIES}
-=======
-	OpenSSL::SSL
-	OpenSSL::Crypto
 	${Readline_LIBRARY}
->>>>>>> b828ac9d
 )