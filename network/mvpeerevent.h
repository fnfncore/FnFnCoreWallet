--- conflicted
+++ resolved
@@ -68,11 +68,6 @@
     {
         s.Serialize(hashFork,opt);
         s.Serialize(data,opt);
-<<<<<<< HEAD
-        s.Serialize(sender,opt);
-        s.Serialize(flow,opt);
-=======
->>>>>>> 7eb2db8e
         s.Serialize(nNonce,opt);
         s.Serialize(nType,opt);
     }
