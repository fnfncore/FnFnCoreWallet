--- conflicted
+++ resolved
@@ -283,16 +283,11 @@
 {
     uint64 nNonce = pPeer->GetNonce();
     int64 nTime = WalleveGetNetTime();
-<<<<<<< HEAD
-    int nHeight = pNetChannel->GetPrimaryChainHeight();
+    int32 nHeight = pNetChannel->GetPrimaryChainHeight();
     CMacAddress macAddr;
     GetActiveIFMacAddress(macAddr);
     std::vector<unsigned char> macData = macAddr.GetData();
-    ssPayload << nVersion << nService << nTime << nNonce << subVersion << nHeight << macData; 
-=======
-    int32 nHeight = pNetChannel->GetPrimaryChainHeight();
-    ssPayload << nVersion << nService << nTime << nNonce << subVersion << nHeight; 
->>>>>>> e3d94df5
+    ssPayload << nVersion << nService << nTime << nNonce << subVersion << nHeight << macData;
 }
 
 void CMvPeerNet::HandlePeerWriten(CPeer *pPeer)
