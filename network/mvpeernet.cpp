--- conflicted
+++ resolved
@@ -358,7 +358,6 @@
     }
 
     pNetChannel->PostEvent(pEventActive);
-<<<<<<< HEAD
     return true;
 }
 
@@ -374,23 +373,6 @@
     return true;
 }
 
-=======
-    return true;
-}
-
-bool CMvPeerNet::HandleForkPeerDeactive(const CMvEventPeerDeactive& eventDeactive)
-{
-    CMvEventPeerDeactive* pEventActive = new CMvEventPeerDeactive(eventDeactive);
-    if (pEventActive == NULL)
-    {
-        return false;
-    }
-
-    pNetChannel->PostEvent(pEventActive);
-    return true;
-}
-
->>>>>>> f8d55f7c
 bool CMvPeerNet::HandlePeerHandshakedForForkNode(const CMvEventPeerActive& peerActive)
 {
     (void)peerActive;
@@ -403,77 +385,49 @@
     return false;
 }
 
-<<<<<<< HEAD
-bool CMvPeerNet::HandleRootPeerSub(const uint64& nNonce, const uint256& hashFork)
-=======
 bool CMvPeerNet::HandleRootPeerSub(const uint64& nNonce, const uint256& hashFork, vector<uint256>& data)
->>>>>>> f8d55f7c
 {
     (void)nNonce;
     (void)hashFork;
     return false;
 }
 
-<<<<<<< HEAD
-bool CMvPeerNet::HandleRootPeerUnSub(const uint64& nNonce, const uint256& hashFork)
-=======
 bool CMvPeerNet::HandleRootPeerUnSub(const uint64& nNonce, const uint256& hashFork, vector<uint256>& data)
->>>>>>> f8d55f7c
 {
     (void)nNonce;
     (void)hashFork;
     return false;
 }
 
-<<<<<<< HEAD
-bool CMvPeerNet::HandleRootPeerGetBlocks(const uint64& nNonce, const uint256& hashFork)
-=======
 bool CMvPeerNet::HandleRootPeerGetBlocks(const uint64& nNonce, const uint256& hashFork, CBlockLocator& data)
->>>>>>> f8d55f7c
 {
     (void)nNonce;
     (void)hashFork;
     return false;
 }
 
-<<<<<<< HEAD
-bool CMvPeerNet::HandleRootPeerInv(const uint64& nNonce, const uint256& hashFork)
-=======
 bool CMvPeerNet::HandleRootPeerInv(const uint64& nNonce, const uint256& hashFork, vector<CInv>& data)
->>>>>>> f8d55f7c
 {
     (void)nNonce;
     (void)hashFork;
     return false;
 }
 
-<<<<<<< HEAD
-bool CMvPeerNet::HandleRootPeerGetData(const uint64& nNonce, const uint256& hashFork)
-=======
 bool CMvPeerNet::HandleRootPeerGetData(const uint64& nNonce, const uint256& hashFork, vector<CInv>& data)
->>>>>>> f8d55f7c
 {
     (void)nNonce;
     (void)hashFork;
     return false;
 }
 
-<<<<<<< HEAD
-bool CMvPeerNet::HandleRootPeerBlock(const uint64& nNonce, const uint256& hashFork)
-=======
 bool CMvPeerNet::HandleRootPeerBlock(const uint64& nNonce, const uint256& hashFork, CBlock& data)
->>>>>>> f8d55f7c
 {
     (void)nNonce;
     (void)hashFork;
     return false;
 }
 
-<<<<<<< HEAD
-bool CMvPeerNet::HandleRootPeerTx(const uint64& nNonce, const uint256& hashFork)
-=======
 bool CMvPeerNet::HandleRootPeerTx(const uint64& nNonce, const uint256& hashFork, CTransaction& data)
->>>>>>> f8d55f7c
 {
     (void)nNonce;
     (void)hashFork;
@@ -563,11 +517,7 @@
                     ssPayload >> payload;
                     pEvent->data = payload;
                     pNetChannel->PostEvent(pEvent);
-<<<<<<< HEAD
-                    return HandleRootPeerSub(pMvPeer->GetNonce(),hashFork);
-=======
                     return HandleRootPeerSub(pMvPeer->GetNonce(),hashFork, payload);
->>>>>>> f8d55f7c
                 }
             }
             break;
@@ -581,11 +531,7 @@
                     ssPayload >> payload;
                     pEvent->data = payload;
                     pNetChannel->PostEvent(pEvent);
-<<<<<<< HEAD
-                    return HandleRootPeerUnSub(pMvPeer->GetNonce(),hashFork);
-=======
                     return HandleRootPeerUnSub(pMvPeer->GetNonce(),hashFork, payload);
->>>>>>> f8d55f7c
                 }
             }
             break;
@@ -594,32 +540,21 @@
                 // SuperNode
                 if(SUPER_NODE_TYPE::SUPER_NODE_TYPE_ROOT == typeNode)
                 {
-<<<<<<< HEAD
-=======
                     CBlockLocator payload;
                     ssPayload >> payload;
 
->>>>>>> f8d55f7c
                     if(IsMainFork(hashFork))
                     {
                         CMvEventPeerGetBlocks* pEvent = new CMvEventPeerGetBlocks(pMvPeer->GetNonce(), hashFork);
                         if (pEvent != NULL)
                         {
-<<<<<<< HEAD
-                            ssPayload >> pEvent->data;
-=======
                             pEvent->data = payload;
->>>>>>> f8d55f7c
                             pNetChannel->PostEvent(pEvent);
                             return true;
                         }
                     }
                     
-<<<<<<< HEAD
-                    return HandleRootPeerGetBlocks(pMvPeer->GetNonce(), hashFork);
-=======
                     return HandleRootPeerGetBlocks(pMvPeer->GetNonce(), hashFork, payload);
->>>>>>> f8d55f7c
                 }
 
                 //FnFn
@@ -637,12 +572,6 @@
                 // SuperNode
                 if(SUPER_NODE_TYPE::SUPER_NODE_TYPE_ROOT == typeNode)
                 {
-<<<<<<< HEAD
-                    if(IsMainFork(hashFork))
-                    {
-                        vector<CInv> vInv;
-                        ssPayload >> vInv;
-=======
                     vector<CInv> payload;
                     ssPayload >> payload;
 
@@ -650,7 +579,6 @@
                     {
                         vector<CInv> vInv;
                         vInv = payload;
->>>>>>> f8d55f7c
                         pMvPeer->AskFor(hashFork, vInv);
 
                         uint256 hashFork;
@@ -669,11 +597,7 @@
                         return true;
                     }
 
-<<<<<<< HEAD
-                    return HandleRootPeerGetData(pMvPeer->GetNonce(), hashFork);
-=======
                     return HandleRootPeerGetData(pMvPeer->GetNonce(), hashFork, payload);
->>>>>>> f8d55f7c
                 }
 
                 //FnFn
@@ -689,25 +613,14 @@
                 // SuperNode
                 if(SUPER_NODE_TYPE::SUPER_NODE_TYPE_ROOT == typeNode)
                 {
-<<<<<<< HEAD
-=======
                     vector<CInv> payload;
                     ssPayload >> payload;
 
->>>>>>> f8d55f7c
                     if(IsMainFork(hashFork))
                     {
                         CMvEventPeerInv* pEvent = new CMvEventPeerInv(pMvPeer->GetNonce(), hashFork);
                         if (pEvent != NULL)
                         {
-<<<<<<< HEAD
-                            ssPayload >> pEvent->data;
-                            pNetChannel->PostEvent(pEvent);
-                        }
-                    }
-
-                    return HandleRootPeerInv(pMvPeer->GetNonce(), hashFork);
-=======
                             pEvent->data = payload;
                             pNetChannel->PostEvent(pEvent);
                         }
@@ -715,7 +628,6 @@
                     }
 
                     return HandleRootPeerInv(pMvPeer->GetNonce(), hashFork, payload);
->>>>>>> f8d55f7c
                 }
 
                 //FnFn
@@ -733,36 +645,23 @@
                 //SuperNode
                 if(SUPER_NODE_TYPE::SUPER_NODE_TYPE_ROOT == typeNode)
                 {
-<<<<<<< HEAD
-=======
                     CTransaction payload;
                     ssPayload >> payload;
 
->>>>>>> f8d55f7c
                     if(IsMainFork(hashFork))
                     {
                         CMvEventPeerTx* pEvent = new CMvEventPeerTx(pMvPeer->GetNonce(), hashFork);
                         if (pEvent != NULL)
                         {
-<<<<<<< HEAD
-                            ssPayload >> pEvent->data;
-=======
                             pEvent->data = payload;
->>>>>>> f8d55f7c
                             CInv inv(CInv::MSG_TX, pEvent->data.GetHash());
                             CancelTimer(pMvPeer->Responded(inv));
                             pNetChannel->PostEvent(pEvent);
                         }
-<<<<<<< HEAD
-                    }
-
-                    return HandleRootPeerTx(pMvPeer->GetNonce(), hashFork);
-=======
                         return true;
                     }
 
                     return HandleRootPeerTx(pMvPeer->GetNonce(), hashFork, payload);
->>>>>>> f8d55f7c
                 }
 
                 //FnFn
@@ -782,36 +681,23 @@
                 //SuperNode
                 if(SUPER_NODE_TYPE::SUPER_NODE_TYPE_ROOT == typeNode)
                 {
-<<<<<<< HEAD
-=======
                     CBlock payload;
                     ssPayload >> payload;
 
->>>>>>> f8d55f7c
                     if(IsMainFork(hashFork))
                     {
                         CMvEventPeerBlock* pEvent = new CMvEventPeerBlock(pMvPeer->GetNonce(), hashFork);
                         if (pEvent != NULL)
                         {
-<<<<<<< HEAD
-                            ssPayload >> pEvent->data;
-=======
                             pEvent->data = payload;
->>>>>>> f8d55f7c
                             CInv inv(CInv::MSG_BLOCK, pEvent->data.GetHash());
                             CancelTimer(pMvPeer->Responded(inv));
                             pNetChannel->PostEvent(pEvent);
                         }
-<<<<<<< HEAD
-                    }
-
-                    return HandleRootPeerBlock(pMvPeer->GetNonce(), hashFork);
-=======
                         return true;
                     }
 
                     return HandleRootPeerBlock(pMvPeer->GetNonce(), hashFork, payload);
->>>>>>> f8d55f7c
                 }
 
                 //FnFn
