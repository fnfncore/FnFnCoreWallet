--- conflicted
+++ resolved
@@ -64,15 +64,6 @@
     bool HandleForkPeerDeactive(const CMvEventPeerDeactive& eventDeactive);
     virtual bool HandlePeerHandshakedForForkNode(const CMvEventPeerActive& peerActive);
     virtual bool DestroyPeerForForkNode(const CMvEventPeerDeactive& peerDeactive);
-<<<<<<< HEAD
-    virtual bool HandleRootPeerSub(const uint64& nNonce, const uint256& hashFork);
-    virtual bool HandleRootPeerUnSub(const uint64& nNonce, const uint256& hashFork);
-    virtual bool HandleRootPeerGetBlocks(const uint64& nNonce, const uint256& hashFork);
-    virtual bool HandleRootPeerInv(const uint64& nNonce, const uint256& hashFork);
-    virtual bool HandleRootPeerGetData(const uint64& nNonce, const uint256& hashFork);
-    virtual bool HandleRootPeerBlock(const uint64& nNonce, const uint256& hashFork);
-    virtual bool HandleRootPeerTx(const uint64& nNonce, const uint256& hashFork);
-=======
 
     virtual bool HandleRootPeerSub(const uint64& nNonce, const uint256& hashFork, std::vector<uint256>& data);
     virtual bool HandleRootPeerUnSub(const uint64& nNonce, const uint256& hashFork, std::vector<uint256>& data);
@@ -81,7 +72,6 @@
     virtual bool HandleRootPeerGetData(const uint64& nNonce, const uint256& hashFork, std::vector<CInv>& data);
     virtual bool HandleRootPeerBlock(const uint64& nNonce, const uint256& hashFork, CBlock& data);
     virtual bool HandleRootPeerTx(const uint64& nNonce, const uint256& hashFork, CTransaction& data);
->>>>>>> f8d55f7c
     virtual bool IsMainFork(const uint256& hashFork);
 protected:
     bool WalleveHandleInitialize() override;
