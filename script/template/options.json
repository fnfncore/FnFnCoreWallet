--- conflicted
+++ resolved
@@ -211,8 +211,6 @@
             "desc": "Set dbp parent node ip to <ip> for super node(default: empty)"
         },
         {
-<<<<<<< HEAD
-=======
             "name": "fIsRootNode",
             "type": "bool",
             "opt": "isrootnode",
@@ -229,7 +227,6 @@
             "desc": "Set is fnfn node for super node(default: true)"
         },
         {
->>>>>>> 2e0145ef
             "name": "strPrivateKey",
             "type": "string",
             "opt": "supernodeprikey",
