--- conflicted
+++ resolved
@@ -198,11 +198,7 @@
             "name": "strParentHost",
             "type": "string",
             "opt": "dbpparentnodeip",
-<<<<<<< HEAD
-            "default": "127.0.0.1",
-=======
             "default": "",
->>>>>>> 138d55f7
             "format": "-dbpparentnodeip=<ip>",
             "desc": "Set dbp parent node ip to <ip> for super node(default: empty)"
         },
@@ -210,11 +206,7 @@
             "name": "strSupportForks",
             "type": "string",
             "opt": "supernodeforks",
-<<<<<<< HEAD
-            "default": "a63d6f9d8055dc1bd7799593fb46ddc1b4e4519bd049e8eba1a0806917dcafc0;avciywtdafivkdawtd;avciywtdafivkdawtd",
-=======
             "default": "",
->>>>>>> 138d55f7
             "format": "-supernodeforks=<forkids>",
             "desc": "Set Support Fork List to <forkids> for super node(default: empty)"
         }
