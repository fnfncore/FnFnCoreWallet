--- conflicted
+++ resolved
@@ -142,7 +142,6 @@
             "desc": "Connection timeout <time> seconds (default: 120)"
         }
     ],
-<<<<<<< HEAD
 
     "CMvDbpServerConfigOption": [
         {
@@ -174,8 +173,6 @@
         
     ],
 
-=======
->>>>>>> f0a84558
     "CMvRPCServerConfigOption": [
         {
             "name": "nRPCMaxConnections",
@@ -266,31 +263,7 @@
             "desc": "Acceptable ciphers (default: TLSv1+HIGH:!SSLv2:!aNULL:!eNULL:!AH:!3DES:@STRENGTH)"
         }
     ],
-    "CMvDbpServerConfigOption": [
-        {
-            "name": "nDbpMaxConnections",
-            "type": "unsigned int",
-            "opt": "dbpmaxconnections",
-            "default": "DEFAULT_DBP_MAX_CONNECTIONS",
-            "format": "-dbpmaxconnections=<num>",
-            "desc": "Set dbp max connections to <num> (default: 20)"
-        },
-        {
-            "name": "nDbpSessionTimeout",
-            "type": "unsigned int",
-            "opt": "dbpsessiontimeout",
-            "default": "DEFAULT_DBP_SESSION_TIMEOUT",
-            "format": "-dbpsessiontimeout=<num>",
-            "desc": "Set max timeout to <num>  seconds (default: 60*5)"
-        },
-        {
-            "name": "vDbpAllowIP",
-            "type": "vector<string>",
-            "opt": "dbpallowip",
-            "format": "-dbpallowip=<ip>",
-            "desc": "Allow DBP connections from specified <ip> address"
-        }
-    ],
+   
     "CMvStorageConfigOption": [
         {
             "name": "strDBHost",
