--- conflicted
+++ resolved
@@ -713,13 +713,8 @@
         SetPeerSyncStatus(nNonce,hashFork,fEmpty);
     }
     else
-<<<<<<< HEAD
-    {  
-        if(nNonce != 0)
-=======
     {
         if(nNonce != std::numeric_limits<uint64>::max())
->>>>>>> f094b844
         {
             std::cout << "Dispatch Event DDOS (ScheduleBlockInv return false) [netchannel]\n";
             DispatchMisbehaveEvent(nNonce,CEndpointManager::DDOS_ATTACK);
