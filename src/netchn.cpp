--- conflicted
+++ resolved
@@ -435,15 +435,10 @@
     std::cout << " PeerInv nonce " << nNonce << " [netchannel]\n";
     std::cout << " PeerInv hash fork " << hashFork.ToString() << " [netchannel]\n";
 
-<<<<<<< HEAD
-    std::cout << " PeerInv nonce " << nNonce << " [netchannel]\n";
-    std::cout << " PeerInv hash fork " << hashFork.ToString() << " [netchannel]\n";
-=======
     for(const auto& inv : eventInv.data)
     {
         std::cout << "Inv Hash " << inv.nHash.ToString() << " [netchannel]\n";
     }
->>>>>>> 0e1bdff2
     
     try 
     {
