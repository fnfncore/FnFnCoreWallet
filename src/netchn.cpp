// Copyright (c) 2017-2018 The Multiverse developers
// Distributed under the MIT/X11 software license, see the accompanying
// file COPYING or http://www.opensource.org/licenses/mit-license.php.

#include "netchn.h"
#include "schedule.h"
#include "virtualpeernet.h"
#include <boost/bind.hpp>
#include <limits>

using namespace std;
using namespace walleve;
using namespace multiverse;
using boost::asio::ip::tcp;

#define PUSHTX_TIMEOUT		(1000)

//////////////////////////////
// CNetChannelPeer
void CNetChannelPeer::CNetChannelPeerFork::AddKnownTx(const vector<uint256>& vTxHash)
{
    ClearExpiredTx(vTxHash.size());
    BOOST_FOREACH(const uint256& txid,vTxHash)
    {
        setKnownTx.insert(CPeerKnownTx(txid));
    }
}

void CNetChannelPeer::CNetChannelPeerFork::ClearExpiredTx(size_t nReserved)
{
    CPeerKnownTxSetByTime& index = setKnownTx.get<1>();
    int64 nExpiredAt = GetTime() - NETCHANNEL_KNOWNINV_EXPIREDTIME;
    size_t nMaxSize = NETCHANNEL_KNOWNINV_MAXCOUNT - nReserved;
    CPeerKnownTxSetByTime::iterator it = index.begin();
    while (it != index.end() && ((*it).nTime <= nExpiredAt || index.size() > nMaxSize))
    {
        index.erase(it++);
    }
}

bool CNetChannelPeer::IsSynchronized(const uint256& hashFork) const
{
    map<uint256,CNetChannelPeerFork>::const_iterator it = mapSubscribedFork.find(hashFork);
    if (it != mapSubscribedFork.end())
    {
        return (*it).second.fSynchronized;
    }
    return false;
}

bool CNetChannelPeer::SetSyncStatus(const uint256& hashFork,bool fSync,bool& fInverted)
{
    map<uint256,CNetChannelPeerFork>::iterator it = mapSubscribedFork.find(hashFork);
    if (it != mapSubscribedFork.end())
    {
        fInverted = ((*it).second.fSynchronized != fSync);
        (*it).second.fSynchronized = fSync;
        return true;
    }
    return false;
}

void CNetChannelPeer::AddKnownTx(const uint256& hashFork,const vector<uint256>& vTxHash)
{
    map<uint256,CNetChannelPeerFork>::iterator it = mapSubscribedFork.find(hashFork);
    if (it != mapSubscribedFork.end())
    {
        (*it).second.AddKnownTx(vTxHash);
    }
}

void CNetChannelPeer::MakeTxInv(const uint256& hashFork,const vector<uint256>& vTxPool,
                                                        vector<network::CInv>& vInv,size_t nMaxCount)
{
    map<uint256,CNetChannelPeerFork>::iterator it = mapSubscribedFork.find(hashFork);
    if (it != mapSubscribedFork.end())
    {
        vector<uint256> vTxHash;
        CNetChannelPeerFork& peerFork = (*it).second;
        BOOST_FOREACH(const uint256& txid,vTxPool)
        {
            if (vInv.size() >= nMaxCount)
            {
                break;
            }
            else if (!(*it).second.IsKnownTx(txid))
            {
                vInv.push_back(network::CInv(network::CInv::MSG_TX,txid));
                vTxHash.push_back(txid);
            }
        }
        peerFork.AddKnownTx(vTxHash);
    }
}

//////////////////////////////
// CNetChannel 

CNetChannel::CNetChannel()
{
    pPeerNet = NULL;
    pCoreProtocol = NULL;
    pWorldLine = NULL;
    pTxPool = NULL;
    pService = NULL;
    pDispatcher = NULL;
    nodeType = NODE_TYPE::NODE_TYPE_FNFN;
}

CNetChannel::~CNetChannel()
{
}

bool CNetChannel::WalleveHandleInitialize()
{
    if (!WalleveGetObject("virtualpeernet",pPeerNet))
    {
        WalleveError("Failed to request peer net\n");
        return false;
    }

    if (!WalleveGetObject("coreprotocol",pCoreProtocol))
    {
        WalleveError("Failed to request coreprotocol\n");
        return false;
    }

    if (!WalleveGetObject("worldline",pWorldLine))
    {
        WalleveError("Failed to request worldline\n");
        return false;
    }

    if (!WalleveGetObject("txpool",pTxPool))
    {
        WalleveError("Failed to request txpool\n");
        return false;
    }

    if (!WalleveGetObject("service",pService))
    {
        WalleveError("Failed to request service\n");
        return false;
    }

    if (!WalleveGetObject("dispatcher",pDispatcher))
    {
        WalleveError("Failed to request dispatcher\n");
        return false;
    }

    return true;
}

void CNetChannel::WalleveHandleDeinitialize()
{
    pPeerNet = NULL;
    pCoreProtocol = NULL;
    pWorldLine = NULL;
    pTxPool = NULL;
    pService = NULL;
    pDispatcher = NULL;
}

bool CNetChannel::WalleveHandleInvoke()
{
    {
        boost::unique_lock<boost::mutex> lock(mtxPushTx);
        nTimerPushTx = 0;
    }
    return network::IMvNetChannel::WalleveHandleInvoke(); 
}

void CNetChannel::WalleveHandleHalt()
{
    {
        boost::unique_lock<boost::mutex> lock(mtxPushTx);
        if (nTimerPushTx != 0)
        {
            WalleveCancelTimer(nTimerPushTx);
            nTimerPushTx = 0;
        }
        setPushTxFork.clear(); 
    }
    
    network::IMvNetChannel::WalleveHandleHalt();
    {
        boost::recursive_mutex::scoped_lock scoped_lock(mtxSched);
        mapSched.clear();
    }
}

int CNetChannel::GetPrimaryChainHeight()
{
    uint256 hashBlock = uint64(0);
    int nHeight = 0;
    int64 nTime = 0;
    if (pWorldLine->GetLastBlock(pCoreProtocol->GetGenesisBlockHash(),hashBlock,nHeight,nTime))
    {
        return nHeight;
    }
    return 0;
}

bool CNetChannel::IsForkSynchronized(const uint256& hashFork) const
{
    boost::shared_lock<boost::shared_mutex> rlock(rwNetPeer);
    for (map<uint64,CNetChannelPeer>::const_iterator it = mapPeer.begin();it != mapPeer.end();++it)
    {
        const CNetChannelPeer& peer = (*it).second; 
        if (peer.IsSubscribed(hashFork) && !peer.IsSynchronized(hashFork))
        {
            return false;
        }
    }
    return true;
}

void CNetChannel::BroadcastBlockInv(const uint256& hashFork,const uint256& hashBlock,const set<uint64>& setKnownPeer)
{
    network::CMvEventPeerInv eventInv(0,hashFork);
    eventInv.data.push_back(network::CInv(network::CInv::MSG_BLOCK,hashBlock));
    {
        boost::shared_lock<boost::shared_mutex> rlock(rwNetPeer);
        for (map<uint64,CNetChannelPeer>::iterator it = mapPeer.begin();it != mapPeer.end();++it)
        {
            uint64 nNonce = (*it).first;
            if (!setKnownPeer.count(nNonce) && (*it).second.IsSubscribed(hashFork))
            {
                eventInv.nNonce = nNonce;
                pPeerNet->DispatchEvent(&eventInv);
            }
        }
    }
}

void CNetChannel::BroadcastTxInv(const uint256& hashFork)
{
    boost::unique_lock<boost::mutex> lock(mtxPushTx);
    if (nTimerPushTx == 0)
    {
        PushTxInv(hashFork);
        nTimerPushTx = WalleveSetTimer(PUSHTX_TIMEOUT,boost::bind(&CNetChannel::PushTxTimerFunc,this,_1));
    }
    else
    {
        setPushTxFork.insert(hashFork);
    }
}

void CNetChannel::SubscribeFork(const uint256& hashFork)
{
    std::cout << "Entry SubscribeFork:" << hashFork.ToString() << " [netchannel]\n";
    
    {
        boost::recursive_mutex::scoped_lock scoped_lock(mtxSched);
        if (!mapSched.insert(make_pair(hashFork,CSchedule())).second)
        {
            return;
        }
    }

    network::CMvEventPeerSubscribe eventSubscribe(0ULL,pCoreProtocol->GetGenesisBlockHash());
    eventSubscribe.data.push_back(hashFork);

    {
        boost::shared_lock<boost::shared_mutex> rlock(rwNetPeer);    
        for (map<uint64,CNetChannelPeer>::iterator it = mapPeer.begin();it != mapPeer.end();++it)
        {
            eventSubscribe.nNonce = (*it).first;
            pPeerNet->DispatchEvent(&eventSubscribe);
            std::cout << "Dispatched Event Sub " <<  " [netchannel::SubscribeFork]\n";
            DispatchGetBlocksEvent((*it).first,hashFork);
        }
    }
}

void CNetChannel::UnsubscribeFork(const uint256& hashFork)
{
    {
        boost::recursive_mutex::scoped_lock scoped_lock(mtxSched);
        if (!mapSched.erase(hashFork))
        {
            return;
        }
    }

    network::CMvEventPeerUnsubscribe eventUnsubscribe(0ULL,pCoreProtocol->GetGenesisBlockHash());
    eventUnsubscribe.data.push_back(hashFork);

    {
        boost::shared_lock<boost::shared_mutex> rlock(rwNetPeer);    
        for (map<uint64,CNetChannelPeer>::iterator it = mapPeer.begin();it != mapPeer.end();++it)
        {
            eventUnsubscribe.nNonce = (*it).first;
            pPeerNet->DispatchEvent(&eventUnsubscribe);
        }
    }
}

bool CNetChannel::IsContains(const uint256& hashFork)
{
    boost::recursive_mutex::scoped_lock scoped_lock(mtxSched);
    return mapSched.find(hashFork) != mapSched.end();
}

void CNetChannel::EnableSuperNode(bool fIsFork)
{
    nodeType = fIsFork ? NODE_TYPE::NODE_TYPE_FORK : NODE_TYPE::NODE_TYPE_ROOT;
}

bool CNetChannel::HandleEvent(network::CMvEventPeerActive& eventActive)
{
    uint64 nNonce = eventActive.nNonce;

    if ((eventActive.data.nService & network::NODE_NETWORK))
    {
        DispatchGetBlocksEvent(nNonce,pCoreProtocol->GetGenesisBlockHash());
        
        network::CMvEventPeerSubscribe eventSubscribe(nNonce,pCoreProtocol->GetGenesisBlockHash());
        {
            boost::recursive_mutex::scoped_lock scoped_lock(mtxSched);
            for (map<uint256,CSchedule>::iterator it = mapSched.begin();it != mapSched.end();++it)
            {
                if ((*it).first != pCoreProtocol->GetGenesisBlockHash())
                {
                    eventSubscribe.data.push_back((*it).first);
                }
            }
        }
        if (!eventSubscribe.data.empty())
        {
            pPeerNet->DispatchEvent(&eventSubscribe);
        }
    }
    {
        boost::unique_lock<boost::shared_mutex> wlock(rwNetPeer);
        mapPeer[nNonce] = CNetChannelPeer(eventActive.data.nService,pCoreProtocol->GetGenesisBlockHash());
    }
    NotifyPeerUpdate(nNonce,true,eventActive.data);
    return true;
}

bool CNetChannel::HandleEvent(network::CMvEventPeerDeactive& eventDeactive)
{
    uint64 nNonce = eventDeactive.nNonce;
    {
        boost::recursive_mutex::scoped_lock scoped_lock(mtxSched);
        for (map<uint256,CSchedule>::iterator it = mapSched.begin();it != mapSched.end();++it)
        {
            CSchedule& sched = (*it).second;
            set<uint64> setSchedPeer;
            sched.RemovePeer(nNonce,setSchedPeer);

            BOOST_FOREACH(const uint64 nNonceSched,setSchedPeer)
            {
                SchedulePeerInv(nNonceSched,(*it).first,sched);
            }
        }
    }
    {
        boost::unique_lock<boost::shared_mutex> wlock(rwNetPeer);
        mapPeer.erase(nNonce);
    }
    NotifyPeerUpdate(nNonce,false,eventDeactive.data);    

    return true;
}

bool CNetChannel::HandleEvent(network::CMvEventPeerSubscribe& eventSubscribe)
{
    uint64 nNonce = eventSubscribe.nNonce;
    uint256& hashFork = eventSubscribe.hashFork;
    if (hashFork == pCoreProtocol->GetGenesisBlockHash())
    {
        boost::unique_lock<boost::shared_mutex> wlock(rwNetPeer);
        map<uint64,CNetChannelPeer>::iterator it = mapPeer.find(nNonce);
        if (it != mapPeer.end())
        {
            BOOST_FOREACH(const uint256& hash,eventSubscribe.data)
            {
                (*it).second.Subscribe(hash);

                {
                    boost::recursive_mutex::scoped_lock scoped_lock(mtxSched);
                    if (mapSched.count(hash))
                    {
                        DispatchGetBlocksEvent(nNonce,hash);
                    }
                }
            }
        } 
    }
    else
    {
        std::cout << "DDOS in PeerSub [netchannel]\n";
        DispatchMisbehaveEvent(nNonce,CEndpointManager::DDOS_ATTACK);
    }

    return true;
}

bool CNetChannel::HandleEvent(network::CMvEventPeerUnsubscribe& eventUnsubscribe)
{
    uint64 nNonce = eventUnsubscribe.nNonce;
    uint256& hashFork = eventUnsubscribe.hashFork;
    if (hashFork == pCoreProtocol->GetGenesisBlockHash())
    {
        boost::unique_lock<boost::shared_mutex> wlock(rwNetPeer);
        map<uint64,CNetChannelPeer>::iterator it = mapPeer.find(nNonce);
        if (it != mapPeer.end())
        {
            BOOST_FOREACH(const uint256& hash,eventUnsubscribe.data)
            {
                (*it).second.Unsubscribe(hash);
            }
        } 
    }
    else
    {
        std::cout << "DDOS in UnSun [netchannel]\n";
        DispatchMisbehaveEvent(nNonce,CEndpointManager::DDOS_ATTACK);
    }

    return true;
}

bool CNetChannel::HandleEvent(network::CMvEventPeerInv& eventInv)
{
    uint64 nNonce = eventInv.nNonce;
    uint256& hashFork = eventInv.hashFork;

<<<<<<< HEAD
    std::cout << " PeerInv nonce " << nNonce << " [netchannel]\n";
    std::cout << " PeerInv hash fork " << hashFork.ToString() << " [netchannel]\n";
    
=======
>>>>>>> 2e017fb1
    try 
    {
        if (eventInv.data.size() > network::CInv::MAX_INV_COUNT)
        {
            throw runtime_error("Inv count overflow.");
        }

        {
            boost::recursive_mutex::scoped_lock scoped_lock(mtxSched);
            CSchedule& sched = GetSchedule(hashFork);
            vector<uint256> vTxHash;
            BOOST_FOREACH(const network::CInv& inv,eventInv.data)
            {
                if ((inv.nType == network::CInv::MSG_TX && !pTxPool->Exists(inv.nHash) 
                                                        && !pWorldLine->ExistsTx(inv.nHash))
                    || (inv.nType == network::CInv::MSG_BLOCK && !pWorldLine->Exists(inv.nHash)))
                {
                    sched.AddNewInv(inv,nNonce);
                    if (inv.nType == network::CInv::MSG_TX)
                    {
                        vTxHash.push_back(inv.nHash);
                    }
                }
            }
            if (!vTxHash.empty())
            {
                boost::unique_lock<boost::shared_mutex> wlock(rwNetPeer);
                mapPeer[nNonce].AddKnownTx(hashFork,vTxHash);
            }
            SchedulePeerInv(nNonce,hashFork,sched);
        }
    }
    catch (...)
    {
        std::cout << "DDOS in PeerInv [netchannel]\n";
        DispatchMisbehaveEvent(nNonce,CEndpointManager::DDOS_ATTACK);
    }
    return true;
}

bool CNetChannel::HandleEvent(network::CMvEventPeerGetData& eventGetData)
{
    uint64 nNonce = eventGetData.nNonce;
    uint256& hashFork = eventGetData.hashFork;
    std::string flow = eventGetData.flow;
    BOOST_FOREACH(const network::CInv& inv,eventGetData.data)
    {
        if (inv.nType == network::CInv::MSG_TX)
        {
            network::CMvEventPeerTx eventTx(nNonce,hashFork);

            if("up" == flow)
            {
                eventTx.nNonce = std::numeric_limits<uint64>::max();
                eventTx.sender = "netchannel";
            }

            if (pTxPool->Get(inv.nHash,eventTx.data))
            {
                pPeerNet->DispatchEvent(&eventTx);
            }
        }
        else if (inv.nType == network::CInv::MSG_BLOCK)
        {
            network::CMvEventPeerBlock eventBlock(nNonce,hashFork);

            if("up" == flow)
            {
                eventBlock.nNonce = std::numeric_limits<uint64>::max();
                eventBlock.sender = "netchannel";
            }

            if (pWorldLine->GetBlock(inv.nHash,eventBlock.data))
            {
                pPeerNet->DispatchEvent(&eventBlock);
            }
        }
    }
    return true;
}

bool CNetChannel::HandleEvent(network::CMvEventPeerGetBlocks& eventGetBlocks)
{
    uint64 nNonce = eventGetBlocks.nNonce;
    uint256& hashFork = eventGetBlocks.hashFork;
    vector<uint256> vBlockHash;
    std::string flow = eventGetBlocks.flow;
    if (!pWorldLine->GetBlockInv(hashFork,eventGetBlocks.data,vBlockHash,MAX_GETBLOCKS_COUNT))
    {
        std::cout << "DDOS in PeerGetBlocks [netchannel]\n";
        DispatchMisbehaveEvent(nNonce,CEndpointManager::DDOS_ATTACK);
        return true;
    }
    network::CMvEventPeerInv eventInv(nNonce,hashFork);
    BOOST_FOREACH(const uint256& hash,vBlockHash)
    {
        eventInv.data.push_back(network::CInv(network::CInv::MSG_BLOCK,hash));
    }

    if("up" == flow)
    {
        eventInv.nNonce = std::numeric_limits<uint64>::max();
        eventInv.sender = "netchannel";
    }

    pPeerNet->DispatchEvent(&eventInv);
    return true;
}

bool CNetChannel::HandleEvent(network::CMvEventPeerTx& eventTx)
{
    uint64 nNonce = eventTx.nNonce;
    uint256& hashFork = eventTx.hashFork;
    CTransaction& tx = eventTx.data;
    uint256 txid = tx.GetHash();

    try
    {
        boost::recursive_mutex::scoped_lock scoped_lock(mtxSched);

        set<uint64> setSchedPeer,setMisbehavePeer;
        CSchedule& sched = GetSchedule(hashFork);

        if (!sched.ReceiveTx(nNonce,txid,tx,setSchedPeer))
        {
            throw runtime_error("Failed to receive tx");
        }
        
        uint256 hashForkAnchor;
        int nHeightAnchor;
        if (pWorldLine->GetBlockLocation(tx.hashAnchor,hashForkAnchor,nHeightAnchor)
            && hashForkAnchor == hashFork)
        {
            set<uint256> setMissingPrevTx;
            if (!GetMissingPrevTx(tx,setMissingPrevTx))
            {
                AddNewTx(hashFork,txid,sched,setSchedPeer,setMisbehavePeer);   
            }
            else
            {
                BOOST_FOREACH(const uint256& prev,setMissingPrevTx)
                {
                    sched.AddOrphanTxPrev(txid,prev);
                    network::CInv inv(network::CInv::MSG_TX,prev);
                    if (!sched.Exists(inv))
                    {
                        BOOST_FOREACH(const uint64 nNonceSched,setSchedPeer)
                        {
                            sched.AddNewInv(inv,nNonceSched);
                        }
                    }
                }
            }
        }
        else
        {
            sched.InvalidateTx(txid,setMisbehavePeer);
        } 
        PostAddNew(hashFork,sched,setSchedPeer,setMisbehavePeer);
    }
    catch (...)
    {
        std::cout << "DDOS in PeerTx [netchannel]\n";
        DispatchMisbehaveEvent(nNonce,CEndpointManager::DDOS_ATTACK);
    }
    return true;
    
}

bool CNetChannel::HandleEvent(network::CMvEventPeerBlock& eventBlock)
{
    uint64 nNonce = eventBlock.nNonce;
    uint256& hashFork = eventBlock.hashFork; 
    CBlock& block = eventBlock.data;
    uint256 hash = block.GetHash();

    try
    {
        boost::recursive_mutex::scoped_lock scoped_lock(mtxSched);

        set<uint64> setSchedPeer,setMisbehavePeer;
        CSchedule& sched = GetSchedule(hashFork);
        
        if (!sched.ReceiveBlock(nNonce,hash,block,setSchedPeer))
        {
            std::cerr << "Failed recved block " << hash.ToString() << " [netchannel]\n";
            throw runtime_error("Failed to receive block");
        }

        uint256 hashForkPrev;
        int nHeightPrev;
        if (pWorldLine->GetBlockLocation(block.hashPrev,hashForkPrev,nHeightPrev))
        {
            if (hashForkPrev == hashFork)
            {
               AddNewBlock(hashFork,hash,sched,setSchedPeer,setMisbehavePeer);
            }
            else
            {
                sched.InvalidateBlock(hash,setMisbehavePeer);
            }
        }
        else
        {
            sched.AddOrphanBlockPrev(hash,block.hashPrev);
        }

        PostAddNew(hashFork,sched,setSchedPeer,setMisbehavePeer);
    }
    catch (...)
    {
        std::cout << "DDOS in PeerBlock [netchannel]\n";
        DispatchMisbehaveEvent(nNonce,CEndpointManager::DDOS_ATTACK);
    }
    return true; 
}

CSchedule& CNetChannel::GetSchedule(const uint256& hashFork)
{
    map<uint256,CSchedule>::iterator it = mapSched.find(hashFork);
    if (it == mapSched.end())
    {
        throw runtime_error("Unknown fork for scheduling.");
    }
    return ((*it).second);
}

void CNetChannel::NotifyPeerUpdate(uint64 nNonce,bool fActive,const network::CAddress& addrPeer)
{
    CNetworkPeerUpdate update;
    update.nPeerNonce = nNonce;
    update.fActive = fActive;
    update.addrPeer = addrPeer;
    pService->NotifyNetworkPeerUpdate(update);
}

void CNetChannel::DispatchGetBlocksEvent(uint64 nNonce,const uint256& hashFork)
{
    network::CMvEventPeerGetBlocks eventGetBlocks(nNonce,hashFork);
    if (pWorldLine->GetBlockLocator(hashFork,eventGetBlocks.data))
    {
        pPeerNet->DispatchEvent(&eventGetBlocks);
    }
}

void CNetChannel::DispatchAwardEvent(uint64 nNonce,CEndpointManager::Bonus bonus)
{
    CWalleveEventPeerNetReward eventReward(nNonce);
    eventReward.data = bonus;
    pPeerNet->DispatchEvent(&eventReward);
}

void CNetChannel::DispatchMisbehaveEvent(uint64 nNonce,CEndpointManager::CloseReason reason)
{
    CWalleveEventPeerNetClose eventClose(nNonce);
    eventClose.data = reason;
    pPeerNet->DispatchEvent(&eventClose);
}

void CNetChannel::SchedulePeerInv(uint64 nNonce,const uint256& hashFork,CSchedule& sched)
{
    network::CMvEventPeerGetData eventGetData(nNonce,hashFork);
    bool fMissingPrev = false;
    bool fEmpty = true;
    if (sched.ScheduleBlockInv(nNonce,eventGetData.data,MAX_PEER_SCHED_COUNT,fMissingPrev,fEmpty))
    {
        if (fMissingPrev)
        {
            DispatchGetBlocksEvent(nNonce,hashFork);
        }
        else if (eventGetData.data.empty())
        {
            if (!sched.ScheduleTxInv(nNonce,eventGetData.data,MAX_PEER_SCHED_COUNT))
            {
                if(nNonce != std::numeric_limits<uint64>::max())
                {
                    std::cout << "Dispatch Event DDOS (ScheduleTxInv return false) [netchannel]\n";
                    DispatchMisbehaveEvent(nNonce,CEndpointManager::DDOS_ATTACK);
                }
            }
        }
        SetPeerSyncStatus(nNonce,hashFork,fEmpty);
    }
    else
    {
        if(nNonce != std::numeric_limits<uint64>::max())
        {
            std::cout << "Dispatch Event DDOS (ScheduleBlockInv return false) [netchannel]\n";
            DispatchMisbehaveEvent(nNonce,CEndpointManager::DDOS_ATTACK);
        }
    }
    if (!eventGetData.data.empty())
    {
        pPeerNet->DispatchEvent(&eventGetData);
    }
}

bool CNetChannel::GetMissingPrevTx(CTransaction& tx,set<uint256>& setMissingPrevTx)
{
    setMissingPrevTx.clear();
    BOOST_FOREACH(const CTxIn& txin,tx.vInput)
    {
        const uint256 &prev = txin.prevout.hash;
        if (!setMissingPrevTx.count(prev))
        {
            if (!pTxPool->Exists(prev) && !pWorldLine->ExistsTx(prev))
            {
                setMissingPrevTx.insert(prev);
            }
        }
    }
    return (!setMissingPrevTx.empty());
}

void CNetChannel::AddNewBlock(const uint256& hashFork,const uint256& hash,CSchedule& sched,
                              set<uint64>& setSchedPeer,set<uint64>& setMisbehavePeer)
{
    vector<uint256> vBlockHash;
    vBlockHash.push_back(hash);
    for (size_t i = 0;i < vBlockHash.size();i++)
    {
        uint256 hashBlock = vBlockHash[i];
        uint64 nNonceSender = 0;
        CBlock* pBlock = sched.GetBlock(hashBlock,nNonceSender);
        if (pBlock != NULL)
        {
            MvErr err = pDispatcher->AddNewBlock(*pBlock,nNonceSender);
            if (err == MV_OK)
            {
                BOOST_FOREACH(const CTransaction& tx,pBlock->vtx)
                {
                    uint256 txid = tx.GetHash();
                    sched.RemoveInv(network::CInv(network::CInv::MSG_TX,txid),setSchedPeer);
                }

                set<uint64> setKnownPeer;
                sched.GetNextBlock(hashBlock,vBlockHash);
                sched.RemoveInv(network::CInv(network::CInv::MSG_BLOCK,hashBlock),setKnownPeer);
                
                if(nNonceSender != std::numeric_limits<uint64>::max())
                {
                    DispatchAwardEvent(nNonceSender,CEndpointManager::VITAL_DATA);
                    BroadcastBlockInv(hashFork,hashBlock,setKnownPeer);
                }
                
                setSchedPeer.insert(setKnownPeer.begin(),setKnownPeer.end());
            }
            else if (err == MV_ERR_ALREADY_HAVE && pBlock->IsVacant())
            {
                set<uint64> setKnownPeer;
                sched.GetNextBlock(hashBlock,vBlockHash);
                sched.RemoveInv(network::CInv(network::CInv::MSG_BLOCK,hashBlock),setKnownPeer);
                setSchedPeer.insert(setKnownPeer.begin(),setKnownPeer.end());
            }
            else
            {
                sched.InvalidateBlock(hashBlock,setMisbehavePeer);
            }
        }
    }
}

void CNetChannel::AddNewTx(const uint256& hashFork,const uint256& txid,CSchedule& sched,
                           set<uint64>& setSchedPeer,set<uint64>& setMisbehavePeer)
{
    set<uint256> setTx;
    vector<uint256> vtx;

    vtx.push_back(txid);
    int nAddNewTx = 0;
    for (size_t i = 0;i < vtx.size();i++)
    {
        uint256 hashTx = vtx[i];
        uint64 nNonceSender = 0;
        CTransaction *pTx = sched.GetTransaction(hashTx,nNonceSender);
        if (pTx != NULL)
        {
            MvErr err = pDispatcher->AddNewTx(*pTx,nNonceSender);
            if (err == MV_OK)
            {
                sched.GetNextTx(hashTx,vtx,setTx);
                sched.RemoveInv(network::CInv(network::CInv::MSG_TX,hashTx),setSchedPeer);
                
                if(nNonceSender != std::numeric_limits<uint64>::max())
                {
                    DispatchAwardEvent(nNonceSender,CEndpointManager::MAJOR_DATA);
                }

                nAddNewTx++;
            }
            else if (err != MV_ERR_MISSING_PREV)
            {
                sched.InvalidateTx(hashTx,setMisbehavePeer);
            }
        }
    }
    if (nAddNewTx)
    {
        BroadcastTxInv(hashFork);
    }
}

void CNetChannel::PostAddNew(const uint256& hashFork,CSchedule& sched,
                             set<uint64>& setSchedPeer,set<uint64>& setMisbehavePeer)
{
    BOOST_FOREACH(const uint64 nNonceSched,setSchedPeer)
    {
        if (!setMisbehavePeer.count(nNonceSched))
        {
            SchedulePeerInv(nNonceSched,hashFork,sched);
        }
    }

    BOOST_FOREACH(const uint64 nNonceMisbehave,setMisbehavePeer)
    {
        if(nNonceMisbehave != std::numeric_limits<uint64>::max())
        {
            std::cout << "DDOS in PostAddNew [netchannel]\n";
            DispatchMisbehaveEvent(nNonceMisbehave,CEndpointManager::DDOS_ATTACK);
        }
    }
}

void CNetChannel::SetPeerSyncStatus(uint64 nNonce,const uint256& hashFork,bool fSync)
{
    boost::unique_lock<boost::shared_mutex> wlock(rwNetPeer);    

    bool fInverted = false;
    CNetChannelPeer& peer = mapPeer[nNonce];
    if (peer.SetSyncStatus(hashFork,fSync,fInverted))
    {
        if (fSync && fInverted)
        {
            vector<uint256> vTxPool;
            pTxPool->ListTx(hashFork,vTxPool);
            if (!vTxPool.empty())
            {
                network::CMvEventPeerInv eventInv(nNonce,hashFork);
                peer.MakeTxInv(hashFork,vTxPool,eventInv.data,network::CInv::MAX_INV_COUNT);
                if (!eventInv.data.empty())
                {
                    pPeerNet->DispatchEvent(&eventInv);
                }
            }
        } 
    }
}

void CNetChannel::PushTxTimerFunc(uint32 nTimerId)
{
    boost::unique_lock<boost::mutex> lock(mtxPushTx);
    if (nTimerPushTx == nTimerId)
    {
        if (!setPushTxFork.empty())
        {
            BOOST_FOREACH(const uint256& hashFork,setPushTxFork)
            {
                PushTxInv(hashFork);
            }
            nTimerPushTx = WalleveSetTimer(PUSHTX_TIMEOUT,boost::bind(&CNetChannel::PushTxTimerFunc,this,_1));
            setPushTxFork.clear(); 
        }
        else
        {
            nTimerPushTx = 0;
        }
    }
}

void CNetChannel::PushTxInv(const uint256& hashFork)
{
    vector<uint256> vTxPool;
    pTxPool->ListTx(hashFork,vTxPool);
    if (!vTxPool.empty() && !mapPeer.empty())
    {
        boost::shared_lock<boost::shared_mutex> rlock(rwNetPeer);    
        for (map<uint64,CNetChannelPeer>::iterator it = mapPeer.begin();it != mapPeer.end();++it)
        {
            CNetChannelPeer& peer = (*it).second;
            if (peer.IsSubscribed(hashFork))
            {
                network::CMvEventPeerInv eventInv((*it).first,hashFork);
                peer.MakeTxInv(hashFork,vTxPool,eventInv.data,network::CInv::MAX_INV_COUNT);
                if (!eventInv.data.empty())
                {
                    pPeerNet->DispatchEvent(&eventInv);
                }
            }
        }
    }
}<|MERGE_RESOLUTION|>--- conflicted
+++ resolved
@@ -430,12 +430,9 @@
     uint64 nNonce = eventInv.nNonce;
     uint256& hashFork = eventInv.hashFork;
 
-<<<<<<< HEAD
     std::cout << " PeerInv nonce " << nNonce << " [netchannel]\n";
     std::cout << " PeerInv hash fork " << hashFork.ToString() << " [netchannel]\n";
     
-=======
->>>>>>> 2e017fb1
     try 
     {
         if (eventInv.data.size() > network::CInv::MAX_INV_COUNT)
