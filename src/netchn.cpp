// Copyright (c) 2017-2019 The Multiverse developers
// Distributed under the MIT/X11 software license, see the accompanying
// file COPYING or http://www.opensource.org/licenses/mit-license.php.

#include "netchn.h"
#include "schedule.h"
#include "virtualpeernet.h"
#include <boost/bind.hpp>
#include <limits>

using namespace std;
using namespace walleve;
using namespace multiverse;
using boost::asio::ip::tcp;

#define PUSHTX_TIMEOUT		(1000)

//////////////////////////////
// CConcurrentPeerNetData

bool CConcurrentPeerNetData::IsForkSynchronized(const uint256& hashFork) const
{
    ReadLocker lock(rwUnsync);
    map<uint256, set<uint64> >::const_iterator it = mapUnsync.find(hashFork);
    return (it == mapUnsync.end() || (*it).second.empty());
}

 std::vector<std::pair<uint64, CNetChannelPeer>> CConcurrentPeerNetData::KeyValues() const
 {
    std::vector<std::pair<uint64, CNetChannelPeer>> keyValues;
    {
        ReadLocker lock(rwPeer);
        for (map<uint64,CNetChannelPeer>::const_iterator it = mapPeer.begin();it != mapPeer.end();++it)
        {
            keyValues.push_back(std::make_pair(it->first, it->second));
        }
    }
    return keyValues;
 }

 void CConcurrentPeerNetData::ActivePeer(uint64 nNonce, uint64 nService, const uint256& forkHash)
 {
    WriteLocker wlockPeer(rwPeer);
    WriteLocker wlockUnSync(rwUnsync);

    mapPeer[nNonce] = CNetChannelPeer(nService,forkHash);
    mapUnsync[forkHash].insert(nNonce);
 }

 void CConcurrentPeerNetData::DeactivePeer(uint64 nNonce)
 {
    WriteLocker wlockPeer(rwPeer);
    WriteLocker wlockUnSync(rwUnsync);

    map<uint64,CNetChannelPeer>::iterator it = mapPeer.find(nNonce);
    if (it != mapPeer.end())
    {
        for (auto& subFork: (*it).second.mapSubscribedFork)
        {
            mapUnsync[subFork.first].erase(nNonce);
        }
        mapPeer.erase(nNonce);
    }
 }

void CConcurrentPeerNetData::SubscribeForks(uint64 nNonce, const std::vector<uint256>& hashForks)
{
    WriteLocker wlockPeer(rwPeer);
    WriteLocker wlockUnSync(rwUnsync);

    auto iter = mapPeer.find(nNonce);
    if(iter != mapPeer.end())
    {
        for(const uint256& hash : hashForks)
        {
            iter->second.Subscribe(hash);
            mapUnsync[hash].insert(nNonce);
        }
    }
}

void CConcurrentPeerNetData::UnsubscribeForks(uint64 nNonce, const std::vector<uint256>& hashForks)
{
    WriteLocker wlockPeer(rwPeer);
    WriteLocker wlockUnSync(rwUnsync);

    auto iter = mapPeer.find(nNonce);
    if(iter != mapPeer.end())
    {
        for(const uint256& hash : hashForks)
        {
            iter->second.Unsubscribe(hash);
            mapUnsync[hash].erase(nNonce);
        }       
    }
}

void CConcurrentPeerNetData::AddKnownTx(uint64 nNonce, const uint256& hashFork, const std::vector<uint256>& vTxHash)
{
    WriteLocker wlockPeer(rwPeer);
    mapPeer[nNonce].AddKnownTx(hashFork,vTxHash);
}

bool CConcurrentPeerNetData::SetPeerSyncStatus(uint64 nNonce, const uint256& hashFork, bool fSync, bool fInverted)
{
    WriteLocker wlockPeer(rwPeer);
    CNetChannelPeer& peer = mapPeer[nNonce];
    return peer.SetSyncStatus(hashFork,fSync,fInverted);
}

void CConcurrentPeerNetData::DeletePeerUnSyncByFork(uint64 nNonce, const uint256& hashFork)
{
    WriteLocker wlockUnSync(rwUnsync);
    mapUnsync[hashFork].erase(nNonce);
}

void CConcurrentPeerNetData::InsertPeerUnSyncByFork(uint64 nNonce, const uint256& hashFork)
{
    WriteLocker wlockUnSync(rwUnsync);
    mapUnsync[hashFork].insert(nNonce);
}

bool CConcurrentPeerNetData::IsPeerEmpty()
{
    ReadLocker rlockPeer(rwPeer);
    return mapPeer.empty();
}

void CConcurrentPeerNetData::MakeTxInvByFork(const uint256& hashFork, const std::vector<uint256>& vTxPool, std::vector<std::pair<uint64,VecInv>>& InvData)
{
    WriteLocker wlockPeer(rwPeer);
    for (map<uint64,CNetChannelPeer>::iterator it = mapPeer.begin();it != mapPeer.end();++it)
    {
        CNetChannelPeer& peer = (*it).second;
        if (peer.IsSubscribed(hashFork))
        {
            VecInv invs;
            peer.MakeTxInv(hashFork,vTxPool,invs,network::CInv::MAX_INV_COUNT);
            InvData.push_back(std::make_pair(it->first, invs));
        }
    }
}

//////////////////////////////
// CNetChannelPeer
void CNetChannelPeer::CNetChannelPeerFork::AddKnownTx(const vector<uint256>& vTxHash)
{
    ClearExpiredTx(vTxHash.size());
    for(const uint256& txid : vTxHash)
    {
        setKnownTx.insert(CPeerKnownTx(txid));
    }
}

void CNetChannelPeer::CNetChannelPeerFork::ClearExpiredTx(size_t nReserved)
{
    CPeerKnownTxSetByTime& index = setKnownTx.get<1>();
    int64 nExpiredAt = GetTime() - NETCHANNEL_KNOWNINV_EXPIREDTIME;
    size_t nMaxSize = NETCHANNEL_KNOWNINV_MAXCOUNT - nReserved;
    CPeerKnownTxSetByTime::iterator it = index.begin();
    while (it != index.end() && ((*it).nTime <= nExpiredAt || index.size() > nMaxSize))
    {
        index.erase(it++);
    }
}

bool CNetChannelPeer::IsSynchronized(const uint256& hashFork) const
{
    map<uint256,CNetChannelPeerFork>::const_iterator it = mapSubscribedFork.find(hashFork);
    if (it != mapSubscribedFork.end())
    {
        return (*it).second.fSynchronized;
    }
    return false;
}

bool CNetChannelPeer::SetSyncStatus(const uint256& hashFork,bool fSync,bool& fInverted)
{
    map<uint256,CNetChannelPeerFork>::iterator it = mapSubscribedFork.find(hashFork);
    if (it != mapSubscribedFork.end())
    {
        fInverted = ((*it).second.fSynchronized != fSync);
        (*it).second.fSynchronized = fSync;
        return true;
    }
    return false;
}

void CNetChannelPeer::AddKnownTx(const uint256& hashFork,const vector<uint256>& vTxHash)
{
    map<uint256,CNetChannelPeerFork>::iterator it = mapSubscribedFork.find(hashFork);
    if (it != mapSubscribedFork.end())
    {
        (*it).second.AddKnownTx(vTxHash);
    }
}

void CNetChannelPeer::MakeTxInv(const uint256& hashFork,const vector<uint256>& vTxPool,
                                                        vector<network::CInv>& vInv,size_t nMaxCount)
{
    map<uint256,CNetChannelPeerFork>::iterator it = mapSubscribedFork.find(hashFork);
    if (it != mapSubscribedFork.end())
    {
        vector<uint256> vTxHash;
        CNetChannelPeerFork& peerFork = (*it).second;
        for(const uint256& txid : vTxPool)
        {
            if (vInv.size() >= nMaxCount)
            {
                break;
            }
            else if (!(*it).second.IsKnownTx(txid))
            {
                vInv.push_back(network::CInv(network::CInv::MSG_TX,txid));
                vTxHash.push_back(txid);
            }
        }
        peerFork.AddKnownTx(vTxHash);
    }
}

//////////////////////////////
// CNetChannel 

CNetChannel::CNetChannel()
{
    pPeerNet = NULL;
    pCoreProtocol = NULL;
    pWorldLine = NULL;
    pTxPool = NULL;
    pService = NULL;
    pDispatcher = NULL;
    nodeType = NODE_TYPE::NODE_TYPE_FNFN;
}

CNetChannel::~CNetChannel()
{
}

bool CNetChannel::WalleveHandleInitialize()
{
    if (!WalleveGetObject("virtualpeernet",pPeerNet))
    {
        WalleveError("Failed to request peer net\n");
        return false;
    }

    if (!WalleveGetObject("coreprotocol",pCoreProtocol))
    {
        WalleveError("Failed to request coreprotocol\n");
        return false;
    }

    if (!WalleveGetObject("worldline",pWorldLine))
    {
        WalleveError("Failed to request worldline\n");
        return false;
    }

    if (!WalleveGetObject("txpool",pTxPool))
    {
        WalleveError("Failed to request txpool\n");
        return false;
    }

    if (!WalleveGetObject("service",pService))
    {
        WalleveError("Failed to request service\n");
        return false;
    }

    if (!WalleveGetObject("dispatcher",pDispatcher))
    {
        WalleveError("Failed to request dispatcher\n");
        return false;
    }

    return true;
}

void CNetChannel::WalleveHandleDeinitialize()
{
    pPeerNet = NULL;
    pCoreProtocol = NULL;
    pWorldLine = NULL;
    pTxPool = NULL;
    pService = NULL;
    pDispatcher = NULL;
}

bool CNetChannel::WalleveHandleInvoke()
{
    {
        boost::unique_lock<boost::mutex> lock(mtxPushTx);
        nTimerPushTx = 0;
    }
    return network::IMvNetChannel::WalleveHandleInvoke(); 
}

void CNetChannel::WalleveHandleHalt()
{
    {
        boost::unique_lock<boost::mutex> lock(mtxPushTx);
        if (nTimerPushTx != 0)
        {
            WalleveCancelTimer(nTimerPushTx);
            nTimerPushTx = 0;
        }
        setPushTxFork.clear(); 
    }
    
    network::IMvNetChannel::WalleveHandleHalt();
    {
        boost::recursive_mutex::scoped_lock scoped_lock(mtxSched);
        mapSched.clear();
    }
}

int32 CNetChannel::GetPrimaryChainHeight()
{
    uint256 hashBlock = uint64(0);
    int32 nHeight = 0;
    int64 nTime = 0;
    if (pWorldLine->GetLastBlock(pCoreProtocol->GetGenesisBlockHash(),hashBlock,nHeight,nTime))
    {
        return nHeight;
    }
    return 0;
}

bool CNetChannel::IsForkSynchronized(const uint256& hashFork) const
{
    return conPeerNetData.IsForkSynchronized(hashFork);
}

void CNetChannel::BroadcastBlockInv(const uint256& hashFork,const uint256& hashBlock,const set<uint64>& setKnownPeer)
{
    network::CMvEventPeerInv eventInv(0,hashFork);
    eventInv.sender = "netchannel";
    eventInv.data.push_back(network::CInv(network::CInv::MSG_BLOCK,hashBlock));

    std::vector<std::pair<uint64,CNetChannelPeer>> vChannelPeer = conPeerNetData.KeyValues();
    for(const auto& channelPeer : vChannelPeer)
    {
        const uint64& nNonce = channelPeer.first;
        if (!setKnownPeer.count(nNonce) && channelPeer.second.IsSubscribed(hashFork))
        {
            eventInv.nNonce = nNonce;
            pPeerNet->DispatchEvent(&eventInv);
        }
    }
    
    network::CMvEventPeerInv eventDownInv(std::numeric_limits<uint64>::max(), hashFork);
    eventDownInv.sender = "netchannel";
    eventDownInv.data.push_back(network::CInv(network::CInv::MSG_BLOCK,hashBlock));
    pPeerNet->DispatchEvent(&eventDownInv);
}

void CNetChannel::BroadcastTxInv(const uint256& hashFork)
{
    boost::unique_lock<boost::mutex> lock(mtxPushTx);
    if (nTimerPushTx == 0)
    {
        if (!PushTxInv(hashFork))
        {
            setPushTxFork.insert(hashFork);
        }
        nTimerPushTx = WalleveSetTimer(PUSHTX_TIMEOUT,boost::bind(&CNetChannel::PushTxTimerFunc,this,_1));
    }
    else
    {
        setPushTxFork.insert(hashFork);
    }
}

void CNetChannel::SubscribeFork(const uint256& hashFork)
{
    {
        boost::recursive_mutex::scoped_lock scoped_lock(mtxSched);
        if (!mapSched.insert(make_pair(hashFork,CSchedule())).second)
        {
            return;
        }
    }

    network::CMvEventPeerSubscribe eventSubscribe(0ULL,pCoreProtocol->GetGenesisBlockHash());
    eventSubscribe.data.push_back(hashFork);

    std::vector<std::pair<uint64,CNetChannelPeer>> vChannelPeer = conPeerNetData.KeyValues();
    for(const auto& channelPeer : vChannelPeer)
    {
        eventSubscribe.nNonce = channelPeer.first;
        pPeerNet->DispatchEvent(&eventSubscribe);
        DispatchGetBlocksEvent(channelPeer.first,hashFork);
    }
}

void CNetChannel::UnsubscribeFork(const uint256& hashFork)
{
    {
        boost::recursive_mutex::scoped_lock scoped_lock(mtxSched);
        if (!mapSched.erase(hashFork))
        {
            return;
        }
    }

    network::CMvEventPeerUnsubscribe eventUnsubscribe(0ULL,pCoreProtocol->GetGenesisBlockHash());
    eventUnsubscribe.data.push_back(hashFork);

    std::vector<std::pair<uint64,CNetChannelPeer>> vChannelPeer = conPeerNetData.KeyValues();
    for(const auto& channelPeer : vChannelPeer)
    {
        eventUnsubscribe.nNonce = channelPeer.first;
        pPeerNet->DispatchEvent(&eventUnsubscribe);
    }
}

bool CNetChannel::IsContains(const uint256& hashFork)
{
    boost::recursive_mutex::scoped_lock scoped_lock(mtxSched);
    return mapSched.find(hashFork) != mapSched.end();
}

void CNetChannel::EnableSuperNode(bool fIsFork)
{
    nodeType = fIsFork ? NODE_TYPE::NODE_TYPE_FORK : NODE_TYPE::NODE_TYPE_ROOT;
}

bool CNetChannel::HandleEvent(network::CMvEventPeerActive& eventActive)
{
    uint64 nNonce = eventActive.nNonce;
    if ((eventActive.data.nService & network::NODE_NETWORK))
    {
        DispatchGetBlocksEvent(nNonce,pCoreProtocol->GetGenesisBlockHash());
        
        network::CMvEventPeerSubscribe eventSubscribe(nNonce,pCoreProtocol->GetGenesisBlockHash());
        {
            boost::recursive_mutex::scoped_lock scoped_lock(mtxSched);
            for (map<uint256,CSchedule>::iterator it = mapSched.begin();it != mapSched.end();++it)
            {
                if ((*it).first != pCoreProtocol->GetGenesisBlockHash())
                {
                    eventSubscribe.data.push_back((*it).first);
                }
            }
        }
        if (!eventSubscribe.data.empty())
        {
            pPeerNet->DispatchEvent(&eventSubscribe);
        }
    }
    
    conPeerNetData.ActivePeer(nNonce, eventActive.data.nService, 
        pCoreProtocol->GetGenesisBlockHash());
    
    NotifyPeerUpdate(nNonce,true,eventActive.data);
    return true;
}

bool CNetChannel::HandleEvent(network::CMvEventPeerDeactive& eventDeactive)
{
    uint64 nNonce = eventDeactive.nNonce;
    {
        boost::recursive_mutex::scoped_lock scoped_lock(mtxSched);
        for (map<uint256,CSchedule>::iterator it = mapSched.begin();it != mapSched.end();++it)
        {
            CSchedule& sched = (*it).second;
            set<uint64> setSchedPeer;
            sched.RemovePeer(nNonce,setSchedPeer);

            for(const uint64 nNonceSched : setSchedPeer)
            {
                SchedulePeerInv(nNonceSched,(*it).first,sched);
            }
        }
    }
    
    conPeerNetData.DeactivePeer(nNonce);
    
    NotifyPeerUpdate(nNonce,false,eventDeactive.data);    

    return true;
}

bool CNetChannel::HandleEvent(network::CMvEventPeerSubscribe& eventSubscribe)
{
    uint64 nNonce = eventSubscribe.nNonce;
    uint256& hashFork = eventSubscribe.hashFork;
    if (hashFork == pCoreProtocol->GetGenesisBlockHash())
    {
        conPeerNetData.SubscribeForks(nNonce, eventSubscribe.data);
        
        BOOST_FOREACH(const uint256& hash,eventSubscribe.data)
        {
<<<<<<< HEAD
            boost::recursive_mutex::scoped_lock scoped_lock(mtxSched);
            if (mapSched.count(hash))
=======
            for(const uint256& hash : eventSubscribe.data)
>>>>>>> adc44676
            {
                DispatchGetBlocksEvent(nNonce,hash);
            }   
        }
        
    }
    else
    {
        DispatchMisbehaveEvent(nNonce,CEndpointManager::DDOS_ATTACK,"eventSubscribe");
    }

    return true;
}

bool CNetChannel::HandleEvent(network::CMvEventPeerUnsubscribe& eventUnsubscribe)
{
    uint64 nNonce = eventUnsubscribe.nNonce;
    uint256& hashFork = eventUnsubscribe.hashFork;
    if (hashFork == pCoreProtocol->GetGenesisBlockHash())
    {
<<<<<<< HEAD
        conPeerNetData.UnsubscribeForks(nNonce, eventUnsubscribe.data);
=======
        boost::unique_lock<boost::shared_mutex> wlock(rwNetPeer);
        map<uint64,CNetChannelPeer>::iterator it = mapPeer.find(nNonce);
        if (it != mapPeer.end())
        {
            for(const uint256& hash : eventUnsubscribe.data)
            {
                (*it).second.Unsubscribe(hash);
                mapUnsync[hash].erase(nNonce);
            }
        } 
>>>>>>> adc44676
    }
    else
    {
        DispatchMisbehaveEvent(nNonce,CEndpointManager::DDOS_ATTACK,"eventUnsubscribe");
    }

    return true;
}

bool CNetChannel::HandleEvent(network::CMvEventPeerInv& eventInv)
{
    uint64 nNonce = eventInv.nNonce;
    uint256& hashFork = eventInv.hashFork;

    try 
    {
        if (eventInv.data.size() > network::CInv::MAX_INV_COUNT)
        {
            throw runtime_error("Inv count overflow.");
        }

        {
            boost::recursive_mutex::scoped_lock scoped_lock(mtxSched);
            CSchedule& sched = GetSchedule(hashFork);
            vector<uint256> vTxHash;
            for(const network::CInv& inv : eventInv.data)
            {
                if ((inv.nType == network::CInv::MSG_TX && !pTxPool->Exists(inv.nHash)) 
                    || (inv.nType == network::CInv::MSG_BLOCK && !pWorldLine->Exists(inv.nHash)))
                {
                    sched.AddNewInv(inv,nNonce);
                    if (inv.nType == network::CInv::MSG_TX)
                    {
                        vTxHash.push_back(inv.nHash);
                    }
                }
            }
            if (!vTxHash.empty())
            {
                conPeerNetData.AddKnownTx(nNonce, hashFork, vTxHash);
            }
            SchedulePeerInv(nNonce,hashFork,sched);
        }
    }
    catch (...)
    {
        DispatchMisbehaveEvent(nNonce,CEndpointManager::DDOS_ATTACK,"eventInv");
    }
    return true;
}

bool CNetChannel::HandleEvent(network::CMvEventPeerGetData& eventGetData)
{
    uint64 nNonce = eventGetData.nNonce;
    uint256& hashFork = eventGetData.hashFork;
    std::string flow = eventGetData.flow;
    for(const network::CInv& inv : eventGetData.data)
    {
        if (inv.nType == network::CInv::MSG_TX)
        {
            network::CMvEventPeerTx eventTx(nNonce,hashFork);

            if("up" == flow)
            {
                eventTx.nNonce = std::numeric_limits<uint64>::max();
                eventTx.sender = "netchannel";
            }

            if (pTxPool->Get(inv.nHash,eventTx.data))
            {
                pPeerNet->DispatchEvent(&eventTx);
            }
        }
        else if (inv.nType == network::CInv::MSG_BLOCK)
        {
            network::CMvEventPeerBlock eventBlock(nNonce,hashFork);

            if("up" == flow)
            {
                eventBlock.nNonce = std::numeric_limits<uint64>::max();
                eventBlock.sender = "netchannel";
            }

            if (pWorldLine->GetBlock(inv.nHash,eventBlock.data))
            {
                pPeerNet->DispatchEvent(&eventBlock);
            }
        }
    }
    return true;
}

bool CNetChannel::HandleEvent(network::CMvEventPeerGetBlocks& eventGetBlocks)
{
    uint64 nNonce = eventGetBlocks.nNonce;
    uint256& hashFork = eventGetBlocks.hashFork;
    vector<uint256> vBlockHash;
    std::string flow = eventGetBlocks.flow;
    if (!pWorldLine->GetBlockInv(hashFork,eventGetBlocks.data,vBlockHash,MAX_GETBLOCKS_COUNT))
    {
        DispatchMisbehaveEvent(nNonce,CEndpointManager::DDOS_ATTACK,"eventGetBlocks");
        return true;
    }
    network::CMvEventPeerInv eventInv(nNonce,hashFork);
    for(const uint256& hash : vBlockHash)
    {
        eventInv.data.push_back(network::CInv(network::CInv::MSG_BLOCK,hash));
    }

    if("up" == flow)
    {
        eventInv.nNonce = std::numeric_limits<uint64>::max();
        eventInv.sender = "netchannel";
    }

    pPeerNet->DispatchEvent(&eventInv);
    return true;
}

bool CNetChannel::HandleEvent(network::CMvEventPeerTx& eventTx)
{
    uint64 nNonce = eventTx.nNonce;
    uint256& hashFork = eventTx.hashFork;
    CTransaction& tx = eventTx.data;
    uint256 txid = tx.GetHash();

    try
    {
        boost::recursive_mutex::scoped_lock scoped_lock(mtxSched);

        set<uint64> setSchedPeer,setMisbehavePeer;
        CSchedule& sched = GetSchedule(hashFork);

        if (!sched.ReceiveTx(nNonce,txid,tx,setSchedPeer))
        {
            throw runtime_error("Failed to receive tx");
        }
        
        uint256 hashForkAnchor;
        int32 nHeightAnchor;
        if (pWorldLine->GetBlockLocation(tx.hashAnchor,hashForkAnchor,nHeightAnchor)
            && hashForkAnchor == hashFork)
        {
            set<uint256> setMissingPrevTx;
            if (!GetMissingPrevTx(tx,setMissingPrevTx))
            {
                AddNewTx(hashFork,txid,sched,setSchedPeer,setMisbehavePeer);   
            }
            else
            {
                for(const uint256& prev : setMissingPrevTx)
                {
                    sched.AddOrphanTxPrev(txid,prev);
                    network::CInv inv(network::CInv::MSG_TX,prev);
                    if (!sched.Exists(inv))
                    {
                        for(const uint64 nNonceSched : setSchedPeer)
                        {
                            sched.AddNewInv(inv,nNonceSched);
                        }
                    }
                }
            }
        }
        else
        {
            sched.InvalidateTx(txid,setMisbehavePeer);
        } 
        PostAddNew(hashFork,sched,setSchedPeer,setMisbehavePeer);
    }
    catch (...)
    {
        DispatchMisbehaveEvent(nNonce,CEndpointManager::DDOS_ATTACK,"eventTx");
    }
    return true;
    
}

bool CNetChannel::HandleEvent(network::CMvEventPeerBlock& eventBlock)
{
    uint64 nNonce = eventBlock.nNonce;
    uint256& hashFork = eventBlock.hashFork; 
    CBlock& block = eventBlock.data;
    uint256 hash = block.GetHash();

    try
    {
        boost::recursive_mutex::scoped_lock scoped_lock(mtxSched);

        set<uint64> setSchedPeer,setMisbehavePeer;
        CSchedule& sched = GetSchedule(hashFork);
        
        if (!sched.ReceiveBlock(nNonce,hash,block,setSchedPeer))
        {
            throw runtime_error("Failed to receive block");
        }

        uint256 hashForkPrev;
        int32 nHeightPrev;
        if (pWorldLine->GetBlockLocation(block.hashPrev,hashForkPrev,nHeightPrev))
        {
            if (hashForkPrev == hashFork)
            {
               AddNewBlock(hashFork,hash,sched,setSchedPeer,setMisbehavePeer);
            }
            else
            {
                sched.InvalidateBlock(hash,setMisbehavePeer);
            }
        }
        else
        {
            sched.AddOrphanBlockPrev(hash,block.hashPrev);
        }

        PostAddNew(hashFork,sched,setSchedPeer,setMisbehavePeer);
    }
    catch (...)
    {
        DispatchMisbehaveEvent(nNonce,CEndpointManager::DDOS_ATTACK,"eventBlock");
    }
    return true; 
}

CSchedule& CNetChannel::GetSchedule(const uint256& hashFork)
{
    map<uint256,CSchedule>::iterator it = mapSched.find(hashFork);
    if (it == mapSched.end())
    {
        throw runtime_error("Unknown fork for scheduling.");
    }
    return ((*it).second);
}

void CNetChannel::NotifyPeerUpdate(uint64 nNonce,bool fActive,const network::CAddress& addrPeer)
{
    CNetworkPeerUpdate update;
    update.nPeerNonce = nNonce;
    update.fActive = fActive;
    update.addrPeer = addrPeer;
    pService->NotifyNetworkPeerUpdate(update);
}

void CNetChannel::DispatchGetBlocksEvent(uint64 nNonce,const uint256& hashFork)
{
    network::CMvEventPeerGetBlocks eventGetBlocks(nNonce,hashFork);
    if (pWorldLine->GetBlockLocator(hashFork,eventGetBlocks.data))
    {
        pPeerNet->DispatchEvent(&eventGetBlocks);
    }
}

void CNetChannel::DispatchAwardEvent(uint64 nNonce,CEndpointManager::Bonus bonus)
{
    CWalleveEventPeerNetReward eventReward(nNonce);
    eventReward.data = bonus;
    pPeerNet->DispatchEvent(&eventReward);
}

void CNetChannel::DispatchMisbehaveEvent(uint64 nNonce,CEndpointManager::CloseReason reason,const std::string& strCaller)
{
    if (!strCaller.empty())
    {
        WalleveLog("DispatchMisbehaveEvent : %s\n",strCaller.c_str());
    }

    CWalleveEventPeerNetClose eventClose(nNonce);
    eventClose.data = reason;
    pPeerNet->DispatchEvent(&eventClose);
}

void CNetChannel::SchedulePeerInv(uint64 nNonce,const uint256& hashFork,CSchedule& sched)
{
    network::CMvEventPeerGetData eventGetData(nNonce,hashFork);
    bool fMissingPrev = false;
    bool fEmpty = true;
    if (sched.ScheduleBlockInv(nNonce,eventGetData.data,MAX_PEER_SCHED_COUNT,fMissingPrev,fEmpty))
    {
        if (fMissingPrev)
        {
            DispatchGetBlocksEvent(nNonce,hashFork);
        }
        else if (eventGetData.data.empty())
        {
            if (!sched.ScheduleTxInv(nNonce,eventGetData.data,MAX_PEER_SCHED_COUNT))
            {
                if(nNonce != std::numeric_limits<uint64>::max())
                {
                    DispatchMisbehaveEvent(nNonce,CEndpointManager::DDOS_ATTACK,"SchedulePeerInv1");
                }     
            }
        }
        SetPeerSyncStatus(nNonce,hashFork,fEmpty);
    }
    else
    {
        if(nNonce != std::numeric_limits<uint64>::max())
        {
            DispatchMisbehaveEvent(nNonce,CEndpointManager::DDOS_ATTACK,"SchedulePeerInv2");
        }
        
    }
    if (!eventGetData.data.empty())
    {
        pPeerNet->DispatchEvent(&eventGetData);
    }
}

bool CNetChannel::GetMissingPrevTx(CTransaction& tx,set<uint256>& setMissingPrevTx)
{
    setMissingPrevTx.clear();
    for(const CTxIn& txin : tx.vInput)
    {
        const uint256 &prev = txin.prevout.hash;
        if (!setMissingPrevTx.count(prev))
        {
            if (!pTxPool->Exists(prev) && !pWorldLine->ExistsTx(prev))
            {
                setMissingPrevTx.insert(prev);
            }
        }
    }
    return (!setMissingPrevTx.empty());
}

void CNetChannel::AddNewBlock(const uint256& hashFork,const uint256& hash,CSchedule& sched,
                              set<uint64>& setSchedPeer,set<uint64>& setMisbehavePeer)
{
    vector<uint256> vBlockHash;
    vBlockHash.push_back(hash);
    for (size_t i = 0;i < vBlockHash.size();i++)
    {
        uint256 hashBlock = vBlockHash[i];
        uint64 nNonceSender = 0;
        CBlock* pBlock = sched.GetBlock(hashBlock,nNonceSender);
        if (pBlock != NULL)
        {
            MvErr err = pDispatcher->AddNewBlock(*pBlock,nNonceSender);
            if (err == MV_OK)
            {
                for(const CTransaction& tx : pBlock->vtx)
                {
                    uint256 txid = tx.GetHash();
                    sched.RemoveInv(network::CInv(network::CInv::MSG_TX,txid),setSchedPeer);
                }

                set<uint64> setKnownPeer;
                sched.GetNextBlock(hashBlock,vBlockHash);
                sched.RemoveInv(network::CInv(network::CInv::MSG_BLOCK,hashBlock),setKnownPeer);
                
                if(nNonceSender != std::numeric_limits<uint64>::max())
                {
                    DispatchAwardEvent(nNonceSender,CEndpointManager::VITAL_DATA);
                    BroadcastBlockInv(hashFork,hashBlock,setKnownPeer);
                }
                
                setSchedPeer.insert(setKnownPeer.begin(),setKnownPeer.end());
            }
            else if (err == MV_ERR_ALREADY_HAVE && pBlock->IsVacant())
            {
                set<uint64> setKnownPeer;
                sched.GetNextBlock(hashBlock,vBlockHash);
                sched.RemoveInv(network::CInv(network::CInv::MSG_BLOCK,hashBlock),setKnownPeer);
                setSchedPeer.insert(setKnownPeer.begin(),setKnownPeer.end());
            }
            else
            {
                sched.InvalidateBlock(hashBlock,setMisbehavePeer);
            }
        }
    }
}

void CNetChannel::AddNewTx(const uint256& hashFork,const uint256& txid,CSchedule& sched,
                           set<uint64>& setSchedPeer,set<uint64>& setMisbehavePeer)
{
    set<uint256> setTx;
    vector<uint256> vtx;

    vtx.push_back(txid);
    int nAddNewTx = 0;
    for (size_t i = 0;i < vtx.size();i++)
    {
        uint256 hashTx = vtx[i];
        uint64 nNonceSender = 0;
        CTransaction *pTx = sched.GetTransaction(hashTx,nNonceSender);
        if (pTx != NULL)
        {
            MvErr err = pDispatcher->AddNewTx(*pTx,nNonceSender);
            if (err == MV_OK)
            {
                sched.GetNextTx(hashTx,vtx,setTx);
                sched.RemoveInv(network::CInv(network::CInv::MSG_TX,hashTx),setSchedPeer);
                
                if(nNonceSender != std::numeric_limits<uint64>::max())
                {
                    DispatchAwardEvent(nNonceSender,CEndpointManager::MAJOR_DATA);
                }

                nAddNewTx++;
            }
            else if (err != MV_ERR_MISSING_PREV)
            {
                sched.InvalidateTx(hashTx,setMisbehavePeer);
            }
        }
    }
    if (nAddNewTx)
    {
        BroadcastTxInv(hashFork);
    }
}

void CNetChannel::PostAddNew(const uint256& hashFork,CSchedule& sched,
                             set<uint64>& setSchedPeer,set<uint64>& setMisbehavePeer)
{
    for(const uint64 nNonceSched : setSchedPeer)
    {
        if (!setMisbehavePeer.count(nNonceSched))
        {
            SchedulePeerInv(nNonceSched,hashFork,sched);
        }
    }

    for(const uint64 nNonceMisbehave : setMisbehavePeer)
    {
        if(nNonceMisbehave != std::numeric_limits<uint64>::max())
        {
            DispatchMisbehaveEvent(nNonceMisbehave,CEndpointManager::DDOS_ATTACK,"PostAddNew");
        }
    }
}

void CNetChannel::SetPeerSyncStatus(uint64 nNonce,const uint256& hashFork,bool fSync)
{ 
    bool fInverted = false;
    {
        if(!conPeerNetData.SetPeerSyncStatus(nNonce, hashFork, fSync, fInverted))
        {
            return;
        }
    }
    
    if (fInverted)
    {
        if (fSync)
        {
            conPeerNetData.DeletePeerUnSyncByFork(nNonce, hashFork);
            BroadcastTxInv(hashFork);
        }
        else
        {
            conPeerNetData.InsertPeerUnSyncByFork(nNonce, hashFork);
        }
    }
}

void CNetChannel::PushTxTimerFunc(uint32 nTimerId)
{
    boost::unique_lock<boost::mutex> lock(mtxPushTx);
    if (nTimerPushTx == nTimerId)
    {
        if (!setPushTxFork.empty())
        {
            set<uint256>::iterator it = setPushTxFork.begin();
            while (it != setPushTxFork.end())
            {
                if (PushTxInv(*it))
                {
                    setPushTxFork.erase(it++);
                }
                else
                {
                    ++it;
                }
            }
            nTimerPushTx = WalleveSetTimer(PUSHTX_TIMEOUT,boost::bind(&CNetChannel::PushTxTimerFunc,this,_1));
        }
        else
        {
            nTimerPushTx = 0;
        }
    }
}

bool CNetChannel::PushTxInv(const uint256& hashFork)
{
    // if (!IsForkSynchronized(hashFork))
    // {
    //     return false;
    // }

    bool fCompleted = true;
    vector<uint256> vTxPool;
    pTxPool->ListTx(hashFork,vTxPool);
    if (!vTxPool.empty() && !conPeerNetData.IsPeerEmpty())
    {
        
        std::vector<std::pair<uint64,CConcurrentPeerNetData::VecInv>> vecInvData;
        conPeerNetData.MakeTxInvByFork(hashFork,vTxPool,vecInvData);

        for(const auto& inv : vecInvData)
        {
            network::CMvEventPeerInv eventInv(inv.first,hashFork);
            eventInv.data = inv.second;
            if (!eventInv.data.empty())
            {
                pPeerNet->DispatchEvent(&eventInv);
                if (fCompleted && eventInv.data.size() == network::CInv::MAX_INV_COUNT)
                {
                    fCompleted = false;
                }
            }
        }
    }
    return fCompleted;
}<|MERGE_RESOLUTION|>--- conflicted
+++ resolved
@@ -493,12 +493,8 @@
         
         BOOST_FOREACH(const uint256& hash,eventSubscribe.data)
         {
-<<<<<<< HEAD
             boost::recursive_mutex::scoped_lock scoped_lock(mtxSched);
             if (mapSched.count(hash))
-=======
-            for(const uint256& hash : eventSubscribe.data)
->>>>>>> adc44676
             {
                 DispatchGetBlocksEvent(nNonce,hash);
             }   
@@ -519,20 +515,7 @@
     uint256& hashFork = eventUnsubscribe.hashFork;
     if (hashFork == pCoreProtocol->GetGenesisBlockHash())
     {
-<<<<<<< HEAD
         conPeerNetData.UnsubscribeForks(nNonce, eventUnsubscribe.data);
-=======
-        boost::unique_lock<boost::shared_mutex> wlock(rwNetPeer);
-        map<uint64,CNetChannelPeer>::iterator it = mapPeer.find(nNonce);
-        if (it != mapPeer.end())
-        {
-            for(const uint256& hash : eventUnsubscribe.data)
-            {
-                (*it).second.Unsubscribe(hash);
-                mapUnsync[hash].erase(nNonce);
-            }
-        } 
->>>>>>> adc44676
     }
     else
     {
