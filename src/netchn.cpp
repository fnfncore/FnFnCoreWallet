// Copyright (c) 2017-2018 The Multiverse developers
// Distributed under the MIT/X11 software license, see the accompanying
// file COPYING or http://www.opensource.org/licenses/mit-license.php.

#include "netchn.h"
#include "schedule.h"
#include "virtualpeernet.h"
#include <boost/bind.hpp>

using namespace std;
using namespace walleve;
using namespace multiverse;
using boost::asio::ip::tcp;

//////////////////////////////
// CNetChannelPeer
void CNetChannelPeer::CNetChannelPeerFork::AddKnownTx(const vector<uint256>& vTxHash)
{
    ClearExpiredTx(vTxHash.size());
    BOOST_FOREACH(const uint256& txid,vTxHash)
    {
        setKnownTx.insert(CPeerKnownTx(txid));
    }
}

void CNetChannelPeer::CNetChannelPeerFork::ClearExpiredTx(size_t nReserved)
{
    CPeerKnownTxSetByTime& index = setKnownTx.get<1>();
    int64 nExpiredAt = GetTime() - NETCHANNEL_KNOWNINV_EXPIREDTIME;
    size_t nMaxSize = NETCHANNEL_KNOWNINV_MAXCOUNT - nReserved;
    CPeerKnownTxSetByTime::iterator it = index.begin();
    while (it != index.end() && ((*it).nTime <= nExpiredAt || index.size() > nMaxSize))
    {
        index.erase(it++);
    }
}

bool CNetChannelPeer::IsSynchronized(const uint256& hashFork) const
{
    map<uint256,CNetChannelPeerFork>::const_iterator it = mapSubscribedFork.find(hashFork);
    if (it != mapSubscribedFork.end())
    {
        return (*it).second.fSynchronized;
    }
    return false;
}

bool CNetChannelPeer::SetSyncStatus(const uint256& hashFork,bool fSync,bool& fInverted)
{
    map<uint256,CNetChannelPeerFork>::iterator it = mapSubscribedFork.find(hashFork);
    if (it != mapSubscribedFork.end())
    {
        fInverted = ((*it).second.fSynchronized != fSync);
        (*it).second.fSynchronized = fSync;
        return true;
    }
    return false;
}

void CNetChannelPeer::AddKnownTx(const uint256& hashFork,const vector<uint256>& vTxHash)
{
    map<uint256,CNetChannelPeerFork>::iterator it = mapSubscribedFork.find(hashFork);
    if (it != mapSubscribedFork.end())
    {
        (*it).second.AddKnownTx(vTxHash);
    }
}

void CNetChannelPeer::MakeTxInv(const uint256& hashFork,const vector<uint256>& vTxPool,
                                                        vector<network::CInv>& vInv,size_t nMaxCount)
{
    map<uint256,CNetChannelPeerFork>::iterator it = mapSubscribedFork.find(hashFork);
    if (it != mapSubscribedFork.end())
    {
        vector<uint256> vTxHash;
        CNetChannelPeerFork& peerFork = (*it).second;
        BOOST_FOREACH(const uint256& txid,vTxPool)
        {
            if (vInv.size() >= nMaxCount)
            {
                break;
            }
            else if (!(*it).second.IsKnownTx(txid))
            {
                vInv.push_back(network::CInv(network::CInv::MSG_TX,txid));
                vTxHash.push_back(txid);
            }
        }
        peerFork.AddKnownTx(vTxHash);
    }
}

//////////////////////////////
// CNetChannel 

CNetChannel::CNetChannel()
{
    pPeerNet = NULL;
    pCoreProtocol = NULL;
    pWorldLine = NULL;
    pTxPool = NULL;
    pService = NULL;
    pDispatcher = NULL;
    pDbpService = NULL;
}

CNetChannel::~CNetChannel()
{
}

bool CNetChannel::WalleveHandleInitialize()
{
    if (!WalleveGetObject("virtualpeernet",pPeerNet))
    {
        WalleveError("Failed to request peer net\n");
        return false;
    }

    if (!WalleveGetObject("coreprotocol",pCoreProtocol))
    {
        WalleveError("Failed to request coreprotocol\n");
        return false;
    }

    if (!WalleveGetObject("worldline",pWorldLine))
    {
        WalleveError("Failed to request worldline\n");
        return false;
    }

    if (!WalleveGetObject("txpool",pTxPool))
    {
        WalleveError("Failed to request txpool\n");
        return false;
    }

    if (!WalleveGetObject("service",pService))
    {
        WalleveError("Failed to request service\n");
        return false;
    }

    if (!WalleveGetObject("dispatcher",pDispatcher))
    {
        WalleveError("Failed to request dispatcher\n");
        return false;
    }

    if (!WalleveGetObject("dbpservice",pDbpService))
    {
        WalleveLog("Failed to request dbpservice\n");
        return false;
    }

    return true;
}

void CNetChannel::WalleveHandleDeinitialize()
{
    pPeerNet = NULL;
    pCoreProtocol = NULL;
    pWorldLine = NULL;
    pTxPool = NULL;
    pService = NULL;
    pDispatcher = NULL;
    pDbpService = NULL;
}

bool CNetChannel::WalleveHandleInvoke()
{
    return network::IMvNetChannel::WalleveHandleInvoke(); 
}

void CNetChannel::WalleveHandleHalt()
{
    network::IMvNetChannel::WalleveHandleHalt();
    {
        boost::recursive_mutex::scoped_lock scoped_lock(mtxSched);
        mapSched.clear();
    }
}

int CNetChannel::GetPrimaryChainHeight()
{
    uint256 hashBlock = uint64(0);
    int nHeight = 0;
    int64 nTime = 0;
    if (pWorldLine->GetLastBlock(pCoreProtocol->GetGenesisBlockHash(),hashBlock,nHeight,nTime))
    {
        return nHeight;
    }
    return 0;
}

bool CNetChannel::IsForkSynchronized(const uint256& hashFork) const
{
    boost::shared_lock<boost::shared_mutex> rlock(rwNetPeer);
    for (map<uint64,CNetChannelPeer>::const_iterator it = mapPeer.begin();it != mapPeer.end();++it)
    {
        const CNetChannelPeer& peer = (*it).second; 
        if (peer.IsSubscribed(hashFork) && !peer.IsSynchronized(hashFork))
        {
            return false;
        }
    }
    return true;
}

void CNetChannel::BroadcastBlockInv(const uint256& hashFork,const uint256& hashBlock,const set<uint64>& setKnownPeer)
{
    network::CMvEventPeerInv eventInv(0,hashFork);
    eventInv.data.push_back(network::CInv(network::CInv::MSG_BLOCK,hashBlock));
    {
        boost::shared_lock<boost::shared_mutex> rlock(rwNetPeer);
        for (map<uint64,CNetChannelPeer>::iterator it = mapPeer.begin();it != mapPeer.end();++it)
        {
            uint64 nNonce = (*it).first;
            if (!setKnownPeer.count(nNonce) && (*it).second.IsSubscribed(hashFork))
            {
                eventInv.nNonce = nNonce;
                pPeerNet->DispatchEvent(&eventInv);
            }
        }
    }
}

void CNetChannel::BroadcastTxInv(const uint256& hashFork)
{
    vector<uint256> vTxPool;
    pTxPool->ListTx(hashFork,vTxPool);
    if (!vTxPool.empty() && !mapPeer.empty())
    {
        boost::shared_lock<boost::shared_mutex> rlock(rwNetPeer);    
        for (map<uint64,CNetChannelPeer>::iterator it = mapPeer.begin();it != mapPeer.end();++it)
        {
            CNetChannelPeer& peer = (*it).second;
            if (peer.IsSubscribed(hashFork))
            {
                network::CMvEventPeerInv eventInv((*it).first,hashFork);
                peer.MakeTxInv(hashFork,vTxPool,eventInv.data,network::CInv::MAX_INV_COUNT);
                if (!eventInv.data.empty())
                {
                    pPeerNet->DispatchEvent(&eventInv);
                }
            }
        }
    } 
}

void CNetChannel::SubscribeFork(const uint256& hashFork)
{
    std::cout << "Entry SubscribeFork:" << hashFork.ToString() << " [netchannel]\n";
    
    {
        boost::recursive_mutex::scoped_lock scoped_lock(mtxSched);
        if (!mapSched.insert(make_pair(hashFork,CSchedule())).second)
        {
            return;
        }
    }

    network::CMvEventPeerSubscribe eventSubscribe(0ULL,pCoreProtocol->GetGenesisBlockHash());
    eventSubscribe.data.push_back(hashFork);

    {
        boost::shared_lock<boost::shared_mutex> rlock(rwNetPeer);    
        for (map<uint64,CNetChannelPeer>::iterator it = mapPeer.begin();it != mapPeer.end();++it)
        {
            eventSubscribe.nNonce = (*it).first;
            pPeerNet->DispatchEvent(&eventSubscribe);
            std::cout << "Dispatched Event Sub " <<  " [netchannel::SubscribeFork]\n";
            DispatchGetBlocksEvent((*it).first,hashFork);
        }
    }
}

void CNetChannel::UnsubscribeFork(const uint256& hashFork)
{
    {
        boost::recursive_mutex::scoped_lock scoped_lock(mtxSched);
        if (!mapSched.erase(hashFork))
        {
            return;
        }
    }

    network::CMvEventPeerUnsubscribe eventUnsubscribe(0ULL,pCoreProtocol->GetGenesisBlockHash());
    eventUnsubscribe.data.push_back(hashFork);

    {
        boost::shared_lock<boost::shared_mutex> rlock(rwNetPeer);    
        for (map<uint64,CNetChannelPeer>::iterator it = mapPeer.begin();it != mapPeer.end();++it)
        {
            eventUnsubscribe.nNonce = (*it).first;
            pPeerNet->DispatchEvent(&eventUnsubscribe);
        }
    }
}

bool CNetChannel::IsCotains(const uint256& hashFork)
{
    boost::recursive_mutex::scoped_lock scoped_lock(mtxSched);
    return mapSched.find(hashFork) != mapSched.end();
}

bool CNetChannel::HandleEvent(network::CMvEventPeerActive& eventActive)
{
    uint64 nNonce = eventActive.nNonce;

    if ((eventActive.data.nService & network::NODE_NETWORK))
    {
        DispatchGetBlocksEvent(nNonce,pCoreProtocol->GetGenesisBlockHash());
        
        network::CMvEventPeerSubscribe eventSubscribe(nNonce,pCoreProtocol->GetGenesisBlockHash());
        {
            boost::recursive_mutex::scoped_lock scoped_lock(mtxSched);
            for (map<uint256,CSchedule>::iterator it = mapSched.begin();it != mapSched.end();++it)
            {
                if ((*it).first != pCoreProtocol->GetGenesisBlockHash())
                {
                    eventSubscribe.data.push_back((*it).first);
                }
            }
        }
        if (!eventSubscribe.data.empty())
        {
            pPeerNet->DispatchEvent(&eventSubscribe);
        }
    }
    {
        boost::unique_lock<boost::shared_mutex> wlock(rwNetPeer);
        mapPeer[nNonce] = CNetChannelPeer(eventActive.data.nService,pCoreProtocol->GetGenesisBlockHash());
    }
    NotifyPeerUpdate(nNonce,true,eventActive.data);
    return true;
}

bool CNetChannel::HandleEvent(network::CMvEventPeerDeactive& eventDeactive)
{
    uint64 nNonce = eventDeactive.nNonce;
    {
        boost::recursive_mutex::scoped_lock scoped_lock(mtxSched);
        for (map<uint256,CSchedule>::iterator it = mapSched.begin();it != mapSched.end();++it)
        {
            CSchedule& sched = (*it).second;
            set<uint64> setSchedPeer;
            sched.RemovePeer(nNonce,setSchedPeer);

            BOOST_FOREACH(const uint64 nNonceSched,setSchedPeer)
            {
                SchedulePeerInv(nNonceSched,(*it).first,sched);
            }
        }
    }
    {
        boost::unique_lock<boost::shared_mutex> wlock(rwNetPeer);
        mapPeer.erase(nNonce);
    }
    NotifyPeerUpdate(nNonce,false,eventDeactive.data);    

    return true;
}

bool CNetChannel::HandleEvent(network::CMvEventPeerSubscribe& eventSubscribe)
{
    uint64 nNonce = eventSubscribe.nNonce;
    uint256& hashFork = eventSubscribe.hashFork;
    if (hashFork == pCoreProtocol->GetGenesisBlockHash())
    {
        boost::unique_lock<boost::shared_mutex> wlock(rwNetPeer);
        map<uint64,CNetChannelPeer>::iterator it = mapPeer.find(nNonce);
        if (it != mapPeer.end())
        {
            BOOST_FOREACH(const uint256& hash,eventSubscribe.data)
            {
                (*it).second.Subscribe(hash);

                {
                    boost::recursive_mutex::scoped_lock scoped_lock(mtxSched);
                    if (mapSched.count(hash))
                    {
                        DispatchGetBlocksEvent(nNonce,hash);
                    }
                }
            }
        } 
    }
    else
    {
        std::cout << "DDOS in PeerSub [netchannel]\n";
        DispatchMisbehaveEvent(nNonce,CEndpointManager::DDOS_ATTACK);
    }

    return true;
}

bool CNetChannel::HandleEvent(network::CMvEventPeerUnsubscribe& eventUnsubscribe)
{
    uint64 nNonce = eventUnsubscribe.nNonce;
    uint256& hashFork = eventUnsubscribe.hashFork;
    if (hashFork == pCoreProtocol->GetGenesisBlockHash())
    {
        boost::unique_lock<boost::shared_mutex> wlock(rwNetPeer);
        map<uint64,CNetChannelPeer>::iterator it = mapPeer.find(nNonce);
        if (it != mapPeer.end())
        {
            BOOST_FOREACH(const uint256& hash,eventUnsubscribe.data)
            {
                (*it).second.Unsubscribe(hash);
            }
        } 
    }
    else
    {
        std::cout << "DDOS in UnSun [netchannel]\n";
        DispatchMisbehaveEvent(nNonce,CEndpointManager::DDOS_ATTACK);
    }

    return true;
}

bool CNetChannel::HandleEvent(network::CMvEventPeerInv& eventInv)
{
    uint64 nNonce = eventInv.nNonce;
    uint256& hashFork = eventInv.hashFork;

    std::cout << " PeerInv nonce " << nNonce << " [netchannel]\n";
    std::cout << " PeerInv hash fork " << hashFork.ToString() << " [netchannel]\n";
    
    try 
    {
        if (eventInv.data.size() > network::CInv::MAX_INV_COUNT)
        {
            throw runtime_error("Inv count overflow.");
        }

        {
            boost::recursive_mutex::scoped_lock scoped_lock(mtxSched);
            CSchedule& sched = GetSchedule(hashFork);
            vector<uint256> vTxHash;
            BOOST_FOREACH(const network::CInv& inv,eventInv.data)
            {
                if ((inv.nType == network::CInv::MSG_TX && !pTxPool->Exists(inv.nHash) 
                                                        && !pWorldLine->ExistsTx(inv.nHash))
                    || (inv.nType == network::CInv::MSG_BLOCK && !pWorldLine->Exists(inv.nHash)))
                {
                    sched.AddNewInv(inv,nNonce);
                    if (inv.nType == network::CInv::MSG_TX)
                    {
                        vTxHash.push_back(inv.nHash);
                    }
                }
            }
            if (!vTxHash.empty())
            {
                boost::unique_lock<boost::shared_mutex> wlock(rwNetPeer);
                mapPeer[nNonce].AddKnownTx(hashFork,vTxHash);
            }
            SchedulePeerInv(nNonce,hashFork,sched);
        }
    }
    catch (...)
    {
        std::cout << "DDOS in PeerInv [netchannel]\n";
        DispatchMisbehaveEvent(nNonce,CEndpointManager::DDOS_ATTACK);
    }
    return true;
}

bool CNetChannel::HandleEvent(network::CMvEventPeerGetData& eventGetData)
{
    uint64 nNonce = eventGetData.nNonce;
    uint256& hashFork = eventGetData.hashFork;
    std::string flow = eventGetData.flow;
    BOOST_FOREACH(const network::CInv& inv,eventGetData.data)
    {
        if (inv.nType == network::CInv::MSG_TX)
        {
            network::CMvEventPeerTx eventTx(nNonce,hashFork);

            if("up" == flow)
            {
                eventTx.nNonce = 0;
            }

            if (pTxPool->Get(inv.nHash,eventTx.data))
            {
                pPeerNet->DispatchEvent(&eventTx);
            }
        }
        else if (inv.nType == network::CInv::MSG_BLOCK)
        {
            network::CMvEventPeerBlock eventBlock(nNonce,hashFork);

            if("up" == flow)
            {
                eventBlock.nNonce = 0;
            }

            if (pWorldLine->GetBlock(inv.nHash,eventBlock.data))
            {
                pPeerNet->DispatchEvent(&eventBlock);
            }
        }
    }
    return true;
}

bool CNetChannel::HandleEvent(network::CMvEventPeerGetBlocks& eventGetBlocks)
{
    uint64 nNonce = eventGetBlocks.nNonce;
    uint256& hashFork = eventGetBlocks.hashFork;
    vector<uint256> vBlockHash;
    std::string flow = eventGetBlocks.flow;
    if (!pWorldLine->GetBlockInv(hashFork,eventGetBlocks.data,vBlockHash,MAX_GETBLOCKS_COUNT))
    {
        std::cout << "DDOS in PeerGetBlocks [netchannel]\n";
        DispatchMisbehaveEvent(nNonce,CEndpointManager::DDOS_ATTACK);
        return true;
    }
    network::CMvEventPeerInv eventInv(nNonce,hashFork);
    BOOST_FOREACH(const uint256& hash,vBlockHash)
    {
        eventInv.data.push_back(network::CInv(network::CInv::MSG_BLOCK,hash));
    }

    if("up" == flow)
    {
        eventInv.nNonce = 0;
    }

    pPeerNet->DispatchEvent(&eventInv);
    return true;
}

bool CNetChannel::HandleEvent(network::CMvEventPeerTx& eventTx)
{
    uint64 nNonce = eventTx.nNonce;
    uint256& hashFork = eventTx.hashFork;
    CTransaction& tx = eventTx.data;
    uint256 txid = tx.GetHash();
    
    try
    {
        boost::recursive_mutex::scoped_lock scoped_lock(mtxSched);

        set<uint64> setSchedPeer,setMisbehavePeer;
        CSchedule& sched = GetSchedule(hashFork);

        if (!sched.ReceiveTx(nNonce,txid,tx,setSchedPeer))
        {
            throw runtime_error("Failed to receive tx");
        }
        
        uint256 hashForkAnchor;
        int nHeightAnchor;
        if (pWorldLine->GetBlockLocation(tx.hashAnchor,hashForkAnchor,nHeightAnchor)
            && hashForkAnchor == hashFork)
        {
            set<uint256> setMissingPrevTx;
            if (!GetMissingPrevTx(tx,setMissingPrevTx))
            {
                AddNewTx(hashFork,txid,sched,setSchedPeer,setMisbehavePeer);   
            }
            else
            {
                BOOST_FOREACH(const uint256& prev,setMissingPrevTx)
                {
                    sched.AddOrphanTxPrev(txid,prev);
                    network::CInv inv(network::CInv::MSG_TX,prev);
                    if (!sched.Exists(inv))
                    {
                        BOOST_FOREACH(const uint64 nNonceSched,setSchedPeer)
                        {
                            sched.AddNewInv(inv,nNonceSched);
                        }
                    }
                }
            }
        }
        else
        {
            sched.InvalidateTx(txid,setMisbehavePeer);
        } 
        PostAddNew(hashFork,sched,setSchedPeer,setMisbehavePeer);
    }
    catch (...)
    {
        std::cout << "DDOS in PeerTx [netchannel]\n";
        DispatchMisbehaveEvent(nNonce,CEndpointManager::DDOS_ATTACK);
    }
    return true;
    
}

bool CNetChannel::HandleEvent(network::CMvEventPeerBlock& eventBlock)
{
    uint64 nNonce = eventBlock.nNonce;
    uint256& hashFork = eventBlock.hashFork; 
    CBlock& block = eventBlock.data;
    uint256 hash = block.GetHash();

    std::cout << "[forknode] [<] Peer Block Fork " << hashFork.ToString() << " [netchannel]\n"; 
    std::cout << "[forknode] [<] Peer Block Nonce " << nNonce << " [netchannel]\n"; 
    std::cout << "[forknode] [<] Peer Block hash " << hash.ToString() << " [netchannel]\n"; 

    try
    {
        boost::recursive_mutex::scoped_lock scoped_lock(mtxSched);

        set<uint64> setSchedPeer,setMisbehavePeer;
        CSchedule& sched = GetSchedule(hashFork);
        
        if (!sched.ReceiveBlock(nNonce,hash,block,setSchedPeer))
        {
            std::cerr << "Failed recved block " << hash.ToString() << " [netchannel]\n";
            throw runtime_error("Failed to receive block");
        }

        uint256 hashForkPrev;
        int nHeightPrev;
        if (pWorldLine->GetBlockLocation(block.hashPrev,hashForkPrev,nHeightPrev))
        {
            if (hashForkPrev == hashFork)
            {
               AddNewBlock(hashFork,hash,sched,setSchedPeer,setMisbehavePeer);
            }
            else
            {
                sched.InvalidateBlock(hash,setMisbehavePeer);
            }
        }
        else
        {
            sched.AddOrphanBlockPrev(hash,block.hashPrev);
        }

        PostAddNew(hashFork,sched,setSchedPeer,setMisbehavePeer);
    }
    catch (...)
    {
        std::cout << "DDOS in PeerBlock [netchannel]\n";
        DispatchMisbehaveEvent(nNonce,CEndpointManager::DDOS_ATTACK);
    }
    return true; 
}

CSchedule& CNetChannel::GetSchedule(const uint256& hashFork)
{
    map<uint256,CSchedule>::iterator it = mapSched.find(hashFork);
    if (it == mapSched.end())
    {
        throw runtime_error("Unknown fork for scheduling.");
    }
    return ((*it).second);
}

void CNetChannel::NotifyPeerUpdate(uint64 nNonce,bool fActive,const network::CAddress& addrPeer)
{
    CNetworkPeerUpdate update;
    update.nPeerNonce = nNonce;
    update.fActive = fActive;
    update.addrPeer = addrPeer;
    pService->NotifyNetworkPeerUpdate(update);
}

void CNetChannel::DispatchGetBlocksEvent(uint64 nNonce,const uint256& hashFork)
{
    network::CMvEventPeerGetBlocks eventGetBlocks(nNonce,hashFork);
    if (pWorldLine->GetBlockLocator(hashFork,eventGetBlocks.data))
    {
        pPeerNet->DispatchEvent(&eventGetBlocks);
    }
}

void CNetChannel::DispatchAwardEvent(uint64 nNonce,CEndpointManager::Bonus bonus)
{
    CWalleveEventPeerNetReward eventReward(nNonce);
    eventReward.data = bonus;
    pPeerNet->DispatchEvent(&eventReward);
}

void CNetChannel::DispatchMisbehaveEvent(uint64 nNonce,CEndpointManager::CloseReason reason)
{
    CWalleveEventPeerNetClose eventClose(nNonce);
    eventClose.data = reason;
    pPeerNet->DispatchEvent(&eventClose);
}

void CNetChannel::SchedulePeerInv(uint64 nNonce,const uint256& hashFork,CSchedule& sched)
{
    network::CMvEventPeerGetData eventGetData(nNonce,hashFork);
    bool fMissingPrev = false;
    bool fEmpty = true;
    if (sched.ScheduleBlockInv(nNonce,eventGetData.data,MAX_PEER_SCHED_COUNT,fMissingPrev,fEmpty))
    {
        if (fMissingPrev)
        {
            DispatchGetBlocksEvent(nNonce,hashFork);
        }
        else if (eventGetData.data.empty())
        {
            if (!sched.ScheduleTxInv(nNonce,eventGetData.data,MAX_PEER_SCHED_COUNT))
            {
<<<<<<< HEAD
                std::cout << "Dispatch Event DDOS (ScheduleTxInv return false) [netchannel]\n";
                DispatchMisbehaveEvent(nNonce,CEndpointManager::DDOS_ATTACK);
=======
                if(nNonce != 0)
                {
                    DispatchMisbehaveEvent(nNonce,CEndpointManager::DDOS_ATTACK);
                }
>>>>>>> 9111b300
            }
        }
        SetPeerSyncStatus(nNonce,hashFork,fEmpty);
    }
    else
    {
<<<<<<< HEAD
        std::cout << "Dispatch Event DDOS (ScheduleBlockInv return false) [netchannel]\n";
        DispatchMisbehaveEvent(nNonce,CEndpointManager::DDOS_ATTACK);
=======
        if(nNonce != 0)
        {
            DispatchMisbehaveEvent(nNonce,CEndpointManager::DDOS_ATTACK);
        }
>>>>>>> 9111b300
    }
    if (!eventGetData.data.empty())
    {
        pPeerNet->DispatchEvent(&eventGetData);
    }
}

bool CNetChannel::GetMissingPrevTx(CTransaction& tx,set<uint256>& setMissingPrevTx)
{
    setMissingPrevTx.clear();
    BOOST_FOREACH(const CTxIn& txin,tx.vInput)
    {
        const uint256 &prev = txin.prevout.hash;
        if (!setMissingPrevTx.count(prev))
        {
            if (!pTxPool->Exists(prev) && !pWorldLine->ExistsTx(prev))
            {
                setMissingPrevTx.insert(prev);
            }
        }
    }
    return (!setMissingPrevTx.empty());
}

void CNetChannel::AddNewBlock(const uint256& hashFork,const uint256& hash,CSchedule& sched,
                              set<uint64>& setSchedPeer,set<uint64>& setMisbehavePeer)
{
    vector<uint256> vBlockHash;
    vBlockHash.push_back(hash);
    for (size_t i = 0;i < vBlockHash.size();i++)
    {
        uint256 hashBlock = vBlockHash[i];
        uint64 nNonceSender = 0;
        CBlock* pBlock = sched.GetBlock(hashBlock,nNonceSender);
        if (pBlock != NULL)
        {
            MvErr err = pDispatcher->AddNewBlock(*pBlock,nNonceSender);
            if (err == MV_OK)
            {
                BOOST_FOREACH(const CTransaction& tx,pBlock->vtx)
                {
                    uint256 txid = tx.GetHash();
                    sched.RemoveInv(network::CInv(network::CInv::MSG_TX,txid),setSchedPeer);
                }

                set<uint64> setKnownPeer;
                sched.GetNextBlock(hashBlock,vBlockHash);
                sched.RemoveInv(network::CInv(network::CInv::MSG_BLOCK,hashBlock),setKnownPeer);
                
                if(nNonceSender != 0)
                {
                    DispatchAwardEvent(nNonceSender,CEndpointManager::VITAL_DATA);
                    BroadcastBlockInv(hashFork,hashBlock,setKnownPeer);
                }
                
                setSchedPeer.insert(setKnownPeer.begin(),setKnownPeer.end());
            }
            else if (err == MV_ERR_ALREADY_HAVE && pBlock->IsVacant())
            {
                set<uint64> setKnownPeer;
                sched.GetNextBlock(hashBlock,vBlockHash);
                sched.RemoveInv(network::CInv(network::CInv::MSG_BLOCK,hashBlock),setKnownPeer);
                setSchedPeer.insert(setKnownPeer.begin(),setKnownPeer.end());
            }
            else
            {
                sched.InvalidateBlock(hashBlock,setMisbehavePeer);
            }
        }
    }
}

void CNetChannel::AddNewTx(const uint256& hashFork,const uint256& txid,CSchedule& sched,
                           set<uint64>& setSchedPeer,set<uint64>& setMisbehavePeer)
{
    set<uint256> setTx;
    vector<uint256> vtx;

    vtx.push_back(txid);
    int nAddNewTx = 0;
    for (size_t i = 0;i < vtx.size();i++)
    {
        uint256 hashTx = vtx[i];
        uint64 nNonceSender = 0;
        CTransaction *pTx = sched.GetTransaction(hashTx,nNonceSender);
        if (pTx != NULL)
        {
            MvErr err = pDispatcher->AddNewTx(*pTx,nNonceSender);
            if (err == MV_OK)
            {
                sched.GetNextTx(hashTx,vtx,setTx);
                sched.RemoveInv(network::CInv(network::CInv::MSG_TX,hashTx),setSchedPeer);
                
                if(nNonceSender != 0)
                {
                    DispatchAwardEvent(nNonceSender,CEndpointManager::MAJOR_DATA);
                }

                nAddNewTx++;
            }
            else if (err != MV_ERR_MISSING_PREV)
            {
                sched.InvalidateTx(hashTx,setMisbehavePeer);
            }
        }
    }
    if (nAddNewTx)
    {
        BroadcastTxInv(hashFork);
    }
}

void CNetChannel::PostAddNew(const uint256& hashFork,CSchedule& sched,
                             set<uint64>& setSchedPeer,set<uint64>& setMisbehavePeer)
{
    BOOST_FOREACH(const uint64 nNonceSched,setSchedPeer)
    {
        if (!setMisbehavePeer.count(nNonceSched))
        {
            SchedulePeerInv(nNonceSched,hashFork,sched);
        }
    }

    BOOST_FOREACH(const uint64 nNonceMisbehave,setMisbehavePeer)
    {
<<<<<<< HEAD
        std::cout << "DDOS in PostAddNew [netchannel]\n";
        DispatchMisbehaveEvent(nNonceMisbehave,CEndpointManager::DDOS_ATTACK);
=======
        if(nNonceMisbehave != 0)
        {
            DispatchMisbehaveEvent(nNonceMisbehave,CEndpointManager::DDOS_ATTACK);
        }
>>>>>>> 9111b300
    }
}

void CNetChannel::SetPeerSyncStatus(uint64 nNonce,const uint256& hashFork,bool fSync)
{
    boost::unique_lock<boost::shared_mutex> wlock(rwNetPeer);    

    bool fInverted = false;
    CNetChannelPeer& peer = mapPeer[nNonce];
    if (peer.SetSyncStatus(hashFork,fSync,fInverted))
    {
        if (fSync && fInverted)
        {
            vector<uint256> vTxPool;
            pTxPool->ListTx(hashFork,vTxPool);
            if (!vTxPool.empty())
            {
                network::CMvEventPeerInv eventInv(nNonce,hashFork);
                peer.MakeTxInv(hashFork,vTxPool,eventInv.data,network::CInv::MAX_INV_COUNT);
                if (!eventInv.data.empty())
                {
                    pPeerNet->DispatchEvent(&eventInv);
                }
            }
        } 
    }
}<|MERGE_RESOLUTION|>--- conflicted
+++ resolved
@@ -702,30 +702,22 @@
         {
             if (!sched.ScheduleTxInv(nNonce,eventGetData.data,MAX_PEER_SCHED_COUNT))
             {
-<<<<<<< HEAD
-                std::cout << "Dispatch Event DDOS (ScheduleTxInv return false) [netchannel]\n";
-                DispatchMisbehaveEvent(nNonce,CEndpointManager::DDOS_ATTACK);
-=======
                 if(nNonce != 0)
                 {
+                    std::cout << "Dispatch Event DDOS (ScheduleTxInv return false) [netchannel]\n";
                     DispatchMisbehaveEvent(nNonce,CEndpointManager::DDOS_ATTACK);
                 }
->>>>>>> 9111b300
             }
         }
         SetPeerSyncStatus(nNonce,hashFork,fEmpty);
     }
     else
-    {
-<<<<<<< HEAD
-        std::cout << "Dispatch Event DDOS (ScheduleBlockInv return false) [netchannel]\n";
-        DispatchMisbehaveEvent(nNonce,CEndpointManager::DDOS_ATTACK);
-=======
+    {  
         if(nNonce != 0)
         {
+            std::cout << "Dispatch Event DDOS (ScheduleBlockInv return false) [netchannel]\n";
             DispatchMisbehaveEvent(nNonce,CEndpointManager::DDOS_ATTACK);
         }
->>>>>>> 9111b300
     }
     if (!eventGetData.data.empty())
     {
@@ -851,15 +843,11 @@
 
     BOOST_FOREACH(const uint64 nNonceMisbehave,setMisbehavePeer)
     {
-<<<<<<< HEAD
-        std::cout << "DDOS in PostAddNew [netchannel]\n";
-        DispatchMisbehaveEvent(nNonceMisbehave,CEndpointManager::DDOS_ATTACK);
-=======
         if(nNonceMisbehave != 0)
         {
+            std::cout << "DDOS in PostAddNew [netchannel]\n";
             DispatchMisbehaveEvent(nNonceMisbehave,CEndpointManager::DDOS_ATTACK);
         }
->>>>>>> 9111b300
     }
 }
 
