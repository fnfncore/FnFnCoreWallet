--- conflicted
+++ resolved
@@ -7,6 +7,7 @@
 #include "virtualpeernet.h"
 #include <boost/bind.hpp>
 #include <limits>
+#include <thread>
 
 using namespace std;
 using namespace walleve;
@@ -428,12 +429,9 @@
     uint64 nNonce = eventInv.nNonce;
     uint256& hashFork = eventInv.hashFork;
 
-<<<<<<< HEAD
     std::cout << " PeerInv nonce " << nNonce << " [netchannel]\n";
     std::cout << " PeerInv hash fork " << hashFork.ToString() << " [netchannel]\n";
     
-=======
->>>>>>> 8eb32ff3
     try 
     {
         if (eventInv.data.size() > network::CInv::MAX_INV_COUNT)
@@ -688,6 +686,7 @@
 
 void CNetChannel::DispatchMisbehaveEvent(uint64 nNonce,CEndpointManager::CloseReason reason)
 {
+    std::cout << "net close thread id " << std::this_thread::get_id() << " [netchannel]\n";
     CWalleveEventPeerNetClose eventClose(nNonce);
     eventClose.data = reason;
     pPeerNet->DispatchEvent(&eventClose);
