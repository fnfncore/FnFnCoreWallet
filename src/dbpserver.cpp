--- conflicted
+++ resolved
@@ -66,10 +66,6 @@
     dbp::Base base;
     base.set_msg(type);
     base.set_allocated_object(any);
-<<<<<<< HEAD
-
-=======
->>>>>>> 5e5998ca
     std::string bytes;
     base.SerializeToString(&bytes);
 
@@ -79,34 +75,16 @@
     len = htonl(len);
     std::memcpy(&len_buffer[0], &len, 4);
     bytes.insert(0, len_buffer, 4);
-<<<<<<< HEAD
 
     if(!IsSentComplete())
     {
-        std::cout << dbp::Msg_Name(type) << " not sent complete [dbpserver]\n";
         queueMessage.push(std::make_pair(type,bytes));
         return;
     }
-
-    //std::cout << "write message type: " <<  dbp::Msg_Name(type)  
-      //  << " message size: " << bytes.size() << " [dbpserver]" << "\n";
     
     ssSend.Write((char*)bytes.data(),bytes.size());
     pClient->Write(ssSend, boost::bind(&CDbpClient::HandleWritenResponse, this, _1, type));
 }
-
-=======
-
-    if(!IsSentComplete())
-    {
-        queueMessage.push(std::make_pair(type,bytes));
-        return;
-    }
-    
-    ssSend.Write((char*)bytes.data(),bytes.size());
-    pClient->Write(ssSend, boost::bind(&CDbpClient::HandleWritenResponse, this, _1, type));
-}
->>>>>>> 5e5998ca
 
 void CDbpClient::SendResponse(CMvDbpConnected& body)
 {
@@ -206,7 +184,6 @@
             anyTx->PackFrom(*tx);
             addedMsg.set_allocated_object(anyTx);
         }
-<<<<<<< HEAD
     }
     else if(body.anyAddedObj.type() == typeid(CMvDbpSysCmd))
     {
@@ -253,8 +230,6 @@
         google::protobuf::Any* anyCmd = new google::protobuf::Any();
         anyCmd->PackFrom(cmd);
         addedMsg.set_allocated_object(anyCmd);
-=======
->>>>>>> 5e5998ca
     }
     else
     {
@@ -334,16 +309,12 @@
         {
             CMvDbpRegisterForkIDRet ret = boost::any_cast<CMvDbpRegisterForkIDRet>(obj);
             sn::RegisterForkIDRet forkRet;
-<<<<<<< HEAD
             uint256 forkid;
             std::vector<uint8> forkidBin;
             forkid.SetHex(ret.forkid);
             walleve::CWalleveODataStream forkidSS(forkidBin);
             forkid.ToDataStream(forkidSS);
             forkRet.set_forkid(std::string(forkidBin.begin(), forkidBin.end()));
-=======
-            forkRet.set_id(ret.forkid);
->>>>>>> 5e5998ca
             resultMsg.add_result()->PackFrom(forkRet);
         }
         else
@@ -367,11 +338,6 @@
     google::protobuf::Any *any = new google::protobuf::Any();
     any->PackFrom(msg);
 
-<<<<<<< HEAD
-    std::cout << "[>] pong " << id << " [dbp server]\n";
-
-=======
->>>>>>> 5e5998ca
     SendMessage(dbp::Msg::PONG,any);
 }
 
@@ -383,11 +349,6 @@
     google::protobuf::Any* any = new google::protobuf::Any();
     any->PackFrom(msg);
 
-<<<<<<< HEAD
-    std::cout << "[>] ping " << id << " [dbp server]\n";
-
-=======
->>>>>>> 5e5998ca
     SendMessage(dbp::Msg::PING,any);
 }
 
@@ -424,16 +385,7 @@
 {
     if (nTransferred == MSG_HEADER_LEN)
     {
-<<<<<<< HEAD
-        //std::cout << "[<] read header: " << ssRecv.GetSize() << " [dbpserver]\n";
-       // std::string lenBuffer(MSG_HEADER_LEN, 0);
-       // ssRecv.Read(&lenBuffer[0], MSG_HEADER_LEN);
-        
         std::string lenBuffer(ssRecv.GetData(), ssRecv.GetData() + MSG_HEADER_LEN);
-
-=======
-        std::string lenBuffer(ssRecv.GetData(), ssRecv.GetData() + MSG_HEADER_LEN);
->>>>>>> 5e5998ca
         uint32_t nMsgHeaderLen = CDbpUtils::ParseLenFromMsgHeader(&lenBuffer[0], MSG_HEADER_LEN);
         if (nMsgHeaderLen == 0)
         {
@@ -466,11 +418,6 @@
 
 void CDbpClient::HandleReadCompleted(uint32_t len)
 {
-<<<<<<< HEAD
-    
-   // std::cout << "[<] read complete: " << ssRecv.GetSize() << " [dbpserver]\n";
-=======
->>>>>>> 5e5998ca
     char head[4];
     ssRecv.Read(head,4);
     std::string payloadBuffer(len, 0);
@@ -527,12 +474,6 @@
             return;
         }
 
-<<<<<<< HEAD
-       // std::cout << "sent message type: " <<  dbp::Msg_Name(type)  
-         //   << " message size: " << nTransferred << " [dbpserver]" << "\n";
-
-=======
->>>>>>> 5e5998ca
         if (ssSend.GetSize() == 0 && !queueMessage.empty())
         {
             
@@ -547,8 +488,6 @@
 
         if(!IsReading)
         {
-            std::cout << "handle read [dbpserver]\n";
-            std::cout << "Recv Stream size: " << ssRecv.GetSize() << " [dbpserver]\n";
             pServer->HandleClientSent(this);
         }
        
@@ -586,8 +525,6 @@
     any->UnpackTo(&connectMsg);
 
     std::string session = connectMsg.session();
-
-    std::cout << "[<] connect " << session  << " [dbp server]\n";
 
     if (!IsSessionReconnect(session))
     {
@@ -597,13 +534,10 @@
         CreateSession(session, client, forkid, pDbpClient);
 
         std::string childNodeforks = GetUdata(&connectMsg,"supernode-forks");
-<<<<<<< HEAD
         auto forks = CDbpUtils::Split(childNodeforks,';');
         std::for_each(forks.begin(),forks.end(),[&](const std::string& fork) -> void {
             mapSessionProfile[pDbpClient->GetSession()].setChildForks.insert(fork); 
         });
-=======
->>>>>>> 5e5998ca
         
         CMvEventDbpConnect *pEventDbpConnect = new CMvEventDbpConnect(session);
         if (!pEventDbpConnect)
@@ -662,8 +596,6 @@
     subBody.id = subMsg.id();
     subBody.name = subMsg.name();
 
-    std::cout << "[<] sub " << subBody.id << " "  << subBody.name << " [dbp server]\n";
-
     pDbpClient->GetProfile()->pIOModule->PostEvent(pEventDbpSub);
 }
 
@@ -698,28 +630,10 @@
     CMvDbpMethod& methodBody = pEventDbpMethod->data;
     methodBody.id = methodMsg.id();
 
-<<<<<<< HEAD
     std::cout << "[<] method " << methodMsg.method() << " [dbp server]\n";
     
     if (methodMsg.method() == "getblocks" && 
         methodMsg.params().Is<lws::GetBlocksArg>())
-=======
-    if (methodMsg.method() == "getblocks")
-        methodBody.method = CMvDbpMethod::Method::GET_BLOCKS;
-    if (methodMsg.method() == "gettransaction")
-        methodBody.method = CMvDbpMethod::Method::GET_TRANSACTION;
-    if (methodMsg.method() == "sendtransaction")
-        methodBody.method = CMvDbpMethod::Method::SEND_TRANSACTION;
-    if (methodMsg.method() == "registerforkid")
-        methodBody.method = CMvDbpMethod::Method::REGISTER_FORK;
-    if (methodMsg.method() == "sendblock")
-        methodBody.method = CMvDbpMethod::Method::SEND_BLOCK;
-    if (methodMsg.method() == "sendtx")
-        methodBody.method = CMvDbpMethod::Method::SEND_TX;
-
-
-    if (methodBody.method == CMvDbpMethod::Method::GET_BLOCKS && methodMsg.params().Is<lws::GetBlocksArg>())
->>>>>>> 5e5998ca
     {
         lws::GetBlocksArg args;
         methodMsg.params().UnpackTo(&args);
@@ -732,7 +646,6 @@
         methodBody.params.insert(std::make_pair("hash", args.hash()));
         methodBody.params.insert(std::make_pair("number", boost::lexical_cast<std::string>(args.number())));
     }
-<<<<<<< HEAD
     else if(methodMsg.method() == "getblocks" && 
         methodMsg.params().Is<sn::GetBlocksArg>())
     {
@@ -746,9 +659,6 @@
     }
     else if (methodMsg.method() == "gettransaction" && 
         methodMsg.params().Is<lws::GetTxArg>())
-=======
-    else if (methodBody.method == CMvDbpMethod::Method::GET_TRANSACTION && methodMsg.params().Is<lws::GetTxArg>())
->>>>>>> 5e5998ca
     {
         lws::GetTxArg args;
         methodMsg.params().UnpackTo(&args);
@@ -756,12 +666,8 @@
         methodBody.method = CMvDbpMethod::LwsMethod::GET_TRANSACTION;
         methodBody.params.insert(std::make_pair("hash", args.hash()));
     }
-<<<<<<< HEAD
     else if (methodMsg.method() == "sendtransaction" && 
         methodMsg.params().Is<lws::SendTxArg>())
-=======
-    else if (methodBody.method == CMvDbpMethod::Method::SEND_TRANSACTION && methodMsg.params().Is<lws::SendTxArg>())
->>>>>>> 5e5998ca
     {
         lws::SendTxArg args;
         methodMsg.params().UnpackTo(&args);
@@ -769,18 +675,13 @@
         methodBody.method = CMvDbpMethod::LwsMethod::SEND_TRANSACTION;
         methodBody.params.insert(std::make_pair("data", args.data()));
     }
-<<<<<<< HEAD
     else if(methodMsg.method() == "registerforkid" && 
         methodMsg.params().Is<sn::RegisterForkIDArg>())
-=======
-    else if(methodBody.method == CMvDbpMethod::Method::REGISTER_FORK)
->>>>>>> 5e5998ca
     {
         sn::RegisterForkIDArg args;
         methodMsg.params().UnpackTo(&args);
         
         std::string session = pDbpClient->GetSession();
-<<<<<<< HEAD
         std::vector<uint8> forkidBin(args.forkid().begin(), args.forkid().end());
         uint256 forkid(forkidBin);
         
@@ -789,13 +690,6 @@
     }
     else if(methodMsg.method() == "sendblock" && 
         methodMsg.params().Is<sn::SendBlockArg>())
-=======
-        mapSessionProfile[session].setChildForks.insert(args.id());
-        
-        methodBody.params.insert(std::make_pair("forkid",args.id()));
-    }
-    else if(methodBody.method == CMvDbpMethod::Method::SEND_BLOCK)
->>>>>>> 5e5998ca
     {
         sn::SendBlockArg args;
         methodMsg.params().UnpackTo(&args);
@@ -803,18 +697,12 @@
         CMvDbpBlock dbpBlock;
         CDbpUtils::SnToDbpBlock(&(args.block()),dbpBlock);
 
-<<<<<<< HEAD
         methodBody.method = CMvDbpMethod::SNMethod::SEND_BLOCK;
         methodBody.params.insert(std::make_pair("id", args.id()));
         methodBody.params.insert(std::make_pair("data", dbpBlock));
     }
     else if(methodMsg.method() == "sendtx" && 
         methodMsg.params().Is<sn::SendTxArg>())
-=======
-        methodBody.params.insert(std::make_pair("data", dbpBlock));
-    }
-    else if(methodBody.method == CMvDbpMethod::Method::SEND_TX)
->>>>>>> 5e5998ca
     {
         sn::SendTxArg args;
         methodMsg.params().UnpackTo(&args);
@@ -822,7 +710,6 @@
         CMvDbpTransaction dbptx;
         CDbpUtils::SnToDbpTransaction(&(args.tx()),&dbptx);
 
-<<<<<<< HEAD
         methodBody.method = CMvDbpMethod::SNMethod::SEND_TX;
         methodBody.params.insert(std::make_pair("id", args.id()));
         methodBody.params.insert(std::make_pair("data", dbptx));
@@ -859,10 +746,6 @@
         methodBody.params.insert(std::make_pair("currentheight", args.currentheight()));
         methodBody.params.insert(std::make_pair("lastblockhash", args.lastblockhash()));
     }
-=======
-        methodBody.params.insert(std::make_pair("data", dbptx));
-    }
->>>>>>> 5e5998ca
     else
     {
         delete pEventDbpMethod;
@@ -876,7 +759,6 @@
 {
     dbp::Ping pingMsg;
     any->UnpackTo(&pingMsg);
-    std::cout << "[<]: ping " << pingMsg.id() << " [dbp server]\n";
     pDbpClient->SendPong(pingMsg.id());
 }
 
@@ -884,10 +766,6 @@
 {
     dbp::Pong pongMsg;
     any->UnpackTo(&pongMsg);
-<<<<<<< HEAD
-    std::cout << "[<]: pong " << pongMsg.id() << " [dbp server]\n";
-=======
->>>>>>> 5e5998ca
     std::string session = bimapSessionClient.right.at(pDbpClient);
     if (IsSessionExist(session))
     {
@@ -1133,8 +1011,6 @@
     {
         RAND_bytes((unsigned char *)&nNonce, sizeof(nNonce));
     }
-
-    std::cout << "Add New Client [dbpserver]\n";
 
     CDbpClient* pDbpClient = new CDbpClient(this, pDbpProfile, pClient, nNonce);
     if (pDbpClient)
