--- conflicted
+++ resolved
@@ -168,11 +168,6 @@
     SendMessage(&readyMsgBase);
 }
 
-<<<<<<< HEAD
-
-
-=======
->>>>>>> 138d55f7
 void CDbpClient::SendResponse(const std::string& client, CMvDbpAdded& body)
 {
     dbp::Base addedMsgBase;
@@ -687,13 +682,10 @@
     {
         sn::RegisterForkIDArg args;
         methodMsg.params().UnpackTo(&args);
-<<<<<<< HEAD
-=======
         
         std::string session = pDbpClient->GetSession();
         mapSessionProfile[session].setChildForks.insert(args.id());
         
->>>>>>> 138d55f7
         std::cout << "super node fork id: " << args.id() << "\n";
         methodBody.params.insert(std::make_pair("forkid",args.id()));
     }
