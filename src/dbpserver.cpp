// Copyright (c) 2017-2018 The Multiverse developers
// Distributed under the MIT/X11 software license, see the accompanying
// file COPYING or http://www.opensource.org/licenses/mit-license.php.

#include "dbpserver.h"

#include <memory>
#include <algorithm>
#include <openssl/rand.h>
#include <boost/foreach.hpp>
#include <boost/algorithm/string/trim.hpp>
#include <boost/lexical_cast.hpp>

#include "dbputils.h"

using namespace multiverse;
using namespace walleve;

static const std::size_t MSG_HEADER_LEN = 4;

CDbpClient::CDbpClient(CDbpServer* pServerIn, CDbpProfile* pProfileIn,
                       CIOClient* pClientIn, uint64 nonce)
    : pServer(pServerIn), pProfile(pProfileIn), pClient(pClientIn), nNonce(nonce)

{
}

CDbpClient::~CDbpClient()
{
    if (pClient)
    {
        pClient->Close();
    }
}

CDbpProfile* CDbpClient::GetProfile()
{
    return pProfile;
}

uint64 CDbpClient::GetNonce()
{
    return nNonce;
}

std::string CDbpClient::GetSession() const
{
    return strSessionId;
}

void CDbpClient::SetSession(const std::string& session)
{
    strSessionId = session;
}

void CDbpClient::Activate()
{
    ssRecv.Clear();

    StartReadHeader();
}

void CDbpClient::SendMessage(dbp::Base* pBaseMsg)
{
    if (ssSend.GetSize() != 0)
    {
        return;
    }

    WriteMessageToSendStream(pBaseMsg);

    pClient->Write(ssSend, boost::bind(&CDbpClient::HandleWritenResponse, this, _1, OTHER));
}

void CDbpClient::SendPingMessage(dbp::Base* pBaseMsg)
{
    if (!IsSentComplete())
    {
        //pClient->Write(ssSend, boost::bind(&CDbpClient::HandleWritenResponse, this, _1, OTHER));
        return;
    }

    WriteMessageToSendStream(pBaseMsg);

    pClient->Write(ssSend, boost::bind(&CDbpClient::HandleWritenResponse, this, _1, PING));
}

void CDbpClient::SendAddedMessage(dbp::Base* pBaseMsg)
{
    if (!IsSentComplete())
    {
        queueAddedSend.push(*pBaseMsg);
<<<<<<< HEAD
       // pClient->Write(ssSend, boost::bind(&CDbpClient::HandleWritenResponse, this, _1, OTHER));
=======
>>>>>>> 316c05d9
        return;
    }

    WriteMessageToSendStream(pBaseMsg);

    pClient->Write(ssSend, boost::bind(&CDbpClient::HandleWritenResponse, this, _1, ADDED));
}

void CDbpClient::SendResponse(CMvDbpConnected& body)
{

    dbp::Base connectedMsgBase;
    connectedMsgBase.set_msg(dbp::Msg::CONNECTED);

    dbp::Connected connectedMsg;
    connectedMsg.set_session(body.session);

    google::protobuf::Any* any = new google::protobuf::Any();
    any->PackFrom(connectedMsg);

    connectedMsgBase.set_allocated_object(any);

    SendMessage(&connectedMsgBase);
}

void CDbpClient::SendResponse(CMvDbpFailed& body)
{
    dbp::Base failedMsgBase;
    failedMsgBase.set_msg(dbp::Msg::FAILED);

    dbp::Failed failedMsg;

    for (const int32& version : body.versions)
    {
        failedMsg.add_version(version);
    }

    failedMsg.set_reason(body.reason);
    failedMsg.set_session(body.session);

    google::protobuf::Any* any = new google::protobuf::Any();
    any->PackFrom(failedMsg);

    failedMsgBase.set_allocated_object(any);
    SendMessage(&failedMsgBase);
}

void CDbpClient::SendResponse(CMvDbpNoSub& body)
{
    dbp::Base noSubMsgBase;
    noSubMsgBase.set_msg(dbp::Msg::NOSUB);

    dbp::Nosub noSubMsg;
    noSubMsg.set_id(body.id);
    noSubMsg.set_error(body.error);

    google::protobuf::Any* any = new google::protobuf::Any();
    any->PackFrom(noSubMsg);

    noSubMsgBase.set_allocated_object(any);

    SendMessage(&noSubMsgBase);
}

void CDbpClient::SendResponse(CMvDbpReady& body)
{
    dbp::Base readyMsgBase;
    readyMsgBase.set_msg(dbp::Msg::READY);

    dbp::Ready readyMsg;
    readyMsg.set_id(body.id);

    google::protobuf::Any* any = new google::protobuf::Any();
    any->PackFrom(readyMsg);

    readyMsgBase.set_allocated_object(any);

    SendMessage(&readyMsgBase);
}

static void CreateLwsTransaction(const CMvDbpTransaction* dbptx, lws::Transaction* tx)
{
    tx->set_nversion(dbptx->nVersion);
    tx->set_ntype(dbptx->nType);
    tx->set_nlockuntil(dbptx->nLockUntil);

    std::string hashAnchor(dbptx->hashAnchor.begin(), dbptx->hashAnchor.end());
    tx->set_hashanchor(hashAnchor);

    for (const auto& input : dbptx->vInput)
    {
        std::string inputHash(input.hash.begin(), input.hash.end());
        auto add = tx->add_vinput();
        add->set_hash(inputHash);
        add->set_n(input.n);
    }

    lws::Transaction::CDestination* dest = new lws::Transaction::CDestination();
    dest->set_prefix(dbptx->cDestination.prefix);
    dest->set_size(dbptx->cDestination.size);

    std::string destData(dbptx->cDestination.data.begin(), dbptx->cDestination.data.end());
    dest->set_data(destData);
    tx->set_allocated_cdestination(dest);

    tx->set_namount(dbptx->nAmount);
    tx->set_ntxfee(dbptx->nTxFee);

    std::string mintVchData(dbptx->vchData.begin(), dbptx->vchData.end());
    tx->set_vchdata(mintVchData);

    std::string mintVchSig(dbptx->vchData.begin(), dbptx->vchData.end());
    tx->set_vchsig(mintVchSig);

    std::string hash(dbptx->hash.begin(), dbptx->hash.end());
    tx->set_hash(hash);
}

static void CreateLwsBlock(CMvDbpBlock* pBlock, lws::Block& block)
{
    block.set_nversion(pBlock->nVersion);
    block.set_ntype(pBlock->nType);
    block.set_ntimestamp(pBlock->nTimeStamp);

    std::string hashPrev(pBlock->hashPrev.begin(), pBlock->hashPrev.end());
    block.set_hashprev(hashPrev);

    std::string hashMerkle(pBlock->hashMerkle.begin(), pBlock->hashMerkle.end());
    block.set_hashmerkle(hashMerkle);

    std::string vchproof(pBlock->vchProof.begin(), pBlock->vchProof.end());
    block.set_vchproof(vchproof);

    std::string vchSig(pBlock->vchSig.begin(), pBlock->vchSig.end());
    block.set_vchsig(vchSig);

    //txMint
    lws::Transaction* txMint = new lws::Transaction();
    CreateLwsTransaction(&(pBlock->txMint), txMint);
    block.set_allocated_txmint(txMint);

    //repeated vtx
    for (const auto& tx : pBlock->vtx)
    {
        CreateLwsTransaction(&tx, block.add_vtx());
    }

    block.set_nheight(pBlock->nHeight);
    std::string hash(pBlock->hash.begin(), pBlock->hash.end());
    block.set_hash(hash);
}

void CDbpClient::SendResponse(CMvDbpAdded& body)
{
    dbp::Base addedMsgBase;
    addedMsgBase.set_msg(dbp::Msg::ADDED);

    dbp::Added addedMsg;
    addedMsg.set_id(body.id);
    addedMsg.set_name(body.name);

    if (body.anyAddedObj.type() == typeid(CMvDbpBlock))
    {
        CMvDbpBlock tempBlock = boost::any_cast<CMvDbpBlock>(body.anyAddedObj);

        lws::Block block;
        CreateLwsBlock(&tempBlock, block);

        google::protobuf::Any* anyBlock = new google::protobuf::Any();
        anyBlock->PackFrom(block);
        addedMsg.set_allocated_object(anyBlock);
    }
    else if (body.anyAddedObj.type() == typeid(CMvDbpTransaction))
    {
        CMvDbpTransaction tempTx = boost::any_cast<CMvDbpTransaction>(body.anyAddedObj);

        std::unique_ptr<lws::Transaction> tx(new lws::Transaction());
        CreateLwsTransaction(&tempTx, tx.get());

        google::protobuf::Any* anyTx = new google::protobuf::Any();
        anyTx->PackFrom(*tx);

        addedMsg.set_allocated_object(anyTx);
    }
    else
    {
    }

    google::protobuf::Any* anyAdded = new google::protobuf::Any();
    anyAdded->PackFrom(addedMsg);

    addedMsgBase.set_allocated_object(anyAdded);
    SendAddedMessage(&addedMsgBase);
}

void CDbpClient::SendResponse(CMvDbpMethodResult& body)
{
    dbp::Base resultMsgBase;
    resultMsgBase.set_msg(dbp::Msg::RESULT);

    dbp::Result resultMsg;
    resultMsg.set_id(body.id);
    resultMsg.set_error(body.error);

    auto dispatchHandler = [&](const boost::any& obj) -> void {
        if (obj.type() == typeid(CMvDbpBlock))
        {
            CMvDbpBlock tempBlock = boost::any_cast<CMvDbpBlock>(obj);

            lws::Block block;
            CreateLwsBlock(&tempBlock, block);
            resultMsg.add_result()->PackFrom(block);
        }
        else if (obj.type() == typeid(CMvDbpTransaction))
        {
            CMvDbpTransaction tempTx = boost::any_cast<CMvDbpTransaction>(obj);

            std::unique_ptr<lws::Transaction> tx(new lws::Transaction());
            CreateLwsTransaction(&tempTx, tx.get());
            resultMsg.add_result()->PackFrom(*tx);
        }
        else if (obj.type() == typeid(CMvDbpSendTxRet))
        {
            CMvDbpSendTxRet txret = boost::any_cast<CMvDbpSendTxRet>(obj);
            lws::SendTxRet sendTxRet;

            sendTxRet.set_hash(txret.hash);
            sendTxRet.set_result(txret.result);
            sendTxRet.set_reason(txret.reason);
            resultMsg.add_result()->PackFrom(sendTxRet);
        }
        else if(obj.type() == typeid(CMvDbpRegisterForkIDRet))
        {
            CMvDbpRegisterForkIDRet ret = boost::any_cast<CMvDbpRegisterForkIDRet>(obj);
            lws::RegisterForkIDRet forkRet;
            forkRet.set_id(ret.forkid);
            resultMsg.add_result()->PackFrom(forkRet);
        }
        else
        {
        }
    };

    std::for_each(body.anyResultObjs.begin(), body.anyResultObjs.end(), dispatchHandler);

    google::protobuf::Any* anyResult = new google::protobuf::Any();
    anyResult->PackFrom(resultMsg);

    resultMsgBase.set_allocated_object(anyResult);

    SendMessage(&resultMsgBase);
}

void CDbpClient::SendPong(const std::string& id)
{
    dbp::Base pongMsgBase;
    pongMsgBase.set_msg(dbp::Msg::PONG);

    dbp::Pong msg;
    msg.set_id(id);

    google::protobuf::Any *any = new google::protobuf::Any();
    any->PackFrom(msg);

    pongMsgBase.set_allocated_object(any);
    SendMessage(&pongMsgBase);
}

void CDbpClient::SendPing(const std::string& id)
{
    dbp::Base pingMsgBase;
    pingMsgBase.set_msg(dbp::Msg::PING);

    dbp::Ping msg;
    msg.set_id(id);

    google::protobuf::Any* any = new google::protobuf::Any();
    any->PackFrom(msg);

    pingMsgBase.set_allocated_object(any);

    SendPingMessage(&pingMsgBase);
}

void CDbpClient::SendResponse(const std::string& reason, const std::string& description)
{
    dbp::Base errorMsgBase;
    errorMsgBase.set_msg(dbp::Msg::ERROR);

    dbp::Error errorMsg;
    errorMsg.set_reason(reason);
    errorMsg.set_explain(description);

    google::protobuf::Any* any = new google::protobuf::Any();
    any->PackFrom(errorMsg);

    errorMsgBase.set_allocated_object(any);

    SendMessage(&errorMsgBase);
}

void CDbpClient::StartReadHeader()
{
    pClient->Read(ssRecv, MSG_HEADER_LEN,
                  boost::bind(&CDbpClient::HandleReadHeader, this, _1));
}

void CDbpClient::StartReadPayload(std::size_t nLength)
{
    pClient->Read(ssRecv, nLength,
                  boost::bind(&CDbpClient::HandleReadPayload, this, _1, nLength));
}

void CDbpClient::WriteMessageToSendStream(dbp::Base* pBaseMsg)
{
    
    std::string bytes;
    pBaseMsg->SerializeToString(&bytes);

    unsigned char msgLenBuf[MSG_HEADER_LEN];
    std::cout << "[dbp server] header size: " << bytes.size() << "\n";
    CDbpUtils::WriteLenToMsgHeader(bytes.size(), (char *)msgLenBuf, MSG_HEADER_LEN);
    
    ssSend.Write((char *)msgLenBuf, MSG_HEADER_LEN);
    ssSend.Write((char *)bytes.data(), bytes.size());
}

bool CDbpClient::IsSentComplete()
{
    return (ssSend.GetSize() == 0 && queueAddedSend.empty());
}

void CDbpClient::HandleReadHeader(std::size_t nTransferred)
{
    if (nTransferred == MSG_HEADER_LEN)
    {
        std::string lenBuffer(MSG_HEADER_LEN, 0);
        ssRecv.Read(&lenBuffer[0], MSG_HEADER_LEN);

        uint32_t nMsgHeaderLen = CDbpUtils::ParseLenFromMsgHeader(&lenBuffer[0], MSG_HEADER_LEN);
        if (nMsgHeaderLen == 0)
        {
            std::cerr << "Msg Base header length is 0" << std::endl;
            pServer->HandleClientError(this);
            return;
        }

        StartReadPayload(nMsgHeaderLen);
    }
    else
    {
        std::cerr << "Msg Base header length is not 4 " << std::endl;
        pServer->HandleClientError(this);
    }
}

void CDbpClient::HandleReadPayload(std::size_t nTransferred, uint32_t len)
{
    if (nTransferred == len)
    {
        HandleReadCompleted(len);
    }
    else
    {
        std::cerr << "pay load is not len. " << std::endl;
        pServer->HandleClientError(this);
    }
}

void CDbpClient::HandleReadCompleted(uint32_t len)
{
    std::string payloadBuffer(len, 0);
    ssRecv.Read(&payloadBuffer[0], len);

    dbp::Base msgBase;
    if (!msgBase.ParseFromString(payloadBuffer))
    {
        std::cerr << "#######parse payload failed. " << std::endl;
        pServer->RespondError(this, "002", "server recv invalid protobuf object");
        pServer->HandleClientError(this);
        return;
    }

    dbp::Msg currentMsgType = msgBase.msg();
    google::protobuf::Any anyObj = msgBase.object();
    switch (currentMsgType)
    {
    case dbp::CONNECT:
        pServer->HandleClientRecv(this, anyObj);
        break;
    case dbp::SUB:
        pServer->HandleClientRecv(this, anyObj);
        break;
    case dbp::UNSUB:
        pServer->HandleClientRecv(this, anyObj);
        break;
    case dbp::METHOD:
        pServer->HandleClientRecv(this, anyObj);
        break;
    case dbp::PONG:
        pServer->HandleClientRecv(this, anyObj);
        break;
    case dbp::PING:
        pServer->HandleClientRecv(this, anyObj);
        break;
    default:
        std::cerr << "is not Message Base Type is unknown." << std::endl;
        pServer->RespondError(this, "003", "is not Message Base Type is unknown.");
        pServer->HandleClientError(this);
        break;
    }
}

void CDbpClient::HandleWritenResponse(std::size_t nTransferred, CDbpClient::SendType type)
{
    if (nTransferred != 0)
    {
        if (ssSend.GetSize() != 0)
        {
            pClient->Write(ssSend, boost::bind(&CDbpClient::HandleWritenResponse,
                                               this, _1, type));
            return;
        }

        std::cout << "[dbp server]transferred: " << nTransferred << " bytes\n";

        if (ssSend.GetSize() == 0 && !queueAddedSend.empty())
        {
            dbp::Base base;
            base = queueAddedSend.front();
            WriteMessageToSendStream(&base);
            queueAddedSend.pop();

            pClient->Write(ssSend, boost::bind(&CDbpClient::HandleWritenResponse, this, _1, ADDED));
            return;
        }

        if (type == OTHER)
        {
            pServer->HandleClientSent(this);
        }
    }
    else
    {
        pServer->HandleClientError(this);
    }
}

CDbpServer::CDbpServer()
    : CIOProc("dbpserver")
{
}

CDbpServer::~CDbpServer() noexcept
{
}

CIOClient* CDbpServer::CreateIOClient(CIOContainer* pContainer)
{
    std::map<boost::asio::ip::tcp::endpoint, CDbpProfile>::iterator it;
    it = mapProfile.find(pContainer->GetServiceEndpoint());
    if (it != mapProfile.end() && (*it).second.pSSLContext != NULL)
    {
        return new CSSLClient(pContainer, GetIoService(), *(*it).second.pSSLContext);
    }
    return CIOProc::CreateIOClient(pContainer);
}

void CDbpServer::HandleClientConnect(CDbpClient* pDbpClient, google::protobuf::Any* any)
{

    dbp::Connect connectMsg;
    any->UnpackTo(&connectMsg);

    std::string session = connectMsg.session();

    if (!IsSessionReconnect(session))
    {
        session = GenerateSessionId();
        std::string forkid = GetUdata(&connectMsg, "forkid");
        CreateSession(session, forkid, pDbpClient);

        std::string childNodeforks = GetUdata(&connectMsg,"supernode-forks");
        
        CMvEventDbpConnect *pEventDbpConnect = new CMvEventDbpConnect(session);
        if (!pEventDbpConnect)
        {
            return;
        }

        CMvDbpConnect& connectBody = pEventDbpConnect->data;
        connectBody.isReconnect = false;
        connectBody.session = session;
        connectBody.forks = childNodeforks;
        connectBody.version = connectMsg.version();
        connectBody.client = connectMsg.client();

        pDbpClient->GetProfile()->pIOModule->PostEvent(pEventDbpConnect);
    }
    else
    {
        if (IsSessionExist(session))
        {
            UpdateSession(session, pDbpClient);

            CMvEventDbpConnect *pEventDbpConnect = new CMvEventDbpConnect(session);
            if (!pEventDbpConnect)
            {
                return;
            }

            CMvDbpConnect& connectBody = pEventDbpConnect->data;
            connectBody.isReconnect = true;
            connectBody.session = session;
            connectBody.version = connectMsg.version();
            connectBody.client = connectMsg.client();

            pDbpClient->GetProfile()->pIOModule->PostEvent(pEventDbpConnect);
        }
        else
        {
            RespondFailed(pDbpClient, "002");
        }
    }
}

void CDbpServer::HandleClientSub(CDbpClient* pDbpClient, google::protobuf::Any* any)
{
    CMvEventDbpSub* pEventDbpSub = new CMvEventDbpSub(pDbpClient->GetSession());
    if (!pEventDbpSub)
    {
        return;
    }

    dbp::Sub subMsg;
    any->UnpackTo(&subMsg);

    CMvDbpSub& subBody = pEventDbpSub->data;
    subBody.id = subMsg.id();
    subBody.name = subMsg.name();

    pDbpClient->GetProfile()->pIOModule->PostEvent(pEventDbpSub);
}

void CDbpServer::HandleClientUnSub(CDbpClient* pDbpClient, google::protobuf::Any* any)
{
    CMvEventDbpUnSub* pEventDbpUnSub = new CMvEventDbpUnSub(pDbpClient->GetSession());
    if (!pEventDbpUnSub)
    {
        return;
    }

    dbp::Unsub unsubMsg;
    any->UnpackTo(&unsubMsg);

    CMvDbpUnSub& unsubBody = pEventDbpUnSub->data;
    unsubBody.id = unsubMsg.id();

    pDbpClient->GetProfile()->pIOModule->PostEvent(pEventDbpUnSub);
}

void CDbpServer::HandleClientMethod(CDbpClient* pDbpClient, google::protobuf::Any* any)
{
    CMvEventDbpMethod* pEventDbpMethod = new CMvEventDbpMethod(pDbpClient->GetSession());
    if (!pEventDbpMethod)
    {
        return;
    }

    dbp::Method methodMsg;
    any->UnpackTo(&methodMsg);

    CMvDbpMethod& methodBody = pEventDbpMethod->data;
    methodBody.id = methodMsg.id();

    if (methodMsg.method() == "getblocks")
        methodBody.method = CMvDbpMethod::Method::GET_BLOCKS;
    if (methodMsg.method() == "gettransaction")
        methodBody.method = CMvDbpMethod::Method::GET_TX;
    if (methodMsg.method() == "sendtransaction")
        methodBody.method = CMvDbpMethod::Method::SEND_TX;
    if (methodMsg.method() == "registerforkid")
        methodBody.method = CMvDbpMethod::Method::REGISTER_FORK;

    if (methodBody.method == CMvDbpMethod::Method::GET_BLOCKS && methodMsg.params().Is<lws::GetBlocksArg>())
    {
        lws::GetBlocksArg args;
        methodMsg.params().UnpackTo(&args);

        std::string forkid;
        GetSessionForkId(pDbpClient, forkid);

        methodBody.params.insert(std::make_pair("forkid", forkid));
        methodBody.params.insert(std::make_pair("hash", args.hash()));
        methodBody.params.insert(std::make_pair("number", boost::lexical_cast<std::string>(args.number())));
    }
    else if (methodBody.method == CMvDbpMethod::Method::GET_TX && methodMsg.params().Is<lws::GetTxArg>())
    {
        lws::GetTxArg args;
        methodMsg.params().UnpackTo(&args);
        methodBody.params.insert(std::make_pair("hash", args.hash()));
    }
    else if (methodBody.method == CMvDbpMethod::Method::SEND_TX && methodMsg.params().Is<lws::SendTxArg>())
    {
        lws::SendTxArg args;
        methodMsg.params().UnpackTo(&args);
        methodBody.params.insert(std::make_pair("data", args.data()));
    }
    else if(methodBody.method == CMvDbpMethod::Method::REGISTER_FORK)
    {
        lws::RegisterForkIDArg args;
        methodMsg.params().UnpackTo(&args);
        std::cout << "super node fork id: " << args.id() << "\n";
        methodBody.params.insert(std::make_pair("forkid",args.id()));
    }
    else
    {
        delete pEventDbpMethod;
        return;
    }

    pDbpClient->GetProfile()->pIOModule->PostEvent(pEventDbpMethod);
}

void CDbpServer::HandleClientPing(CDbpClient* pDbpClient, google::protobuf::Any* any)
{
    dbp::Ping pingMsg;
    any->UnpackTo(&pingMsg);
    std::cout << "[<]: ping " << pingMsg.id() << " [dbp server]\n";
    pDbpClient->SendPong(pingMsg.id());
}

void CDbpServer::HandleClientPong(CDbpClient* pDbpClient, google::protobuf::Any* any)
{
    dbp::Pong pongMsg;
    any->UnpackTo(&pongMsg);
    std::cout << "[<]: pong " << pongMsg.id() << " [dbp server]\n";
    std::string session = bimapSessionClient.right.at(pDbpClient);
    if (IsSessionExist(session))
    {
        mapSessionProfile[session].nTimeStamp = CDbpUtils::CurrentUTC();
    }

    this->HandleClientSent(pDbpClient);
}

void CDbpServer::HandleClientRecv(CDbpClient* pDbpClient, const boost::any& anyObj)
{
    if (anyObj.type() != typeid(google::protobuf::Any))
    {
        return;
    }

    google::protobuf::Any any = boost::any_cast<google::protobuf::Any>(anyObj);

    if (any.Is<dbp::Connect>())
    {
        HandleClientConnect(pDbpClient, &any);
    }
    else if (any.Is<dbp::Sub>())
    {
        if (!HaveAssociatedSessionOf(pDbpClient))
        {
            RespondError(pDbpClient, "001", "need to connect first. ");
            return;
        }

        if (IsSessionTimeOut(pDbpClient))
        {
            RespondFailed(pDbpClient, "002");
            return;
        }

        HandleClientSub(pDbpClient, &any);
    }
    else if (any.Is<dbp::Unsub>())
    {
        if (!HaveAssociatedSessionOf(pDbpClient))
        {
            RespondError(pDbpClient, "001", "need to connect first. ");
            return;
        }

        if (IsSessionTimeOut(pDbpClient))
        {
            RespondFailed(pDbpClient, "002");
            return;
        }

        HandleClientUnSub(pDbpClient, &any);
    }
    else if (any.Is<dbp::Method>())
    {
        if (!HaveAssociatedSessionOf(pDbpClient))
        {
            RespondError(pDbpClient, "001", "need to connect first. ");
            return;
        }

        if (IsSessionTimeOut(pDbpClient))
        {
            RespondFailed(pDbpClient, "002");
            return;
        }

        HandleClientMethod(pDbpClient, &any);
    }
    else if (any.Is<dbp::Ping>())
    {
        if (!HaveAssociatedSessionOf(pDbpClient))
        {
            RespondError(pDbpClient, "001", "need to connect first. ");
            return;
        }

        if (IsSessionTimeOut(pDbpClient))
        {
            RespondFailed(pDbpClient, "002");
            return;
        }

        HandleClientPing(pDbpClient, &any);
    }
    else if (any.Is<dbp::Pong>())
    {
        if (!HaveAssociatedSessionOf(pDbpClient))
        {
            RespondError(pDbpClient, "001", "need to connect first. ");
            return;
        }

        if (IsSessionTimeOut(pDbpClient))
        {
            RespondFailed(pDbpClient, "002");
            return;
        }

        HandleClientPong(pDbpClient, &any);
    }
    else
    {
        RespondError(pDbpClient, "003", "unknown dbp message");
        return;
    }
}

void CDbpServer::HandleClientSent(CDbpClient* pDbpClient)
{
    // keep-alive connection,do not remove
    pDbpClient->Activate();
}

void CDbpServer::HandleClientError(CDbpClient* pDbpClient)
{
    std::cerr << "Client Error. " << std::endl;
    
    CMvEventDbpBroken *pEventDbpBroken = new CMvEventDbpBroken(pDbpClient->GetSession());
    if(pEventDbpBroken)
    {
        pDbpClient->GetProfile()->pIOModule->PostEvent(pEventDbpBroken);
    }

    RemoveClient(pDbpClient);
}

void CDbpServer::AddNewHost(const CDbpHostConfig& confHost)
{
    vecHostConfig.push_back(confHost);
}

bool CDbpServer::WalleveHandleInitialize()
{
    BOOST_FOREACH (const CDbpHostConfig& confHost, vecHostConfig)
    {
        if (!CreateProfile(confHost))
        {
            return false;
        }
    }
    return true;
}

void CDbpServer::WalleveHandleDeinitialize()
{
    for (std::map<boost::asio::ip::tcp::endpoint, CDbpProfile>::iterator it = mapProfile.begin();
         it != mapProfile.end(); ++it)
    {
        delete (*it).second.pSSLContext;
    }
    mapProfile.clear();
}

void CDbpServer::EnterLoop()
{
    WalleveLog("Dbp Server starting:\n");

    for (std::map<boost::asio::ip::tcp::endpoint, CDbpProfile>::iterator it = mapProfile.begin();
         it != mapProfile.end(); ++it)
    {
        if (!StartService((*it).first, (*it).second.nMaxConnections))
        {
            WalleveLog("Setup service %s failed, listen port = %d, connection limit %d\n",
                       (*it).second.pIOModule->WalleveGetOwnKey().c_str(),
                       (*it).first.port(), (*it).second.nMaxConnections);
        }
        else
        {
            WalleveLog("Setup service %s success, listen port = %d, connection limit %d\n",
                       (*it).second.pIOModule->WalleveGetOwnKey().c_str(),
                       (*it).first.port(), (*it).second.nMaxConnections);
        }
    }
}

void CDbpServer::LeaveLoop()
{
    std::vector<CDbpClient*> vClient;
    for (std::map<uint64, CDbpClient*>::iterator it = mapClient.begin(); it != mapClient.end(); ++it)
    {
        vClient.push_back((*it).second);
    }

    BOOST_FOREACH (CDbpClient *pClient, vClient)
    {
        RemoveClient(pClient);
    }
    WalleveLog("Dbp Server stop\n");
}

bool CDbpServer::ClientAccepted(const boost::asio::ip::tcp::endpoint& epService, CIOClient* pClient)
{
    std::map<boost::asio::ip::tcp::endpoint, CDbpProfile>::iterator it = mapProfile.find(epService);
    if (it == mapProfile.end())
    {
        return false;
    }
    return AddNewClient(pClient, &(*it).second) != NULL;
}

bool CDbpServer::CreateProfile(const CDbpHostConfig& confHost)
{
    CDbpProfile profile;
    if (!WalleveGetObject(confHost.strIOModule, profile.pIOModule))
    {
        WalleveLog("Failed to request %s\n", confHost.strIOModule.c_str());
        return false;
    }

    if (confHost.optSSL.fEnable)
    {
        profile.pSSLContext = new boost::asio::ssl::context(boost::asio::ssl::context::sslv23);
        if (!profile.pSSLContext)
        {
            WalleveLog("Failed to alloc ssl context for %s:%u\n",
                       confHost.epHost.address().to_string().c_str(),
                       confHost.epHost.port());
            return false;
        }
        if (!confHost.optSSL.SetupSSLContext(*profile.pSSLContext))
        {
            WalleveLog("Failed to setup ssl context for %s:%u\n",
                       confHost.epHost.address().to_string().c_str(),
                       confHost.epHost.port());
            delete profile.pSSLContext;
            return false;
        }
    }

    profile.nMaxConnections = confHost.nMaxConnections;
    profile.nSessionTimeout = confHost.nSessionTimeout;
    profile.vAllowMask = confHost.vAllowMask;
    mapProfile[confHost.epHost] = profile;

    return true;
}

CDbpClient *CDbpServer::AddNewClient(CIOClient* pClient, CDbpProfile* pDbpProfile)
{
    uint64 nNonce = 0;
    RAND_bytes((unsigned char *)&nNonce, sizeof(nNonce));
    while (mapClient.count(nNonce))
    {
        RAND_bytes((unsigned char *)&nNonce, sizeof(nNonce));
    }

    CDbpClient* pDbpClient = new CDbpClient(this, pDbpProfile, pClient, nNonce);
    if (pDbpClient)
    {
        mapClient.insert(std::make_pair(nNonce, pDbpClient));
        pDbpClient->Activate();
    }

    return pDbpClient;
}

void CDbpServer::RemoveSession(CDbpClient* pDbpClient)
{
    mapClient.erase(pDbpClient->GetNonce());

    if (HaveAssociatedSessionOf(pDbpClient))
    {
        std::string assciatedSession = bimapSessionClient.right.at(pDbpClient);
        bimapSessionClient.left.erase(assciatedSession);
        bimapSessionClient.right.erase(pDbpClient);
        mapSessionProfile[assciatedSession].ptrPingTimer->cancel();
        mapSessionProfile.erase(assciatedSession);
    }
}

void CDbpServer::RemoveClient(CDbpClient* pDbpClient)
{
    RemoveSession(pDbpClient);
    delete pDbpClient;
}

void CDbpServer::RespondError(CDbpClient* pDbpClient, const std::string& reason, const std::string& strError)
{
    pDbpClient->SendResponse(reason, strError);
}

void CDbpServer::RespondFailed(CDbpClient* pDbpClient, const std::string& reason)
{
    CMvEventDbpFailed failedEvent(pDbpClient->GetNonce());

    std::string session =
        HaveAssociatedSessionOf(pDbpClient) ? bimapSessionClient.right.at(pDbpClient) : "";
    failedEvent.data.session = session;
    failedEvent.data.reason = reason;
    this->HandleEvent(failedEvent);
}

void CDbpServer::SendPingHandler(const boost::system::error_code& err, const CSessionProfile& sessionProfile)
{
    if (err != boost::system::errc::success)
    {
        return;
    }

    std::string utc = std::to_string(CDbpUtils::CurrentUTC());
    sessionProfile.pDbpClient->SendPing(utc);

    sessionProfile.ptrPingTimer->expires_at(sessionProfile.ptrPingTimer->expires_at() + boost::posix_time::seconds(3));
    sessionProfile.ptrPingTimer->async_wait(boost::bind(&CDbpServer::SendPingHandler,
                                                        this, boost::asio::placeholders::error,
                                                        boost::ref(sessionProfile)));
}

bool CDbpServer::HandleEvent(CMvEventDbpConnected& event)
{
    auto it = mapSessionProfile.find(event.strSessionId);
    if (it == mapSessionProfile.end())
    {
        std::cerr << "cannot find session [Connected] " << event.strSessionId << std::endl;
        return false;
    }

    CDbpClient* pDbpClient = (*it).second.pDbpClient;
    CMvDbpConnected& connectedBody = event.data;

    pDbpClient->SendResponse(connectedBody);

    it->second.ptrPingTimer =
        std::make_shared<boost::asio::deadline_timer>(this->GetIoService(),
                                                      boost::posix_time::seconds(3));

    it->second.ptrPingTimer->expires_at(it->second.ptrPingTimer->expires_at() +
                                       boost::posix_time::seconds(3));
    it->second.ptrPingTimer->async_wait(boost::bind(&CDbpServer::SendPingHandler,
                                                    this, boost::asio::placeholders::error,
                                                    boost::ref(it->second)));

    return true;
}

bool CDbpServer::HandleEvent(CMvEventDbpFailed& event)
{
    std::map<uint64, CDbpClient *>::iterator it = mapClient.find(event.nNonce);
    if (it == mapClient.end())
    {
        std::cerr << "cannot find nonce [failed]" << std::endl;
        return false;
    }

    CDbpClient* pDbpClient = (*it).second;
    CMvDbpFailed& failedBody = event.data;

    pDbpClient->SendResponse(failedBody);

    RemoveClient(pDbpClient);

    return true;
}

bool CDbpServer::HandleEvent(CMvEventDbpNoSub& event)
{
    auto it = mapSessionProfile.find(event.strSessionId);
    if (it == mapSessionProfile.end())
    {
        std::cerr << "cannot find session [NoSub] " << event.strSessionId << std::endl;
        return false;
    }

    CDbpClient* pDbpClient = (*it).second.pDbpClient;
    CMvDbpNoSub& noSubBody = event.data;

    pDbpClient->SendResponse(noSubBody);

    return true;
}

bool CDbpServer::HandleEvent(CMvEventDbpReady& event)
{
    auto it = mapSessionProfile.find(event.strSessionId);
    if (it == mapSessionProfile.end())
    {
        std::cerr << "cannot find session [Ready] " << event.strSessionId << std::endl;
        return false;
    }

    CDbpClient* pDbpClient = (*it).second.pDbpClient;
    CMvDbpReady& readyBody = event.data;

    pDbpClient->SendResponse(readyBody);

    return true;
}

bool CDbpServer::HandleEvent(CMvEventDbpAdded& event)
{
    auto it = mapSessionProfile.find(event.strSessionId);
    if (it == mapSessionProfile.end())
    {
        std::cerr << "cannot find session [Added] " << event.strSessionId << std::endl;
        return false;
    }
    
    if((*it).second.strForkId == event.data.forkid)
    {
        CDbpClient* pDbpClient = (*it).second.pDbpClient;
        CMvDbpAdded& addedBody = event.data;

        pDbpClient->SendResponse(addedBody);
    }
    
    return true;
}

bool CDbpServer::HandleEvent(CMvEventDbpMethodResult& event)
{
    auto it = mapSessionProfile.find(event.strSessionId);
    if (it == mapSessionProfile.end())
    {
        std::cerr << "cannot find session [Method Result] " << event.strSessionId << std::endl;
        return false;
    }

    CDbpClient* pDbpClient = (*it).second.pDbpClient;
    CMvDbpMethodResult& resultBody = event.data;

    pDbpClient->SendResponse(resultBody);

    return true;
}

bool CDbpServer::IsSessionTimeOut(CDbpClient* pDbpClient)
{
    if (HaveAssociatedSessionOf(pDbpClient))
    {
        auto timeout = pDbpClient->GetProfile()->nSessionTimeout;
        std::string assciatedSession = bimapSessionClient.right.at(pDbpClient);
        uint64 lastTimeStamp = mapSessionProfile[assciatedSession].nTimeStamp;
        return (CDbpUtils::CurrentUTC() - lastTimeStamp > timeout) ? true : false;
    }
    else
    {
        return false;
    }
}

bool CDbpServer::GetSessionForkId(CDbpClient* pDbpClient, std::string& forkid)
{
    if (HaveAssociatedSessionOf(pDbpClient))
    {
        std::string assciatedSession = bimapSessionClient.right.at(pDbpClient);
        forkid = mapSessionProfile[assciatedSession].strForkId;
        return true;
    }
    else
    {
        return false;
    }
}

bool CDbpServer::IsSessionReconnect(const std::string& session)
{
    return !session.empty();
}

bool CDbpServer::IsSessionExist(const std::string& session)
{
    return mapSessionProfile.find(session) != mapSessionProfile.end();
}

bool CDbpServer::HaveAssociatedSessionOf(CDbpClient* pDbpClient)
{
    return bimapSessionClient.right.find(pDbpClient) != bimapSessionClient.right.end();
}

std::string CDbpServer::GetUdata(dbp::Connect* pConnect, const std::string& keyName)
{
    auto customParamsMap = pConnect->udata();
    google::protobuf::Any paramAny = customParamsMap[keyName];
    lws::ForkID forkidArg;

    if (!paramAny.Is<lws::ForkID>())
    {
        return std::string();
    }

    if (keyName == "forkid")
    {
        paramAny.UnpackTo(&forkidArg);
        if (forkidArg.ids_size() != 0)
            return forkidArg.ids(0);
        else
            return std::string();
       
    }

    if(keyName == "supernode-forks")
    {
        std::string forks;
        paramAny.UnpackTo(&forkidArg);
        for(int i = 0; i < forkidArg.ids_size(); ++i)
        {
            forks.append(forkidArg.ids(i));
            forks.append(";");
        }
        return std::string(forks.begin(),forks.end() - 1);    
    }

    return std::string();
}

std::string CDbpServer::GenerateSessionId()
{
    std::string session = CDbpUtils::RandomString();
    while (IsSessionExist(session))
    {
        session = CDbpUtils::RandomString();
    }

    return session;
}

void CDbpServer::CreateSession(const std::string& session, const std::string& forkID, CDbpClient* pDbpClient)
{
    CSessionProfile profile;
    profile.strSessionId = session;
    profile.strForkId = forkID;
    profile.pDbpClient = pDbpClient;
    profile.nTimeStamp = CDbpUtils::CurrentUTC();

    pDbpClient->SetSession(session);

    mapSessionProfile.insert(std::make_pair(session, profile));
    bimapSessionClient.insert(position_pair(session, pDbpClient));
}

void CDbpServer::UpdateSession(const std::string& session, CDbpClient* pDbpClient)
{
    if (bimapSessionClient.left.find(session) != bimapSessionClient.left.end())
    {
        auto pDbplient = bimapSessionClient.left.at(session);
        bimapSessionClient.left.erase(session);
        bimapSessionClient.right.erase(pDbpClient);
    }

    mapSessionProfile[session].pDbpClient = pDbpClient;
    mapSessionProfile[session].nTimeStamp = CDbpUtils::CurrentUTC();
    bimapSessionClient.insert(position_pair(session, pDbpClient));
}<|MERGE_RESOLUTION|>--- conflicted
+++ resolved
@@ -90,10 +90,6 @@
     if (!IsSentComplete())
     {
         queueAddedSend.push(*pBaseMsg);
-<<<<<<< HEAD
-       // pClient->Write(ssSend, boost::bind(&CDbpClient::HandleWritenResponse, this, _1, OTHER));
-=======
->>>>>>> 316c05d9
         return;
     }
 
