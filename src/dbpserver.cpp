--- conflicted
+++ resolved
@@ -456,7 +456,6 @@
         std::string client = connectMsg.client();
         CreateSession(session, client, forkid, pDbpClient);
 
-<<<<<<< HEAD
         std::cout << "[#] Generate Session " << session << " For Connect Msg [dbpserver]\n"; 
 
         //std::string childNodeforks = GetUdata(&connectMsg,"supernode-forks");
@@ -464,13 +463,6 @@
         //std::for_each(forks.begin(),forks.end(),[&](const std::string& fork) -> void {
           //  mapSessionProfile[pDbpClient->GetSession()].setChildForks.insert(fork); 
         //});
-=======
-        std::string childNodeforks = GetUdata(&connectMsg,"supernode-forks");
-        auto forks = CDbpUtils::Split(childNodeforks,';');
-        std::for_each(forks.begin(),forks.end(),[&](const std::string& fork) -> void {
-            mapSessionProfile[pDbpClient->GetSession()].setChildForks.insert(fork); 
-        });
->>>>>>> 7eb2db8e
         
         CMvEventDbpConnect *pEventDbpConnect = new CMvEventDbpConnect(session);
         if (!pEventDbpConnect)
