// Copyright (c) 2017-2018 The Multiverse developers
// Distributed under the MIT/X11 software license, see the accompanying
// file COPYING or http://www.opensource.org/licenses/mit-license.php.

#include "dbpserver.h"

#include <memory>
#include <algorithm>
#include <openssl/rand.h>
#include <boost/foreach.hpp>
#include <boost/algorithm/string/trim.hpp>
#include <boost/lexical_cast.hpp>

using namespace multiverse;
using namespace walleve;

static const std::size_t MSG_HEADER_LEN = 4;

CDbpClient::CDbpClient(CDbpServer* pServerIn, CDbpProfile* pProfileIn,
                       CIOClient* pClientIn, uint64 nonce)
    : pServer(pServerIn), pProfile(pProfileIn), pClient(pClientIn), nNonce(nonce)
    , IsReading(false)

{
    ssRecv.Clear();
}

CDbpClient::~CDbpClient()
{
    if (pClient)
    {
        pClient->Close();
    }
}

CDbpProfile* CDbpClient::GetProfile()
{
    return pProfile;
}

uint64 CDbpClient::GetNonce()
{
    return nNonce;
}

std::string CDbpClient::GetSession() const
{
    return strSessionId;
}

void CDbpClient::SetSession(const std::string& session)
{
    strSessionId = session;
}

void CDbpClient::Activate()
{
   // ssRecv.Clear();
    IsReading = true;
    StartReadHeader();
}

void CDbpClient::SendMessage(dbp::Msg type, google::protobuf::Any* any)
{
<<<<<<< HEAD
    if (ssSend.GetSize() != 0)
    {
       // pClient->Write(ssSend, boost::bind(&CDbpClient::HandleWritenResponse, this, _1, OTHER));
        return;
    }
=======
    dbp::Base base;
    base.set_msg(type);
    base.set_allocated_object(any);
>>>>>>> 6c4720b4

    std::string bytes;
    base.SerializeToString(&bytes);

    uint32_t len;
    char len_buffer[4];
    len = bytes.size();
    len = htonl(len);
    std::memcpy(&len_buffer[0], &len, 4);
    bytes.insert(0, len_buffer, 4);

    if(!IsSentComplete())
    {
        std::cout << dbp::Msg_Name(type) << " not sent complete [dbpserver]\n";
        queueMessage.push(std::make_pair(type,bytes));
        return;
    }

    //std::cout << "write message type: " <<  dbp::Msg_Name(type)  
      //  << " message size: " << bytes.size() << " [dbpserver]" << "\n";
    
    ssSend.Write((char*)bytes.data(),bytes.size());
    pClient->Write(ssSend, boost::bind(&CDbpClient::HandleWritenResponse, this, _1, type));
}

<<<<<<< HEAD
void CDbpClient::SendAddedMessage(dbp::Base* pBaseMsg)
{
    if (!IsSentComplete())
    {
        queueAddedSend.push(*pBaseMsg);
        //pClient->Write(ssSend, boost::bind(&CDbpClient::HandleWritenResponse, this, _1, OTHER));
        return;
    }

    WriteMessageToSendStream(pBaseMsg);

    pClient->Write(ssSend, boost::bind(&CDbpClient::HandleWritenResponse, this, _1, ADDED));
}
=======
>>>>>>> 6c4720b4

void CDbpClient::SendResponse(CMvDbpConnected& body)
{
    dbp::Connected connectedMsg;
    connectedMsg.set_session(body.session);

    google::protobuf::Any* any = new google::protobuf::Any();
    any->PackFrom(connectedMsg);

    SendMessage(dbp::Msg::CONNECTED,any);
}

void CDbpClient::SendResponse(CMvDbpFailed& body)
{
    dbp::Failed failedMsg;
    for (const int32& version : body.versions)
    {
        failedMsg.add_version(version);
    }

    failedMsg.set_reason(body.reason);
    failedMsg.set_session(body.session);

    google::protobuf::Any* any = new google::protobuf::Any();
    any->PackFrom(failedMsg);

    SendMessage(dbp::Msg::FAILED,any);
}

void CDbpClient::SendResponse(CMvDbpNoSub& body)
{
    dbp::Nosub noSubMsg;
    noSubMsg.set_id(body.id);
    noSubMsg.set_error(body.error);

    google::protobuf::Any* any = new google::protobuf::Any();
    any->PackFrom(noSubMsg);

    SendMessage(dbp::Msg::NOSUB,any);
}

void CDbpClient::SendResponse(CMvDbpReady& body)
{
    dbp::Ready readyMsg;
    readyMsg.set_id(body.id);

    google::protobuf::Any* any = new google::protobuf::Any();
    any->PackFrom(readyMsg);

    SendMessage(dbp::Msg::READY,any);
}

void CDbpClient::SendResponse(const std::string& client, CMvDbpAdded& body)
{
    dbp::Added addedMsg;
    addedMsg.set_id(body.id);
    addedMsg.set_name(body.name);

    if (body.anyAddedObj.type() == typeid(CMvDbpBlock))
    {
        CMvDbpBlock tempBlock = boost::any_cast<CMvDbpBlock>(body.anyAddedObj);

        if(client == "supernode")
        {
            sn::Block block;
            CDbpUtils::DbpToSnBlock(&tempBlock,block);
            google::protobuf::Any* anyBlock = new google::protobuf::Any();
            anyBlock->PackFrom(block);
            addedMsg.set_allocated_object(anyBlock);
        }
        else
        {
            lws::Block block;
            CDbpUtils::DbpToLwsBlock(&tempBlock, block);
            google::protobuf::Any* anyBlock = new google::protobuf::Any();
            anyBlock->PackFrom(block);
            addedMsg.set_allocated_object(anyBlock);
        }
    }
    else if (body.anyAddedObj.type() == typeid(CMvDbpTransaction))
    {
        CMvDbpTransaction tempTx = boost::any_cast<CMvDbpTransaction>(body.anyAddedObj);

        if(client == "supernode")
        {
            std::unique_ptr<sn::Transaction> tx(new sn::Transaction());
            CDbpUtils::DbpToSnTransaction(&tempTx, tx.get());
            google::protobuf::Any* anyTx = new google::protobuf::Any();
            anyTx->PackFrom(*tx);
            addedMsg.set_allocated_object(anyTx);
        }
        else
        {
            std::unique_ptr<lws::Transaction> tx(new lws::Transaction());
            CDbpUtils::DbpToLwsTransaction(&tempTx, tx.get());
            google::protobuf::Any* anyTx = new google::protobuf::Any();
            anyTx->PackFrom(*tx);
            addedMsg.set_allocated_object(anyTx);
        }
    }
    else
    {
    }

    google::protobuf::Any* anyAdded = new google::protobuf::Any();
    anyAdded->PackFrom(addedMsg);

    SendMessage(dbp::Msg::ADDED,anyAdded);
}

void CDbpClient::SendResponse(const std::string& client, CMvDbpMethodResult& body)
{
    dbp::Result resultMsg;
    resultMsg.set_id(body.id);
    resultMsg.set_error(body.error);

    auto dispatchHandler = [&](const boost::any& obj) -> void {
        if (obj.type() == typeid(CMvDbpBlock))
        {
            CMvDbpBlock tempBlock = boost::any_cast<CMvDbpBlock>(obj);
            if(client == "supernode")
            {

            }
            else
            {
                lws::Block block;
                CDbpUtils::DbpToLwsBlock(&tempBlock, block);
                resultMsg.add_result()->PackFrom(block);
            }
        }
        else if (obj.type() == typeid(CMvDbpTransaction))
        {
            CMvDbpTransaction tempTx = boost::any_cast<CMvDbpTransaction>(obj);
            if(client == "supernode")
            {

            }
            else
            {
                std::unique_ptr<lws::Transaction> tx(new lws::Transaction());
                CDbpUtils::DbpToLwsTransaction(&tempTx, tx.get());
                resultMsg.add_result()->PackFrom(*tx);
            }    
        }
        else if (obj.type() == typeid(CMvDbpSendTransactionRet))
        {
            CMvDbpSendTransactionRet txret = boost::any_cast<CMvDbpSendTransactionRet>(obj);
            
            lws::SendTxRet sendTxRet;
            sendTxRet.set_hash(txret.hash);
            sendTxRet.set_result(txret.result);
            sendTxRet.set_reason(txret.reason);
            resultMsg.add_result()->PackFrom(sendTxRet);
          
        }
        else if(obj.type() == typeid(CMvDbpSendBlockRet))
        {
            CMvDbpSendBlockRet blockRet = boost::any_cast<CMvDbpSendBlockRet>(obj);

            sn::SendBlockRet sendBlockRet;
            sendBlockRet.set_hash(blockRet.hash);
            resultMsg.add_result()->PackFrom(sendBlockRet);
        }
        else if(obj.type() == typeid(CMvDbpSendTxRet))
        {
            CMvDbpSendTxRet txRet = boost::any_cast<CMvDbpSendTxRet>(obj);

            sn::SendTxRet sendTxRet;
            sendTxRet.set_hash(txRet.hash);
            resultMsg.add_result()->PackFrom(sendTxRet);
        }
        else if(obj.type() == typeid(CMvDbpRegisterForkIDRet))
        {
            CMvDbpRegisterForkIDRet ret = boost::any_cast<CMvDbpRegisterForkIDRet>(obj);
            sn::RegisterForkIDRet forkRet;
            forkRet.set_id(ret.forkid);
            resultMsg.add_result()->PackFrom(forkRet);
        }
        else
        {
        }
    };

    std::for_each(body.anyResultObjs.begin(), body.anyResultObjs.end(), dispatchHandler);

    google::protobuf::Any* anyResult = new google::protobuf::Any();
    anyResult->PackFrom(resultMsg);

    SendMessage(dbp::Msg::RESULT,anyResult);
}

void CDbpClient::SendPong(const std::string& id)
{
    dbp::Pong msg;
    msg.set_id(id);

    google::protobuf::Any *any = new google::protobuf::Any();
    any->PackFrom(msg);

    std::cout << "[>] pong " << id << " [dbp server]\n";

    SendMessage(dbp::Msg::PONG,any);
}

void CDbpClient::SendPing(const std::string& id)
{
    dbp::Ping msg;
    msg.set_id(id);

    google::protobuf::Any* any = new google::protobuf::Any();
    any->PackFrom(msg);

    std::cout << "[>] ping " << id << " [dbp server]\n";

    SendMessage(dbp::Msg::PING,any);
}

void CDbpClient::SendResponse(const std::string& reason, const std::string& description)
{
    dbp::Error errorMsg;
    errorMsg.set_reason(reason);
    errorMsg.set_explain(description);

    google::protobuf::Any* any = new google::protobuf::Any();
    any->PackFrom(errorMsg);

    SendMessage(dbp::Msg::ERROR,any);
}

void CDbpClient::StartReadHeader()
{
    pClient->Read(ssRecv, MSG_HEADER_LEN,
                  boost::bind(&CDbpClient::HandleReadHeader, this, _1));
}

void CDbpClient::StartReadPayload(std::size_t nLength)
{
    pClient->Read(ssRecv, nLength,
                  boost::bind(&CDbpClient::HandleReadPayload, this, _1, nLength));
}

<<<<<<< HEAD
void CDbpClient::WriteMessageToSendStream(dbp::Base* pBaseMsg)
{
    
    std::string bytes;
    pBaseMsg->SerializeToString(&bytes);

    unsigned char msgLenBuf[MSG_HEADER_LEN];
    CDbpUtils::WriteLenToMsgHeader(bytes.size(), (char *)msgLenBuf, MSG_HEADER_LEN);
    
    if(pBaseMsg->msg() == dbp::Msg::RESULT)
    {
        std::cout << "result head size: " << bytes.size() << "\n";
    }

    if(pBaseMsg->msg() == dbp::Msg::CONNECTED)
    {
        std::cout << "connected head size: " << bytes.size() << "\n";
    }

    if(pBaseMsg->msg() == dbp::Msg::PING)
    {
        std::cout << "ping head size: " << bytes.size() << "\n";
    }

    if(pBaseMsg->msg() == dbp::Msg::ADDED)
    {
        std::cout << "added head size: " << bytes.size() << "\n";
    }
    
    
    ssSend.Write((char *)msgLenBuf, MSG_HEADER_LEN);
    ssSend.Write((char *)bytes.data(), bytes.size());
}

=======
>>>>>>> 6c4720b4
bool CDbpClient::IsSentComplete()
{
    return (ssSend.GetSize() == 0 && queueMessage.empty());
}

void CDbpClient::HandleReadHeader(std::size_t nTransferred)
{
    if (nTransferred == MSG_HEADER_LEN)
    {
        //std::cout << "[<] read header: " << ssRecv.GetSize() << " [dbpserver]\n";
       // std::string lenBuffer(MSG_HEADER_LEN, 0);
       // ssRecv.Read(&lenBuffer[0], MSG_HEADER_LEN);
        
        std::string lenBuffer(ssRecv.GetData(), ssRecv.GetData() + MSG_HEADER_LEN);

        uint32_t nMsgHeaderLen = CDbpUtils::ParseLenFromMsgHeader(&lenBuffer[0], MSG_HEADER_LEN);
        if (nMsgHeaderLen == 0)
        {
            std::cerr << "Msg Base header length is 0" << std::endl;
            pServer->HandleClientError(this);
            return;
        }

        StartReadPayload(nMsgHeaderLen);
    }
    else
    {
        std::cerr << "Msg Base header length is not 4 " << std::endl;
        pServer->HandleClientError(this);
    }
}

void CDbpClient::HandleReadPayload(std::size_t nTransferred, uint32_t len)
{
    if (nTransferred == len)
    {
        HandleReadCompleted(len);
    }
    else
    {
        std::cerr << "pay load is not len. " << std::endl;
        pServer->HandleClientError(this);
    }
}

void CDbpClient::HandleReadCompleted(uint32_t len)
{
    
   // std::cout << "[<] read complete: " << ssRecv.GetSize() << " [dbpserver]\n";
    char head[4];
    ssRecv.Read(head,4);
    std::string payloadBuffer(len, 0);
    ssRecv.Read(&payloadBuffer[0], len);
    IsReading = false;
    dbp::Base msgBase;
    if (!msgBase.ParseFromString(payloadBuffer))
    {
        std::cerr << "#######parse payload failed. " << std::endl;
        pServer->RespondError(this, "002", "server recv invalid protobuf object");
        pServer->HandleClientError(this);
        return;
    }

    dbp::Msg currentMsgType = msgBase.msg();
    google::protobuf::Any anyObj = msgBase.object();
    switch (currentMsgType)
    {
    case dbp::CONNECT:
        pServer->HandleClientRecv(this, anyObj);
        break;
    case dbp::SUB:
        pServer->HandleClientRecv(this, anyObj);
        break;
    case dbp::UNSUB:
        pServer->HandleClientRecv(this, anyObj);
        break;
    case dbp::METHOD:
        pServer->HandleClientRecv(this, anyObj);
        break;
    case dbp::PONG:
        pServer->HandleClientRecv(this, anyObj);
        pServer->HandleClientSent(this);
        break;
    case dbp::PING:
        pServer->HandleClientRecv(this, anyObj);
        break;
    default:
        std::cerr << "is not Message Base Type is unknown." << std::endl;
        pServer->RespondError(this, "003", "is not Message Base Type is unknown.");
        pServer->HandleClientError(this);
        break;
    }
}

void CDbpClient::HandleWritenResponse(std::size_t nTransferred, dbp::Msg type)
{
    if (nTransferred != 0)
    {
        if (ssSend.GetSize() != 0)
        {
            pClient->Write(ssSend, boost::bind(&CDbpClient::HandleWritenResponse,
                                               this, _1, type));
            return;
        }

       // std::cout << "sent message type: " <<  dbp::Msg_Name(type)  
         //   << " message size: " << nTransferred << " [dbpserver]" << "\n";

        if (ssSend.GetSize() == 0 && !queueMessage.empty())
        {
            
            auto messagePair = queueMessage.front();
            dbp::Msg messageType = messagePair.first;
            std::string bytes = messagePair.second;
            queueMessage.pop();
            ssSend.Write((char*)bytes.data(),bytes.size());
            pClient->Write(ssSend, boost::bind(&CDbpClient::HandleWritenResponse, this, _1, messageType));
            return;
        }

        if(!IsReading)
        {
            std::cout << "handle read [dbpserver]\n";
            std::cout << "Recv Stream size: " << ssRecv.GetSize() << " [dbpserver]\n";
            pServer->HandleClientSent(this);
        }
       
    }
    else
    {
        pServer->HandleClientError(this);
    }
}

CDbpServer::CDbpServer()
    : CIOProc("dbpserver")
{
}

CDbpServer::~CDbpServer() noexcept
{
}

CIOClient* CDbpServer::CreateIOClient(CIOContainer* pContainer)
{
    std::map<boost::asio::ip::tcp::endpoint, CDbpProfile>::iterator it;
    it = mapProfile.find(pContainer->GetServiceEndpoint());
    if (it != mapProfile.end() && (*it).second.pSSLContext != NULL)
    {
        return new CSSLClient(pContainer, GetIoService(), *(*it).second.pSSLContext);
    }
    return CIOProc::CreateIOClient(pContainer);
}

void CDbpServer::HandleClientConnect(CDbpClient* pDbpClient, google::protobuf::Any* any)
{

    dbp::Connect connectMsg;
    any->UnpackTo(&connectMsg);

    std::string session = connectMsg.session();

    std::cout << "[<] connect " << session  << " [dbp server]\n";

    if (!IsSessionReconnect(session))
    {
        session = GenerateSessionId();
        std::string forkid = GetUdata(&connectMsg, "forkid");
        std::string client = connectMsg.client();
        CreateSession(session, client, forkid, pDbpClient);

        std::string childNodeforks = GetUdata(&connectMsg,"supernode-forks");
        
        CMvEventDbpConnect *pEventDbpConnect = new CMvEventDbpConnect(session);
        if (!pEventDbpConnect)
        {
            return;
        }

        CMvDbpConnect& connectBody = pEventDbpConnect->data;
        connectBody.isReconnect = false;
        connectBody.session = session;
        connectBody.forks = childNodeforks;
        connectBody.version = connectMsg.version();
        connectBody.client = connectMsg.client();

        pDbpClient->GetProfile()->pIOModule->PostEvent(pEventDbpConnect);
    }
    else
    {
        if (IsSessionExist(session))
        {
            UpdateSession(session, pDbpClient);

            CMvEventDbpConnect *pEventDbpConnect = new CMvEventDbpConnect(session);
            if (!pEventDbpConnect)
            {
                return;
            }

            CMvDbpConnect& connectBody = pEventDbpConnect->data;
            connectBody.isReconnect = true;
            connectBody.session = session;
            connectBody.version = connectMsg.version();
            connectBody.client = connectMsg.client();

            pDbpClient->GetProfile()->pIOModule->PostEvent(pEventDbpConnect);
        }
        else
        {
            RespondFailed(pDbpClient, "002");
        }
    }
}

void CDbpServer::HandleClientSub(CDbpClient* pDbpClient, google::protobuf::Any* any)
{
    CMvEventDbpSub* pEventDbpSub = new CMvEventDbpSub(pDbpClient->GetSession());
    if (!pEventDbpSub)
    {
        return;
    }

    dbp::Sub subMsg;
    any->UnpackTo(&subMsg);

    CMvDbpSub& subBody = pEventDbpSub->data;
    subBody.id = subMsg.id();
    subBody.name = subMsg.name();

    std::cout << "[<] sub " << subBody.id << " "  << subBody.name << " [dbp server]\n";

    pDbpClient->GetProfile()->pIOModule->PostEvent(pEventDbpSub);
}

void CDbpServer::HandleClientUnSub(CDbpClient* pDbpClient, google::protobuf::Any* any)
{
    CMvEventDbpUnSub* pEventDbpUnSub = new CMvEventDbpUnSub(pDbpClient->GetSession());
    if (!pEventDbpUnSub)
    {
        return;
    }

    dbp::Unsub unsubMsg;
    any->UnpackTo(&unsubMsg);

    CMvDbpUnSub& unsubBody = pEventDbpUnSub->data;
    unsubBody.id = unsubMsg.id();

    pDbpClient->GetProfile()->pIOModule->PostEvent(pEventDbpUnSub);
}

void CDbpServer::HandleClientMethod(CDbpClient* pDbpClient, google::protobuf::Any* any)
{
    CMvEventDbpMethod* pEventDbpMethod = new CMvEventDbpMethod(pDbpClient->GetSession());
    if (!pEventDbpMethod)
    {
        return;
    }

    dbp::Method methodMsg;
    any->UnpackTo(&methodMsg);

    CMvDbpMethod& methodBody = pEventDbpMethod->data;
    methodBody.id = methodMsg.id();

    std::cout << "[<] method " << methodMsg.method() << " [dbp server]\n";

    if (methodMsg.method() == "getblocks")
        methodBody.method = CMvDbpMethod::Method::GET_BLOCKS;
    if (methodMsg.method() == "gettransaction")
        methodBody.method = CMvDbpMethod::Method::GET_TRANSACTION;
    if (methodMsg.method() == "sendtransaction")
        methodBody.method = CMvDbpMethod::Method::SEND_TRANSACTION;
    if (methodMsg.method() == "registerforkid")
        methodBody.method = CMvDbpMethod::Method::REGISTER_FORK;
    if (methodMsg.method() == "sendblock")
        methodBody.method = CMvDbpMethod::Method::SEND_BLOCK;
    if (methodMsg.method() == "sendtx")
        methodBody.method = CMvDbpMethod::Method::SEND_TX;


    if (methodBody.method == CMvDbpMethod::Method::GET_BLOCKS && methodMsg.params().Is<lws::GetBlocksArg>())
    {
        lws::GetBlocksArg args;
        methodMsg.params().UnpackTo(&args);

        std::string forkid;
        GetSessionForkId(pDbpClient, forkid);

        methodBody.params.insert(std::make_pair("forkid", forkid));
        methodBody.params.insert(std::make_pair("hash", args.hash()));
        methodBody.params.insert(std::make_pair("number", boost::lexical_cast<std::string>(args.number())));
    }
    else if (methodBody.method == CMvDbpMethod::Method::GET_TRANSACTION && methodMsg.params().Is<lws::GetTxArg>())
    {
        lws::GetTxArg args;
        methodMsg.params().UnpackTo(&args);
        methodBody.params.insert(std::make_pair("hash", args.hash()));
    }
    else if (methodBody.method == CMvDbpMethod::Method::SEND_TRANSACTION && methodMsg.params().Is<lws::SendTxArg>())
    {
        lws::SendTxArg args;
        methodMsg.params().UnpackTo(&args);
        methodBody.params.insert(std::make_pair("data", args.data()));
    }
    else if(methodBody.method == CMvDbpMethod::Method::REGISTER_FORK)
    {
        sn::RegisterForkIDArg args;
        methodMsg.params().UnpackTo(&args);
        
        std::string session = pDbpClient->GetSession();
        mapSessionProfile[session].setChildForks.insert(args.id());
        
        std::cout << "super node fork id: " << args.id() << "\n";
        methodBody.params.insert(std::make_pair("forkid",args.id()));
    }
    else if(methodBody.method == CMvDbpMethod::Method::SEND_BLOCK)
    {
        sn::SendBlockArg args;
        methodMsg.params().UnpackTo(&args);

        CMvDbpBlock dbpBlock;
        CDbpUtils::SnToDbpBlock(&(args.block()),dbpBlock);

        methodBody.params.insert(std::make_pair("data", dbpBlock));
    }
    else if(methodBody.method == CMvDbpMethod::Method::SEND_TX)
    {
        sn::SendTxArg args;
        methodMsg.params().UnpackTo(&args);

        CMvDbpTransaction dbptx;
        CDbpUtils::SnToDbpTransaction(&(args.tx()),&dbptx);

        methodBody.params.insert(std::make_pair("data", dbptx));
    }
    else
    {
        delete pEventDbpMethod;
        return;
    }

    pDbpClient->GetProfile()->pIOModule->PostEvent(pEventDbpMethod);
}

void CDbpServer::HandleClientPing(CDbpClient* pDbpClient, google::protobuf::Any* any)
{
    dbp::Ping pingMsg;
    any->UnpackTo(&pingMsg);
    std::cout << "[<]: ping " << pingMsg.id() << " [dbp server]\n";
    pDbpClient->SendPong(pingMsg.id());
}

void CDbpServer::HandleClientPong(CDbpClient* pDbpClient, google::protobuf::Any* any)
{
    dbp::Pong pongMsg;
    any->UnpackTo(&pongMsg);
    std::cout << "[<]: pong " << pongMsg.id() << " [dbp server]\n";
    std::string session = bimapSessionClient.right.at(pDbpClient);
    if (IsSessionExist(session))
    {
        mapSessionProfile[session].nTimeStamp = CDbpUtils::CurrentUTC();
    }
}

void CDbpServer::HandleClientRecv(CDbpClient* pDbpClient, const boost::any& anyObj)
{
    if (anyObj.type() != typeid(google::protobuf::Any))
    {
        return;
    }

    google::protobuf::Any any = boost::any_cast<google::protobuf::Any>(anyObj);

    if (any.Is<dbp::Connect>())
    {
        HandleClientConnect(pDbpClient, &any);
    }
    else if (any.Is<dbp::Sub>())
    {
        if (!HaveAssociatedSessionOf(pDbpClient))
        {
            RespondError(pDbpClient, "001", "need to connect first. ");
            return;
        }

        if (IsSessionTimeOut(pDbpClient))
        {
            RespondFailed(pDbpClient, "002");
            return;
        }

        HandleClientSub(pDbpClient, &any);
    }
    else if (any.Is<dbp::Unsub>())
    {
        if (!HaveAssociatedSessionOf(pDbpClient))
        {
            RespondError(pDbpClient, "001", "need to connect first. ");
            return;
        }

        if (IsSessionTimeOut(pDbpClient))
        {
            RespondFailed(pDbpClient, "002");
            return;
        }

        HandleClientUnSub(pDbpClient, &any);
    }
    else if (any.Is<dbp::Method>())
    {
        if (!HaveAssociatedSessionOf(pDbpClient))
        {
            RespondError(pDbpClient, "001", "need to connect first. ");
            return;
        }

        if (IsSessionTimeOut(pDbpClient))
        {
            RespondFailed(pDbpClient, "002");
            return;
        }

        HandleClientMethod(pDbpClient, &any);
    }
    else if (any.Is<dbp::Ping>())
    {
        if (!HaveAssociatedSessionOf(pDbpClient))
        {
            RespondError(pDbpClient, "001", "need to connect first. ");
            return;
        }

        if (IsSessionTimeOut(pDbpClient))
        {
            RespondFailed(pDbpClient, "002");
            return;
        }

        HandleClientPing(pDbpClient, &any);
    }
    else if (any.Is<dbp::Pong>())
    {
        if (!HaveAssociatedSessionOf(pDbpClient))
        {
            RespondError(pDbpClient, "001", "need to connect first. ");
            return;
        }

        if (IsSessionTimeOut(pDbpClient))
        {
            RespondFailed(pDbpClient, "002");
            return;
        }

        HandleClientPong(pDbpClient, &any);
    }
    else
    {
        RespondError(pDbpClient, "003", "unknown dbp message");
        return;
    }
}

void CDbpServer::HandleClientSent(CDbpClient* pDbpClient)
{
    // keep-alive connection,do not remove
    pDbpClient->Activate();
}

void CDbpServer::HandleClientError(CDbpClient* pDbpClient)
{
    std::cerr << "Client Error. " << std::endl;
    
    CMvEventDbpBroken *pEventDbpBroken = new CMvEventDbpBroken(pDbpClient->GetSession());
    if(pEventDbpBroken)
    {
        pDbpClient->GetProfile()->pIOModule->PostEvent(pEventDbpBroken);
    }

    RemoveClient(pDbpClient);
}

void CDbpServer::AddNewHost(const CDbpHostConfig& confHost)
{
    vecHostConfig.push_back(confHost);
}

bool CDbpServer::WalleveHandleInitialize()
{
    BOOST_FOREACH (const CDbpHostConfig& confHost, vecHostConfig)
    {
        if (!CreateProfile(confHost))
        {
            return false;
        }
    }
    return true;
}

void CDbpServer::WalleveHandleDeinitialize()
{
    for (std::map<boost::asio::ip::tcp::endpoint, CDbpProfile>::iterator it = mapProfile.begin();
         it != mapProfile.end(); ++it)
    {
        delete (*it).second.pSSLContext;
    }
    mapProfile.clear();
}

void CDbpServer::EnterLoop()
{
    WalleveLog("Dbp Server starting:\n");

    for (std::map<boost::asio::ip::tcp::endpoint, CDbpProfile>::iterator it = mapProfile.begin();
         it != mapProfile.end(); ++it)
    {
        if (!StartService((*it).first, (*it).second.nMaxConnections))
        {
            WalleveLog("Setup service %s failed, listen port = %d, connection limit %d\n",
                       (*it).second.pIOModule->WalleveGetOwnKey().c_str(),
                       (*it).first.port(), (*it).second.nMaxConnections);
        }
        else
        {
            WalleveLog("Setup service %s success, listen port = %d, connection limit %d\n",
                       (*it).second.pIOModule->WalleveGetOwnKey().c_str(),
                       (*it).first.port(), (*it).second.nMaxConnections);
        }
    }
}

void CDbpServer::LeaveLoop()
{
    std::vector<CDbpClient*> vClient;
    for (std::map<uint64, CDbpClient*>::iterator it = mapClient.begin(); it != mapClient.end(); ++it)
    {
        vClient.push_back((*it).second);
    }

    BOOST_FOREACH (CDbpClient *pClient, vClient)
    {
        RemoveClient(pClient);
    }
    WalleveLog("Dbp Server stop\n");
}

bool CDbpServer::ClientAccepted(const boost::asio::ip::tcp::endpoint& epService, CIOClient* pClient)
{
    std::map<boost::asio::ip::tcp::endpoint, CDbpProfile>::iterator it = mapProfile.find(epService);
    if (it == mapProfile.end())
    {
        return false;
    }
    return AddNewClient(pClient, &(*it).second) != NULL;
}

bool CDbpServer::CreateProfile(const CDbpHostConfig& confHost)
{
    CDbpProfile profile;
    if (!WalleveGetObject(confHost.strIOModule, profile.pIOModule))
    {
        WalleveLog("Failed to request %s\n", confHost.strIOModule.c_str());
        return false;
    }

    if (confHost.optSSL.fEnable)
    {
        profile.pSSLContext = new boost::asio::ssl::context(boost::asio::ssl::context::sslv23);
        if (!profile.pSSLContext)
        {
            WalleveLog("Failed to alloc ssl context for %s:%u\n",
                       confHost.epHost.address().to_string().c_str(),
                       confHost.epHost.port());
            return false;
        }
        if (!confHost.optSSL.SetupSSLContext(*profile.pSSLContext))
        {
            WalleveLog("Failed to setup ssl context for %s:%u\n",
                       confHost.epHost.address().to_string().c_str(),
                       confHost.epHost.port());
            delete profile.pSSLContext;
            return false;
        }
    }

    profile.nMaxConnections = confHost.nMaxConnections;
    profile.nSessionTimeout = confHost.nSessionTimeout;
    profile.vAllowMask = confHost.vAllowMask;
    mapProfile[confHost.epHost] = profile;

    return true;
}

CDbpClient *CDbpServer::AddNewClient(CIOClient* pClient, CDbpProfile* pDbpProfile)
{
    uint64 nNonce = 0;
    RAND_bytes((unsigned char *)&nNonce, sizeof(nNonce));
    while (mapClient.count(nNonce))
    {
        RAND_bytes((unsigned char *)&nNonce, sizeof(nNonce));
    }

    std::cout << "Add New Client [dbpserver]\n";

    CDbpClient* pDbpClient = new CDbpClient(this, pDbpProfile, pClient, nNonce);
    if (pDbpClient)
    {
        mapClient.insert(std::make_pair(nNonce, pDbpClient));
        pDbpClient->Activate();
    }

    return pDbpClient;
}

void CDbpServer::RemoveSession(CDbpClient* pDbpClient)
{
    mapClient.erase(pDbpClient->GetNonce());

    if (HaveAssociatedSessionOf(pDbpClient))
    {
        std::string assciatedSession = bimapSessionClient.right.at(pDbpClient);
        bimapSessionClient.left.erase(assciatedSession);
        bimapSessionClient.right.erase(pDbpClient);
        mapSessionProfile[assciatedSession].ptrPingTimer->cancel();
        mapSessionProfile.erase(assciatedSession);
    }
}

void CDbpServer::RemoveClient(CDbpClient* pDbpClient)
{
    RemoveSession(pDbpClient);
    delete pDbpClient;
}

void CDbpServer::RespondError(CDbpClient* pDbpClient, const std::string& reason, const std::string& strError)
{
    pDbpClient->SendResponse(reason, strError);
}

void CDbpServer::RespondFailed(CDbpClient* pDbpClient, const std::string& reason)
{
    CMvEventDbpFailed failedEvent(pDbpClient->GetNonce());

    std::string session =
        HaveAssociatedSessionOf(pDbpClient) ? bimapSessionClient.right.at(pDbpClient) : "";
    failedEvent.data.session = session;
    failedEvent.data.reason = reason;
    this->HandleEvent(failedEvent);
}

void CDbpServer::SendPingHandler(const boost::system::error_code& err, const CSessionProfile& sessionProfile)
{
    if (err != boost::system::errc::success)
    {
        return;
    }

    std::string utc = std::to_string(CDbpUtils::CurrentUTC());

    if(IsSessionTimeOut(sessionProfile.pDbpClient))
    {
        std::cerr << "######### session time out ############\n";
        RemoveClient(sessionProfile.pDbpClient);
        return;
    }

    sessionProfile.pDbpClient->SendPing(utc);

    sessionProfile.ptrPingTimer->expires_at(sessionProfile.ptrPingTimer->expires_at() + boost::posix_time::seconds(3));
    sessionProfile.ptrPingTimer->async_wait(boost::bind(&CDbpServer::SendPingHandler,
                                                        this, boost::asio::placeholders::error,
                                                        boost::ref(sessionProfile)));
}

bool CDbpServer::HandleEvent(CMvEventDbpConnected& event)
{
    auto it = mapSessionProfile.find(event.strSessionId);
    if (it == mapSessionProfile.end())
    {
        std::cerr << "cannot find session [Connected] " << event.strSessionId << std::endl;
        return false;
    }

    CDbpClient* pDbpClient = (*it).second.pDbpClient;
    CMvDbpConnected& connectedBody = event.data;

    pDbpClient->SendResponse(connectedBody);

    it->second.ptrPingTimer =
        std::make_shared<boost::asio::deadline_timer>(this->GetIoService(),
                                                      boost::posix_time::seconds(3));

    it->second.ptrPingTimer->expires_at(it->second.ptrPingTimer->expires_at() +
                                       boost::posix_time::seconds(3));
    it->second.ptrPingTimer->async_wait(boost::bind(&CDbpServer::SendPingHandler,
                                                    this, boost::asio::placeholders::error,
                                                    boost::ref(it->second)));

    return true;
}

bool CDbpServer::HandleEvent(CMvEventDbpFailed& event)
{
    std::map<uint64, CDbpClient *>::iterator it = mapClient.find(event.nNonce);
    if (it == mapClient.end())
    {
        std::cerr << "cannot find nonce [failed]" << std::endl;
        return false;
    }

    CDbpClient* pDbpClient = (*it).second;
    CMvDbpFailed& failedBody = event.data;

    pDbpClient->SendResponse(failedBody);

    RemoveClient(pDbpClient);

    return true;
}

bool CDbpServer::HandleEvent(CMvEventDbpNoSub& event)
{
    auto it = mapSessionProfile.find(event.strSessionId);
    if (it == mapSessionProfile.end())
    {
        std::cerr << "cannot find session [NoSub] " << event.strSessionId << std::endl;
        return false;
    }

    CDbpClient* pDbpClient = (*it).second.pDbpClient;
    CMvDbpNoSub& noSubBody = event.data;

    pDbpClient->SendResponse(noSubBody);

    return true;
}

bool CDbpServer::HandleEvent(CMvEventDbpReady& event)
{
    auto it = mapSessionProfile.find(event.strSessionId);
    if (it == mapSessionProfile.end())
    {
        std::cerr << "cannot find session [Ready] " << event.strSessionId << std::endl;
        return false;
    }

    CDbpClient* pDbpClient = (*it).second.pDbpClient;
    CMvDbpReady& readyBody = event.data;

    pDbpClient->SendResponse(readyBody);

    return true;
}

bool CDbpServer::HandleEvent(CMvEventDbpAdded& event)
{
    auto it = mapSessionProfile.find(event.strSessionId);
    if (it == mapSessionProfile.end())
    {
        std::cerr << "cannot find session [Added] " << event.strSessionId << std::endl;
        return false;
    }

    if(it->second.strClient != "supernode" && it->second.strForkId == event.data.forkid)
    {
        CDbpClient* pDbpClient = (*it).second.pDbpClient;
        CMvDbpAdded& addedBody = event.data;

        pDbpClient->SendResponse(it->second.strClient,addedBody);
    }

    if(it->second.strClient == "supernode")
    {
        CDbpClient* pDbpClient = (*it).second.pDbpClient;
        CMvDbpAdded& addedBody = event.data;

        pDbpClient->SendResponse(it->second.strClient,addedBody);
    }
    
    return true;
}

bool CDbpServer::HandleEvent(CMvEventDbpMethodResult& event)
{
    auto it = mapSessionProfile.find(event.strSessionId);
    if (it == mapSessionProfile.end())
    {
        std::cerr << "cannot find session [Method Result] " << event.strSessionId << std::endl;
        return false;
    }

    CDbpClient* pDbpClient = (*it).second.pDbpClient;
    CMvDbpMethodResult& resultBody = event.data;

    pDbpClient->SendResponse(it->second.strClient, resultBody);

    return true;
}

bool CDbpServer::IsSessionTimeOut(CDbpClient* pDbpClient)
{
    if (HaveAssociatedSessionOf(pDbpClient))
    {
        auto timeout = pDbpClient->GetProfile()->nSessionTimeout;
        std::string assciatedSession = bimapSessionClient.right.at(pDbpClient);
        uint64 lastTimeStamp = mapSessionProfile[assciatedSession].nTimeStamp;
        return (CDbpUtils::CurrentUTC() - lastTimeStamp > timeout) ? true : false;
    }
    else
    {
        return false;
    }
}

bool CDbpServer::GetSessionForkId(CDbpClient* pDbpClient, std::string& forkid)
{
    if (HaveAssociatedSessionOf(pDbpClient))
    {
        std::string assciatedSession = bimapSessionClient.right.at(pDbpClient);
        forkid = mapSessionProfile[assciatedSession].strForkId;
        return true;
    }
    else
    {
        return false;
    }
}

bool CDbpServer::IsSessionReconnect(const std::string& session)
{
    return !session.empty();
}

bool CDbpServer::IsSessionExist(const std::string& session)
{
    return mapSessionProfile.find(session) != mapSessionProfile.end();
}

bool CDbpServer::HaveAssociatedSessionOf(CDbpClient* pDbpClient)
{
    return bimapSessionClient.right.find(pDbpClient) != bimapSessionClient.right.end();
}

std::string CDbpServer::GetUdata(dbp::Connect* pConnect, const std::string& keyName)
{
    auto customParamsMap = pConnect->udata();
    google::protobuf::Any paramAny = customParamsMap[keyName];
    lws::ForkID forkidArg;

    if (!paramAny.Is<lws::ForkID>())
    {
        return std::string();
    }

    if (keyName == "forkid")
    {
        paramAny.UnpackTo(&forkidArg);
        if (forkidArg.ids_size() != 0)
            return forkidArg.ids(0);
        else
            return std::string();
       
    }

    if(keyName == "supernode-forks")
    {
        std::string forks;
        paramAny.UnpackTo(&forkidArg);
        for(int i = 0; i < forkidArg.ids_size(); ++i)
        {
            forks.append(forkidArg.ids(i));
            forks.append(";");
        }
        return std::string(forks.begin(),forks.end() - 1);    
    }

    return std::string();
}

std::string CDbpServer::GenerateSessionId()
{
    std::string session = CDbpUtils::RandomString();
    while (IsSessionExist(session))
    {
        session = CDbpUtils::RandomString();
    }

    return session;
}

void CDbpServer::CreateSession(const std::string& session, const std::string& client, const std::string& forkID, CDbpClient* pDbpClient)
{
    CSessionProfile profile;
    profile.strSessionId = session;
    profile.strClient = client;
    profile.strForkId = forkID;
    profile.pDbpClient = pDbpClient;
    profile.nTimeStamp = CDbpUtils::CurrentUTC();

    pDbpClient->SetSession(session);

    mapSessionProfile.insert(std::make_pair(session, profile));
    bimapSessionClient.insert(position_pair(session, pDbpClient));
}

void CDbpServer::UpdateSession(const std::string& session, CDbpClient* pDbpClient)
{
    if (bimapSessionClient.left.find(session) != bimapSessionClient.left.end())
    {
        auto pDbplient = bimapSessionClient.left.at(session);
        bimapSessionClient.left.erase(session);
        bimapSessionClient.right.erase(pDbpClient);
    }

    mapSessionProfile[session].pDbpClient = pDbpClient;
    mapSessionProfile[session].nTimeStamp = CDbpUtils::CurrentUTC();
    bimapSessionClient.insert(position_pair(session, pDbpClient));
}<|MERGE_RESOLUTION|>--- conflicted
+++ resolved
@@ -62,18 +62,9 @@
 
 void CDbpClient::SendMessage(dbp::Msg type, google::protobuf::Any* any)
 {
-<<<<<<< HEAD
-    if (ssSend.GetSize() != 0)
-    {
-       // pClient->Write(ssSend, boost::bind(&CDbpClient::HandleWritenResponse, this, _1, OTHER));
-        return;
-    }
-=======
     dbp::Base base;
     base.set_msg(type);
     base.set_allocated_object(any);
->>>>>>> 6c4720b4
-
     std::string bytes;
     base.SerializeToString(&bytes);
 
@@ -97,23 +88,6 @@
     ssSend.Write((char*)bytes.data(),bytes.size());
     pClient->Write(ssSend, boost::bind(&CDbpClient::HandleWritenResponse, this, _1, type));
 }
-
-<<<<<<< HEAD
-void CDbpClient::SendAddedMessage(dbp::Base* pBaseMsg)
-{
-    if (!IsSentComplete())
-    {
-        queueAddedSend.push(*pBaseMsg);
-        //pClient->Write(ssSend, boost::bind(&CDbpClient::HandleWritenResponse, this, _1, OTHER));
-        return;
-    }
-
-    WriteMessageToSendStream(pBaseMsg);
-
-    pClient->Write(ssSend, boost::bind(&CDbpClient::HandleWritenResponse, this, _1, ADDED));
-}
-=======
->>>>>>> 6c4720b4
 
 void CDbpClient::SendResponse(CMvDbpConnected& body)
 {
@@ -356,43 +330,6 @@
                   boost::bind(&CDbpClient::HandleReadPayload, this, _1, nLength));
 }
 
-<<<<<<< HEAD
-void CDbpClient::WriteMessageToSendStream(dbp::Base* pBaseMsg)
-{
-    
-    std::string bytes;
-    pBaseMsg->SerializeToString(&bytes);
-
-    unsigned char msgLenBuf[MSG_HEADER_LEN];
-    CDbpUtils::WriteLenToMsgHeader(bytes.size(), (char *)msgLenBuf, MSG_HEADER_LEN);
-    
-    if(pBaseMsg->msg() == dbp::Msg::RESULT)
-    {
-        std::cout << "result head size: " << bytes.size() << "\n";
-    }
-
-    if(pBaseMsg->msg() == dbp::Msg::CONNECTED)
-    {
-        std::cout << "connected head size: " << bytes.size() << "\n";
-    }
-
-    if(pBaseMsg->msg() == dbp::Msg::PING)
-    {
-        std::cout << "ping head size: " << bytes.size() << "\n";
-    }
-
-    if(pBaseMsg->msg() == dbp::Msg::ADDED)
-    {
-        std::cout << "added head size: " << bytes.size() << "\n";
-    }
-    
-    
-    ssSend.Write((char *)msgLenBuf, MSG_HEADER_LEN);
-    ssSend.Write((char *)bytes.data(), bytes.size());
-}
-
-=======
->>>>>>> 6c4720b4
 bool CDbpClient::IsSentComplete()
 {
     return (ssSend.GetSize() == 0 && queueMessage.empty());
