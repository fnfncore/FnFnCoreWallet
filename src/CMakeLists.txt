--- conflicted
+++ resolved
@@ -24,14 +24,12 @@
 	blockmaker.cpp blockmaker.h
 	rpcclient.cpp rpcclient.h
 	miner.cpp miner.h
-<<<<<<< HEAD
 
 	dbpservice.cpp dbpservice.h
 	dbptype.h
 	dbpserver.h
 	dbpserver.cpp
 	dbputils.hpp
-=======
 	dnseed.cpp dnseed.h
 	schedule.cpp schedule.h
 	service.cpp service.h
@@ -50,6 +48,7 @@
 	mode/mint_config.cpp mode/mint_config.h
 	mode/network_config.cpp mode/network_config.h
 	mode/rpc_config.cpp mode/rpc_config.h
+	mode/dbp_config.cpp mode/dbp_config.h
 	mode/storage_config.cpp mode/storage_config.h
 	mode/config_macro.h
 	mode/config_type.h
@@ -73,7 +72,6 @@
 	${src}
 	${mode_src}
 	${rpc_src}
->>>>>>> 102c6df3
 )
 
 protobuf_generate_cpp(PROTO_SRCS PROTO_HDRS 
@@ -82,16 +80,9 @@
 
 add_executable(multiverse ${sources} ${PROTO_SRCS} ${PROTO_HDRS})
 
-
-
-<<<<<<< HEAD
-include_directories(../walleve ../crypto ../common ../storage 
-../network)
+include_directories(../walleve ../crypto ../common ../storage ../network ../delegate ../mpvss ./)
 include_directories(${CMAKE_CURRENT_BINARY_DIR})
 include_directories(${Protobuf_INCLUDE_DIRS})
-=======
-include_directories(../walleve ../crypto ../common ../storage ../network ../delegate ../mpvss ./)
->>>>>>> 102c6df3
 
 target_link_libraries(multiverse
 	Boost::system
@@ -106,11 +97,8 @@
 	crypto	
 	storage	
 	network
-<<<<<<< HEAD
 	${Protobuf_LIBRARIES}
-=======
 	delegate	
->>>>>>> 102c6df3
 	${WS2_32_LIB}
 	${WSSOCK32_LIB}
 	${Readline_LIBRARY}
