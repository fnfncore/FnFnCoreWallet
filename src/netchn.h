// Copyright (c) 2017-2018 The Multiverse developers
// Distributed under the MIT/X11 software license, see the accompanying
// file COPYING or http://www.opensource.org/licenses/mit-license.php.

#ifndef  MULTIVERSE_NETCHN_H
#define  MULTIVERSE_NETCHN_H

#include "mvpeernet.h"
#include "event.h"
#include "virtualpeernetevent.h"
#include "mvbase.h"
#include "schedule.h"

namespace multiverse
{

class CNetChannelPeer
{
    class CNetChannelPeerFork
    {
    public:
        CNetChannelPeerFork() : fSynchronized(true) {}
        enum { NETCHANNEL_KNOWNINV_EXPIREDTIME = 10 * 60,NETCHANNEL_KNOWNINV_MAXCOUNT = 1024 * 8 };
        void AddKnownTx(const std::vector<uint256>& vTxHash);
        bool IsKnownTx(const uint256& txid) const {  return (!!setKnownTx.get<0>().count(txid)); }
    protected:
        void ClearExpiredTx(std::size_t nReserved);
    public:
        bool fSynchronized;
        CPeerKnownTxSet setKnownTx;
    };
public:
    CNetChannelPeer() {}
    CNetChannelPeer(uint64 nServiceIn,const uint256& hashPrimary)
    : nService(nServiceIn)
    {
        mapSubscribedFork.insert(std::make_pair(hashPrimary,CNetChannelPeerFork()));
    }
    bool IsSynchronized(const uint256& hashFork) const;
    bool SetSyncStatus(const uint256& hashFork,bool fSync,bool& fInverted);
    void AddKnownTx(const uint256& hashFork,const std::vector<uint256>& vTxHash);
    void Subscribe(const uint256& hashFork)
    {
        mapSubscribedFork.insert(std::make_pair(hashFork,CNetChannelPeerFork()));
    }
    void Unsubscribe(const uint256& hashFork)
    {
        mapSubscribedFork.erase(hashFork);
    }
    bool IsSubscribed(const uint256& hashFork) const { return (!!mapSubscribedFork.count(hashFork)); }
    void MakeTxInv(const uint256& hashFork,const std::vector<uint256>& vTxPool,
                                           std::vector<network::CInv>& vInv,std::size_t nMaxCount);
public:
    uint64 nService;
    std::map<uint256,CNetChannelPeerFork> mapSubscribedFork;
};

class CNetChannel : public network::IMvNetChannel
{
public:
    enum class NODE_TYPE : int
    {
        NODE_TYPE_UNKN,
        NODE_TYPE_FNFN = 0,
        NODE_TYPE_ROOT,
        NODE_TYPE_FORK
    };

    CNetChannel();
    ~CNetChannel();
    int GetPrimaryChainHeight() override;
    bool IsForkSynchronized(const uint256& hashFork) const override;
    void BroadcastBlockInv(const uint256& hashFork,const uint256& hashBlock,const std::set<uint64>& setKnownPeer=std::set<uint64>()) override;
    void BroadcastTxInv(const uint256& hashFork) override;
    void SubscribeFork(const uint256& hashFork) override;
    void UnsubscribeFork(const uint256& hashFork) override;
<<<<<<< HEAD
    bool IsCotains(const uint256& hashFork) override;
    void EnableSuperNode(bool fIsFork = false) override;
=======
    bool IsContains(const uint256& hashFork) override;
>>>>>>> b667c754
protected:
    enum {MAX_GETBLOCKS_COUNT = 128};
    enum {MAX_PEER_SCHED_COUNT = 8};

    bool WalleveHandleInitialize() override;
    void WalleveHandleDeinitialize() override;
    bool WalleveHandleInvoke() override;
    void WalleveHandleHalt() override;

    bool HandleEvent(network::CMvEventPeerActive& eventActive) override;
    bool HandleEvent(network::CMvEventPeerDeactive& eventDeactive) override;
    bool HandleEvent(network::CMvEventPeerSubscribe& eventSubscribe) override;
    bool HandleEvent(network::CMvEventPeerUnsubscribe& eventUnsubscribe) override;
    bool HandleEvent(network::CMvEventPeerInv& eventInv) override;
    bool HandleEvent(network::CMvEventPeerGetData& eventGetData) override;
    bool HandleEvent(network::CMvEventPeerGetBlocks& eventGetBlocks) override;
    bool HandleEvent(network::CMvEventPeerTx& eventTx) override;
    bool HandleEvent(network::CMvEventPeerBlock& eventBlock) override;

    CSchedule& GetSchedule(const uint256& hashFork);
    void NotifyPeerUpdate(uint64 nNonce,bool fActive,const network::CAddress& addrPeer);
    void DispatchGetBlocksEvent(uint64 nNonce,const uint256& hashFork);
    void DispatchAwardEvent(uint64 nNonce,walleve::CEndpointManager::Bonus bonus);
    void DispatchMisbehaveEvent(uint64 nNonce,walleve::CEndpointManager::CloseReason reason);
    void SchedulePeerInv(uint64 nNonce,const uint256& hashFork,CSchedule& sched);
    bool GetMissingPrevTx(CTransaction& tx,std::set<uint256>& setMissingPrevTx);
    void AddNewBlock(const uint256& hashFork,const uint256& hash,CSchedule& sched,
                     std::set<uint64>& setSchedPeer,std::set<uint64>& setMisbehavePeer);
    void AddNewTx(const uint256& hashFork,const uint256& txid,CSchedule& sched,
                     std::set<uint64>& setSchedPeer,std::set<uint64>& setMisbehavePeer);
    void PostAddNew(const uint256& hashFork,CSchedule& sched,
                    std::set<uint64>& setSchedPeer,std::set<uint64>& setMisbehavePeer);
    void SetPeerSyncStatus(uint64 nNonce,const uint256& hashFork,bool fSync);

protected:
    network::CMvPeerNet* pPeerNet;
    ICoreProtocol* pCoreProtocol;
    IWorldLine* pWorldLine;
    ITxPool* pTxPool;
    IDispatcher* pDispatcher;
    IService *pService;
    IIOModule *pDbpService;
    mutable boost::shared_mutex rwNetPeer; 
    mutable boost::recursive_mutex mtxSched; 
    std::map<uint256,CSchedule> mapSched; 
    std::map<uint64,CNetChannelPeer> mapPeer;
    NODE_TYPE nodeType;
};

} // namespace multiverse

#endif //MULTIVERSE_NETCHN_H
<|MERGE_RESOLUTION|>--- conflicted
+++ resolved
@@ -74,12 +74,9 @@
     void BroadcastTxInv(const uint256& hashFork) override;
     void SubscribeFork(const uint256& hashFork) override;
     void UnsubscribeFork(const uint256& hashFork) override;
-<<<<<<< HEAD
-    bool IsCotains(const uint256& hashFork) override;
+    bool IsContains(const uint256& hashFork) override;
     void EnableSuperNode(bool fIsFork = false) override;
-=======
-    bool IsContains(const uint256& hashFork) override;
->>>>>>> b667c754
+
 protected:
     enum {MAX_GETBLOCKS_COUNT = 128};
     enum {MAX_PEER_SCHED_COUNT = 8};
