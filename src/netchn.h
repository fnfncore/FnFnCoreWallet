// Copyright (c) 2017-2018 The Multiverse developers
// Distributed under the MIT/X11 software license, see the accompanying
// file COPYING or http://www.opensource.org/licenses/mit-license.php.

#ifndef  MULTIVERSE_NETCHN_H
#define  MULTIVERSE_NETCHN_H

#include "mvpeernet.h"
#include "event.h"
#include "virtualpeernetevent.h"
#include "mvbase.h"
#include "schedule.h"

namespace multiverse
{

class CNetChannelPeer
{
    class CNetChannelPeerFork
    {
    public:
        CNetChannelPeerFork() : fSynchronized(true) {}
        enum { NETCHANNEL_KNOWNINV_EXPIREDTIME = 10 * 60,NETCHANNEL_KNOWNINV_MAXCOUNT = 1024 * 8 };
        void AddKnownTx(const std::vector<uint256>& vTxHash);
        bool IsKnownTx(const uint256& txid) const {  return (!!setKnownTx.get<0>().count(txid)); }
    protected:
        void ClearExpiredTx(std::size_t nReserved);
    public:
        bool fSynchronized;
        CPeerKnownTxSet setKnownTx;
    };
public:
    CNetChannelPeer() {}
    CNetChannelPeer(uint64 nServiceIn,const uint256& hashPrimary)
    : nService(nServiceIn)
    {
        mapSubscribedFork.insert(std::make_pair(hashPrimary,CNetChannelPeerFork()));
    }
    bool IsSynchronized(const uint256& hashFork) const;
    bool SetSyncStatus(const uint256& hashFork,bool fSync,bool& fInverted);
    void AddKnownTx(const uint256& hashFork,const std::vector<uint256>& vTxHash);
    void Subscribe(const uint256& hashFork)
    {
        mapSubscribedFork.insert(std::make_pair(hashFork,CNetChannelPeerFork()));
    }
    void Unsubscribe(const uint256& hashFork)
    {
        mapSubscribedFork.erase(hashFork);
    }
    bool IsSubscribed(const uint256& hashFork) const { return (!!mapSubscribedFork.count(hashFork)); }
    void MakeTxInv(const uint256& hashFork,const std::vector<uint256>& vTxPool,
                                           std::vector<network::CInv>& vInv,std::size_t nMaxCount);
public:
    uint64 nService;
    std::map<uint256,CNetChannelPeerFork> mapSubscribedFork;
};

class CNetChannel : public network::IMvNetChannel
{
public:
    enum class NODE_TYPE : int
    {
        NODE_TYPE_UNKN,
        NODE_TYPE_FNFN = 0,
        NODE_TYPE_ROOT,
        NODE_TYPE_FORK
    };

    CNetChannel();
    ~CNetChannel();
    int GetPrimaryChainHeight() override;
    bool IsForkSynchronized(const uint256& hashFork) const override;
    void BroadcastBlockInv(const uint256& hashFork,const uint256& hashBlock,const std::set<uint64>& setKnownPeer=std::set<uint64>()) override;
    void BroadcastTxInv(const uint256& hashFork) override;
    void SubscribeFork(const uint256& hashFork) override;
    void UnsubscribeFork(const uint256& hashFork) override;
    bool IsContains(const uint256& hashFork) override;
    void EnableSuperNode(bool fIsFork = false) override;

protected:
    enum {MAX_GETBLOCKS_COUNT = 128};
    enum {MAX_PEER_SCHED_COUNT = 8};

    bool WalleveHandleInitialize() override;
    void WalleveHandleDeinitialize() override;
    bool WalleveHandleInvoke() override;
    void WalleveHandleHalt() override;

    bool HandleEvent(network::CMvEventPeerActive& eventActive) override;
    bool HandleEvent(network::CMvEventPeerDeactive& eventDeactive) override;
    bool HandleEvent(network::CMvEventPeerSubscribe& eventSubscribe) override;
    bool HandleEvent(network::CMvEventPeerUnsubscribe& eventUnsubscribe) override;
    bool HandleEvent(network::CMvEventPeerInv& eventInv) override;
    bool HandleEvent(network::CMvEventPeerGetData& eventGetData) override;
    bool HandleEvent(network::CMvEventPeerGetBlocks& eventGetBlocks) override;
    bool HandleEvent(network::CMvEventPeerTx& eventTx) override;
    bool HandleEvent(network::CMvEventPeerBlock& eventBlock) override;

    CSchedule& GetSchedule(const uint256& hashFork);
    void NotifyPeerUpdate(uint64 nNonce,bool fActive,const network::CAddress& addrPeer);
    void DispatchGetBlocksEvent(uint64 nNonce,const uint256& hashFork);
    void DispatchAwardEvent(uint64 nNonce,walleve::CEndpointManager::Bonus bonus);
    void DispatchMisbehaveEvent(uint64 nNonce,walleve::CEndpointManager::CloseReason reason);
    void SchedulePeerInv(uint64 nNonce,const uint256& hashFork,CSchedule& sched);
    bool GetMissingPrevTx(CTransaction& tx,std::set<uint256>& setMissingPrevTx);
    void AddNewBlock(const uint256& hashFork,const uint256& hash,CSchedule& sched,
                     std::set<uint64>& setSchedPeer,std::set<uint64>& setMisbehavePeer);
    void AddNewTx(const uint256& hashFork,const uint256& txid,CSchedule& sched,
                     std::set<uint64>& setSchedPeer,std::set<uint64>& setMisbehavePeer);
    void PostAddNew(const uint256& hashFork,CSchedule& sched,
                    std::set<uint64>& setSchedPeer,std::set<uint64>& setMisbehavePeer);
    void SetPeerSyncStatus(uint64 nNonce,const uint256& hashFork,bool fSync);
<<<<<<< HEAD

=======
    void PushTxTimerFunc(uint32 nTimerId);
    void PushTxInv(const uint256& hashFork);
>>>>>>> 11787649
protected:
    network::CMvPeerNet* pPeerNet;
    ICoreProtocol* pCoreProtocol;
    IWorldLine* pWorldLine;
    ITxPool* pTxPool;
    IDispatcher* pDispatcher;
    IService *pService;
    mutable boost::shared_mutex rwNetPeer; 
    mutable boost::recursive_mutex mtxSched; 
    std::map<uint256,CSchedule> mapSched; 
    std::map<uint64,CNetChannelPeer> mapPeer;
<<<<<<< HEAD
    NODE_TYPE nodeType;
=======

    mutable boost::mutex mtxPushTx; 
    uint32 nTimerPushTx;
    std::set<uint256> setPushTxFork;
>>>>>>> 11787649
};

} // namespace multiverse

#endif //MULTIVERSE_NETCHN_H
<|MERGE_RESOLUTION|>--- conflicted
+++ resolved
@@ -110,12 +110,9 @@
     void PostAddNew(const uint256& hashFork,CSchedule& sched,
                     std::set<uint64>& setSchedPeer,std::set<uint64>& setMisbehavePeer);
     void SetPeerSyncStatus(uint64 nNonce,const uint256& hashFork,bool fSync);
-<<<<<<< HEAD
 
-=======
     void PushTxTimerFunc(uint32 nTimerId);
     void PushTxInv(const uint256& hashFork);
->>>>>>> 11787649
 protected:
     network::CMvPeerNet* pPeerNet;
     ICoreProtocol* pCoreProtocol;
@@ -127,14 +124,12 @@
     mutable boost::recursive_mutex mtxSched; 
     std::map<uint256,CSchedule> mapSched; 
     std::map<uint64,CNetChannelPeer> mapPeer;
-<<<<<<< HEAD
-    NODE_TYPE nodeType;
-=======
 
     mutable boost::mutex mtxPushTx; 
     uint32 nTimerPushTx;
     std::set<uint256> setPushTxFork;
->>>>>>> 11787649
+
+    NODE_TYPE nodeType;
 };
 
 } // namespace multiverse
