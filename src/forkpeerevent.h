--- conflicted
+++ resolved
@@ -27,12 +27,9 @@
     FK_EVENT_NODE_SEND_BLOCK_NOTICE,
     FK_EVENT_NODE_SEND_TX,
     FK_EVENT_NODE_SEND_BLOCK,
-<<<<<<< HEAD
 
     FK_EVENT_NODE_IS_FORKNODE,
 
-=======
->>>>>>> 38687222
     FK_EVENT_NODE_MAX
 };
 
@@ -337,7 +334,6 @@
     D data;             //object of CTransaction
 };
 
-<<<<<<< HEAD
 template <int type, typename L>
 class CFkEventIsForkNode : public walleve::CWalleveEvent
 {
@@ -439,8 +435,6 @@
     D fkMsgData; //ForkMsgData_type
 };
 
-=======
->>>>>>> 38687222
 class CFkNodeEventListener;
 
 #define TYPE_FORK_NODE_BLOCK_ARRIVE_EVENT(type, body)       \
@@ -463,7 +457,6 @@
 #define TYPE_FORK_NODE_SEND_TX_EVENT(type, body)       \
         CFkEventSendTx<static_cast<int>(type), CFkNodeEventListener, body>
 
-<<<<<<< HEAD
 #define TYPE_FORK_NODE_IS_FORK_NODE_EVENT(type)       \
         CFkEventIsForkNode<static_cast<int>(type), CFkNodeEventListener>
 
@@ -489,8 +482,6 @@
 #define TYPE_FORK_NODE_TX_REQUEST_EVENT(type)       \
         CFkEventTxRequest<static_cast<int>(type), CFkNodeEventListener>
 
-=======
->>>>>>> 38687222
 typedef TYPE_FORK_NODE_BLOCK_ARRIVE_EVENT(ecForkEventType::FK_EVENT_NODE_BLOCK_ARRIVE, CBlockEx) CFkEventNodeBlockArrive;
 typedef TYPE_FORK_NODE_TX_ARRIVE_EVENT(ecForkEventType::FK_EVENT_NODE_TX_ARRIVE, CTransaction) CFkEventNodeTxArrive;
 typedef TYPE_FORK_NODE_BLOCK_REQUEST_EVENT(ecForkEventType::FK_EVENT_NODE_BLOCK_REQUEST) CFkEventNodeBlockRequest;
@@ -517,11 +508,8 @@
     DECLARE_EVENTHANDLER(CFkEventNodeSendTxNotice);
     DECLARE_EVENTHANDLER(CFkEventNodeSendBlock);
     DECLARE_EVENTHANDLER(CFkEventNodeSendTx);
-<<<<<<< HEAD
     DECLARE_EVENTHANDLER(CFkEventNodeIsForkNode);
 
-=======
->>>>>>> 38687222
 };
 
 }
