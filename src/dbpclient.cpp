// Copyright (c) 2017-2018 The Multiverse developers
// Distributed under the MIT/X11 software license, see the accompanying
// file COPYING or http://www.opensource.org/licenses/mit-license.php.

#include "dbpclient.h"
#include "dbputils.h"
#include "walleve/netio/netio.h"
#include "uint256.h"

#include <thread>
#include <chrono>
#include <memory>
#include <algorithm>
#include <openssl/rand.h>
#include <boost/foreach.hpp>
#include <boost/algorithm/string/trim.hpp>
#include <boost/lexical_cast.hpp>

static std::size_t MSG_HEADER_LEN = 4;

#define DBPCLIENT_CONNECT_TIMEOUT 10 
namespace multiverse
{

CMvDbpClientSocket::CMvDbpClientSocket(IIOModule* pIOModuleIn,const uint64 nNonceIn,
                   CMvDbpClient* pDbpClientIn,CIOClient* pClientIn)
: pIOModule(pIOModuleIn),
  nNonce(nNonceIn),
  pDbpClient(pDbpClientIn),
  pClient(pClientIn),
  IsReading(false)
{
    ssRecv.Clear();
}
    
CMvDbpClientSocket::~CMvDbpClientSocket()
{
    if(pClient)
    {
        pClient->Close();
    }
}

IIOModule* CMvDbpClientSocket::GetIOModule()
{
    return pIOModule;
}
    
uint64 CMvDbpClientSocket::GetNonce()
{
    return nNonce;
}
    
CNetHost CMvDbpClientSocket::GetHost()
{
    return CNetHost(pClient->GetRemote());
}

std::string CMvDbpClientSocket::GetSession() const
{
    return strSessionId;
}

void CMvDbpClientSocket::SetSession(const std::string& session)
{
    strSessionId = session;
}

void CMvDbpClientSocket::ReadMessage()
{
    StartReadHeader();
}

void CMvDbpClientSocket::SendPong(const std::string& id)
{
    dbp::Pong pong;
    pong.set_id(id);

    google::protobuf::Any *any = new google::protobuf::Any();
    any->PackFrom(pong);

    SendMessage(dbp::Msg::PONG,any);
}

void CMvDbpClientSocket::SendPing(const std::string& id)
{
    dbp::Ping ping;
    ping.set_id(id);

    google::protobuf::Any *any = new google::protobuf::Any();
    any->PackFrom(ping);

    SendMessage(dbp::Msg::PING,any);
}

void CMvDbpClientSocket::SendConnectSession(const std::string& session, const std::vector<std::string>& forks)
{
    dbp::Connect connect;
    connect.set_session(session);
    connect.set_client("supernode");
    connect.set_version(1);

    google::protobuf::Any *any = new google::protobuf::Any();
    any->PackFrom(connect);

    SendMessage(dbp::Msg::CONNECT,any);
}

void CMvDbpClientSocket::SendEvent(CMvDbpVirtualPeerNetEvent& dbpEvent)
{
    dbp::Method method;
    method.set_id(CDbpUtils::RandomString());
    method.set_method("sendevent");

    google::protobuf::Any *params = new google::protobuf::Any();
    sn::VPeerNetEvent event;
    event.set_type(dbpEvent.type);
    event.set_data(std::string(dbpEvent.data.begin(), dbpEvent.data.end()));
    params->PackFrom(event);
    method.set_allocated_params(params);

    google::protobuf::Any *any = new google::protobuf::Any();
    any->PackFrom(method);

    SendMessage(dbp::Msg::METHOD, any);
}

bool CMvDbpClientSocket::IsSentComplete()
{
    return (ssSend.GetSize() == 0 && queueMessage.empty());
}

void CMvDbpClientSocket::SendMessage(dbp::Msg type, google::protobuf::Any* any)
{
    dbp::Base base;
    base.set_msg(type);
    base.set_allocated_object(any);

    std::string bytes;
    base.SerializeToString(&bytes);

    uint32_t len;
    char len_buffer[4];
    len = bytes.size();
    len = htonl(len);
    std::memcpy(&len_buffer[0], &len, 4);
    bytes.insert(0, len_buffer, 4);

    if(!IsSentComplete())
    {
        queueMessage.push(std::make_pair(type,bytes));
        return;
    }
    
    ssSend.Write((char*)bytes.data(),bytes.size());
    pClient->Write(ssSend,boost::bind(&CMvDbpClientSocket::HandleWritenRequest,this,_1, type));
    
}

void CMvDbpClientSocket::StartReadHeader()
{
    IsReading = true;
    pClient->Read(ssRecv, MSG_HEADER_LEN,
                  boost::bind(&CMvDbpClientSocket::HandleReadHeader, this, _1));
}

void CMvDbpClientSocket::StartReadPayload(std::size_t nLength)
{
    pClient->Read(ssRecv, nLength,
                  boost::bind(&CMvDbpClientSocket::HandleReadPayload, this, _1, nLength));
}

void CMvDbpClientSocket::HandleWritenRequest(std::size_t nTransferred, dbp::Msg type)
{ 
    if(nTransferred != 0)
    {
        if(ssSend.GetSize() != 0)
        {
            pClient->Write(ssSend,boost::bind(&CMvDbpClientSocket::HandleWritenRequest,this,_1, type));
            return;
        }

        if(ssSend.GetSize() == 0 && !queueMessage.empty())
        {
            auto messagePair = queueMessage.front();
            dbp::Msg msgType = messagePair.first;
            std::string bytes = messagePair.second;
            queueMessage.pop();
            ssSend.Write((char*)bytes.data(),bytes.size());
            pClient->Write(ssSend,boost::bind(&CMvDbpClientSocket::HandleWritenRequest,this,_1, msgType));
            return;
        }

        if(!IsReading)
        {
            pDbpClient->HandleClientSocketSent(this);
        }
    
    }
    else
    {
        pDbpClient->HandleClientSocketError(this);
    }
}
    
void CMvDbpClientSocket::HandleReadHeader(std::size_t nTransferred)
{   
    if (nTransferred == MSG_HEADER_LEN)
    {
        std::string lenBuffer(ssRecv.GetData(), ssRecv.GetData() + MSG_HEADER_LEN);
        uint32_t nMsgHeaderLen = CDbpUtils::ParseLenFromMsgHeader(&lenBuffer[0], MSG_HEADER_LEN);
        if (nMsgHeaderLen == 0)
        {
            std::cerr << "Msg Base header length is 0 [dbpclient]" << std::endl;
            pDbpClient->HandleClientSocketError(this);
            return;
        }

        StartReadPayload(nMsgHeaderLen);
    }
    else
    {
        std::cerr << "Msg Base header length is not 4 [dbpclient]" << std::endl;
        pDbpClient->HandleClientSocketError(this);
    }
}
    
void CMvDbpClientSocket::HandleReadPayload(std::size_t nTransferred,uint32_t len)
{
    if (nTransferred == len)
    {
        HandleReadCompleted(len);
    }
    else
    {
        std::cerr << "pay load is not len. [dbpclient]" << std::endl;
        pDbpClient->HandleClientSocketError(this);
    }
}

void CMvDbpClientSocket::HandleReadCompleted(uint32_t len)
{ 
    char head[4];
    ssRecv.Read(head,4);
    std::string payloadBuffer(len, 0);
    ssRecv.Read(&payloadBuffer[0], len);
    IsReading = false;

    dbp::Base msgBase;
    if (!msgBase.ParseFromString(payloadBuffer))
    {
        std::cerr << "parse payload failed. [dbpclient]" << std::endl;
        pDbpClient->HandleClientSocketError(this);
        return;
    }

    dbp::Msg currentMsgType = msgBase.msg();
    google::protobuf::Any anyObj = msgBase.object();
    switch(currentMsgType)
    {
    case dbp::CONNECTED:
        pDbpClient->HandleClientSocketRecv(this,anyObj);
        break;
    case dbp::FAILED:
        pDbpClient->HandleClientSocketRecv(this,anyObj);
        break;
    case dbp::PING:
        pDbpClient->HandleClientSocketRecv(this,anyObj);
        break;
    case dbp::PONG:
        pDbpClient->HandleClientSocketRecv(this,anyObj);
        pDbpClient->HandleClientSocketSent(this);
        break;
    case dbp::RESULT:
        pDbpClient->HandleClientSocketRecv(this,anyObj);
        pDbpClient->HandleClientSocketSent(this);
        break;
    case dbp::NOSUB:
        pDbpClient->HandleClientSocketRecv(this,anyObj);
        break;
    case dbp::READY:
        pDbpClient->HandleClientSocketRecv(this,anyObj);
        pDbpClient->HandleClientSocketSent(this);
        break;
    case dbp::ADDED:
        pDbpClient->HandleClientSocketRecv(this,anyObj);
        pDbpClient->HandleClientSocketSent(this);
        break;
    default:
        std::cerr << "is not Message Base Type is unknown. [dbpclient]" << std::endl;
        pDbpClient->HandleClientSocketError(this);
        break;
    }
}

CMvDbpClient::CMvDbpClient()
  : walleve::CIOProc("dbpclient")
{
    pDbpService = NULL;
}

CMvDbpClient::~CMvDbpClient() noexcept
{
}


void CMvDbpClient::HandleClientSocketError(CMvDbpClientSocket* pClientSocket)
{
    std::cerr << "Client Socket Error." << std::endl; 
    
    CMvEventDbpBroken *pEventDbpBroken = new CMvEventDbpBroken(pClientSocket->GetSession());
    if(pEventDbpBroken)
    {
        pClientSocket->GetIOModule()->PostEvent(pEventDbpBroken);
    }

    auto epRemote = pClientSocket->GetHost().ToEndPoint();
    RemoveClientSocket(pClientSocket);

    auto it = mapProfile.find(epRemote);
    if(it != mapProfile.end())
    {
        StartConnection(epRemote,DBPCLIENT_CONNECT_TIMEOUT, 
            it->second.optSSL.fEnable,it->second.optSSL);
    }
    else
    {
        std::cerr << "cannot find reconnect parent node " << 
            epRemote.address().to_string() << " failed, " 
            << "port " << epRemote.port() << std::endl;
    }
}

void CMvDbpClient::HandleClientSocketSent(CMvDbpClientSocket* pClientSocket)
{
    pClientSocket->ReadMessage();
}

void CMvDbpClient::HandleClientSocketRecv(CMvDbpClientSocket* pClientSocket, const boost::any& anyObj)
{
    if(anyObj.type() != typeid(google::protobuf::Any))
    {
        return;
    }

    google::protobuf::Any any = boost::any_cast<google::protobuf::Any>(anyObj);

    if(any.Is<dbp::Connected>())
    {
        HandleConnected(pClientSocket,&any);
    }
    else if(any.Is<dbp::Failed>())
    {
        HandleFailed(pClientSocket,&any);
    }
    else if(any.Is<dbp::Ping>())
    {
        if(!HaveAssociatedSessionOf(pClientSocket))
        {
            return;
        }
        
        HandlePing(pClientSocket,&any);
    }
    else if(any.Is<dbp::Pong>())
    {
        if(!HaveAssociatedSessionOf(pClientSocket))
        {
            return;
        }

        HandlePong(pClientSocket,&any);
    }
    else if(any.Is<dbp::Result>())
    {
        if(!HaveAssociatedSessionOf(pClientSocket))
        {
            return;
        }

        HandleResult(pClientSocket,&any);
    }
    else if(any.Is<dbp::Added>())
    {
        if(!HaveAssociatedSessionOf(pClientSocket))
        {
            return;
        }

        HandleAdded(pClientSocket,&any);
    }
    else if(any.Is<dbp::Ready>())
    {
        if(!HaveAssociatedSessionOf(pClientSocket))
        {
            return;
        }

        HandleReady(pClientSocket,&any);
    }
    else if(any.Is<dbp::Nosub>())
    {
        if(!HaveAssociatedSessionOf(pClientSocket))
        {
            return;
        }

        HandleNoSub(pClientSocket,&any);
    }
    else
    {

    }

}

void CMvDbpClient::AddNewClient(const CDbpClientConfig& confClient)
{
    vecClientConfig.push_back(confClient);
}

void CMvDbpClient::HandleConnected(CMvDbpClientSocket* pClientSocket, google::protobuf::Any* any)
{
    dbp::Connected connected;
    any->UnpackTo(&connected);
    CreateSession(connected.session(),pClientSocket);
    
    if(IsSessionExist(connected.session()))
    {
        StartPingTimer(connected.session());
    }
}

void CMvDbpClient::HandleFailed(CMvDbpClientSocket* pClientSocket, google::protobuf::Any* any)
{   
    dbp::Failed failed;
    any->UnpackTo(&failed);
    
    if(failed.reason() == "002")
    {
        std::cerr << "[<] session timeout: " << failed.reason() << std::endl;    
    }
    
   
    auto epRemote = pClientSocket->GetHost().ToEndPoint();
    RemoveClientSocket(pClientSocket);
    
    auto it = mapProfile.find(epRemote);
    if(it != mapProfile.end())
    {
        StartConnection(epRemote,DBPCLIENT_CONNECT_TIMEOUT, 
            it->second.optSSL.fEnable,it->second.optSSL);
    }
    else
    {
        std::cerr << "cannot find reconnect parent node " << 
            epRemote.address().to_string() << " failed, " 
            << "port " << epRemote.port() << std::endl;
    }
}
    
void CMvDbpClient::HandlePing(CMvDbpClientSocket* pClientSocket, google::protobuf::Any* any)
{
    dbp::Ping ping;
    any->UnpackTo(&ping);
    pClientSocket->SendPong(ping.id());
}
    
void CMvDbpClient::HandlePong(CMvDbpClientSocket* pClientSocket, google::protobuf::Any* any)
{
    dbp::Pong pong;
    any->UnpackTo(&pong);

    std::string session = bimapSessionClientSocket.right.at(pClientSocket);
    if(IsSessionExist(session))
    {
        mapSessionProfile[session].nTimeStamp = CDbpUtils::CurrentUTC();
    }
}

void CMvDbpClient::HandleResult(CMvDbpClientSocket* pClientSocket, google::protobuf::Any* any)
{
    dbp::Result result;
    any->UnpackTo(&result);

    if (!result.error().empty())
    {
        std::cerr << "[<]method error:" << result.error()  <<  " [dbpclient]" << std::endl;    
        return;
    }
}

void CMvDbpClient::HandleAdded(CMvDbpClientSocket* pClientSocket, google::protobuf::Any* any)
{
    dbp::Added added;
    any->UnpackTo(&added);

    if(added.name() == "event")
    {
        sn::VPeerNetEvent event;
        added.object().UnpackTo(&event);
        CMvEventDbpVirtualPeerNet* dbpEvent = new CMvEventDbpVirtualPeerNet("");
        dbpEvent->data.type = event.type();
        dbpEvent->data.data = std::vector<uint8>(event.data().begin(), event.data().end());
        pDbpService->PostEvent(dbpEvent);
    }
}

void CMvDbpClient::HandleReady(CMvDbpClientSocket* pClientSocket, google::protobuf::Any* any)
{
    dbp::Ready ready;
    any->UnpackTo(&ready);
}

void CMvDbpClient::HandleNoSub(CMvDbpClientSocket* pClientSocket, google::protobuf::Any* any)
{
    dbp::Nosub nosub;
    any->UnpackTo(&nosub);
}

bool CMvDbpClient::WalleveHandleInitialize()
{
    // init client config
    for(const auto & confClient : vecClientConfig)
    {
        if(!CreateProfile(confClient))
        {
            return false;
        }
    }

    if(!WalleveGetObject("dbpservice",pDbpService))
    {
        WalleveError("request dbpservice failed in dbpclient.");
        return false;
    }

    return true;
}

void CMvDbpClient::WalleveHandleDeinitialize()
{
    pDbpService = NULL;
    // delete client config
    mapProfile.clear();
}

void CMvDbpClient::EnterLoop()
{
    // start resource
    WalleveLog("Dbp Client starting:\n");
    
    for(std::map<boost::asio::ip::tcp::endpoint, CDbpClientProfile>::iterator it = mapProfile.begin();
         it != mapProfile.end(); ++it)
    {
        bool fEnableSSL = (*it).second.optSSL.fEnable;

        if((*it).second.epParentHost.address().is_loopback())
        {
            continue;
        }
       
        if(!StartConnection(it->first,DBPCLIENT_CONNECT_TIMEOUT,fEnableSSL,it->second.optSSL))
        {
<<<<<<< HEAD
            WalleveLog("Start to connect parent node %s failed,  port = %d\n",
                    (*it).first.address().to_string().c_str(),
                    (*it).first.port());
=======
            WalleveWarn("Start to connect parent node %s failed,  port = %d\n",
                       (*it).first.address().to_string().c_str(),
                       (*it).first.port());
>>>>>>> 9aaa024a
        }
        else
        {
            WalleveLog("Start to connect parent node %s,  port = %d\n",
                    (*it).first.address().to_string().c_str(),
                    (*it).first.port());
        } 
       
    }
}

void CMvDbpClient::LeaveLoop()
{
    // destory resource
    std::vector<CMvSessionProfile> vProfile;
    for(auto it = mapSessionProfile.begin(); it != mapSessionProfile.end(); ++it)
    {
        vProfile.push_back((*it).second);
    }

    for(const auto& profile : vProfile)
    {
        RemoveClientSocket(profile.pClientSocket);
    }

    WalleveLog("Dbp Client stop\n");
}

bool CMvDbpClient::ClientConnected(CIOClient* pClient)
{
    auto it = mapProfile.find(pClient->GetRemote());
    if(it == mapProfile.end())
    {
        return false;
    }

    WalleveLog("Connect parent node %s success,  port = %d\n",
                       (*it).first.address().to_string().c_str(),
                       (*it).first.port());

    return ActivateConnect(pClient);
}

void CMvDbpClient::ClientFailToConnect(const boost::asio::ip::tcp::endpoint& epRemote)
{
<<<<<<< HEAD
    
    WalleveLog("Connect parent node %s failed,  port = %d\n reconnectting\n",
=======
    WalleveWarn("Connect parent node %s failed,  port = %d\n reconnectting\n",
>>>>>>> 9aaa024a
                       epRemote.address().to_string().c_str(),
                       epRemote.port());

    std::cerr << "Connect parent node " << 
        epRemote.address().to_string() << " failed, " 
        << "port " << epRemote.port() << " and reconnectting." << std::endl;
    
    std::this_thread::sleep_for(std::chrono::seconds(5));
    
    auto it = mapProfile.find(epRemote);
    if(it != mapProfile.end())
    {
        StartConnection(epRemote,DBPCLIENT_CONNECT_TIMEOUT, 
            it->second.optSSL.fEnable,it->second.optSSL);
    }
    else
    {
        std::cerr << "cannot find reconnect parent node " << 
            epRemote.address().to_string() << " failed, " 
            << "port " << epRemote.port() << std::endl;
    }
}
    
void CMvDbpClient::Timeout(uint64 nNonce,uint32 nTimerId)
{
    std::cerr << "time out" << std::endl;

    WalleveWarn("Connect parent node %s timeout,  nonce = %d  timerid = %d\n",
                       nNonce,
                       nTimerId);
}

bool CMvDbpClient::CreateProfile(const CDbpClientConfig& confClient)
{
    CDbpClientProfile profile;
    if(!WalleveGetObject(confClient.strIOModule,profile.pIOModule))
    {
        WalleveError("Failed to request %s\n", confClient.strIOModule.c_str());
        return false;
    }

    if(confClient.optSSL.fEnable)
        profile.optSSL = confClient.optSSL;
    
    profile.strPrivateKey = confClient.strPrivateKey;
    profile.epParentHost = confClient.epParentHost;
    mapProfile[confClient.epParentHost] = profile;

    return true;
}

bool CMvDbpClient::StartConnection(const boost::asio::ip::tcp::endpoint& epRemote, int64 nTimeout,bool fEnableSSL,
    const CIOSSLOption& optSSL)
{
    if(!fEnableSSL)
    {
        return Connect(epRemote,nTimeout) ? true : false;
    }
    else
    {
        return SSLConnect(epRemote,nTimeout,optSSL) ? true : false;
    }
}

void CMvDbpClient::SendPingHandler(const boost::system::error_code& err, const CMvSessionProfile& sessionProfile)
{
    if (err != boost::system::errc::success)
    {
        return;
    }

    if(!HaveAssociatedSessionOf(sessionProfile.pClientSocket))
    {
        return;
    }

    std::string utc = std::to_string(CDbpUtils::CurrentUTC());
    sessionProfile.pClientSocket->SendPing(utc);
    
    sessionProfile.ptrPingTimer->expires_at(sessionProfile.ptrPingTimer->expires_at() + boost::posix_time::seconds(3));
    sessionProfile.ptrPingTimer->async_wait(boost::bind(&CMvDbpClient::SendPingHandler,
                                                        this, boost::asio::placeholders::error,
                                                        boost::ref(sessionProfile)));
}
 
void CMvDbpClient::StartPingTimer(const std::string& session)
{
    auto& profile = mapSessionProfile[session];
    
    profile.ptrPingTimer = 
        std::make_shared<boost::asio::deadline_timer>(this->GetIoService(),
                                                      boost::posix_time::seconds(3));
    profile.ptrPingTimer->expires_at(profile.ptrPingTimer->expires_at() +
                                        boost::posix_time::seconds(3));
    profile.ptrPingTimer->async_wait(boost::bind(&CMvDbpClient::SendPingHandler,
                                                    this, boost::asio::placeholders::error,
                                                    boost::ref(profile)));
}

void CMvDbpClient::CreateSession(const std::string& session, CMvDbpClientSocket* pClientSocket)
{
    CMvSessionProfile profile;
    profile.strSessionId = session;
    profile.nTimeStamp = CDbpUtils::CurrentUTC();
    profile.pClientSocket = pClientSocket;

    pClientSocket->SetSession(session);

    mapSessionProfile.insert(std::make_pair(session,profile));
    bimapSessionClientSocket.insert(position_pair(session,pClientSocket));
}

bool CMvDbpClient::HaveAssociatedSessionOf(CMvDbpClientSocket* pClientSocket)
{
    return bimapSessionClientSocket.right.find(pClientSocket) != bimapSessionClientSocket.right.end();
}

bool CMvDbpClient::IsSessionExist(const std::string& session)
{
    return mapSessionProfile.find(session) != mapSessionProfile.end();
}

bool CMvDbpClient::ActivateConnect(CIOClient* pClient)
{
  
    uint64 nNonce = 0;
    RAND_bytes((unsigned char *)&nNonce, sizeof(nNonce));
    while (mapClientSocket.count(nNonce))
    {
        RAND_bytes((unsigned char *)&nNonce, sizeof(nNonce));
    }
    
    IIOModule* pIOModule = mapProfile[pClient->GetRemote()].pIOModule;
    CMvDbpClientSocket* pDbpClientSocket = new CMvDbpClientSocket(pIOModule,nNonce,this,pClient);
    if(!pDbpClientSocket)
    {
        std::cerr << "Create Client Socket error\n";
        return false;
    }

    mapClientSocket.insert(std::make_pair(nNonce,pDbpClientSocket));
    
    std::vector<std::string> vSupportForks{};
    
    pDbpClientSocket->SendConnectSession("",vSupportForks);
    
    
    return true;
}

void CMvDbpClient::CloseConnect(CMvDbpClientSocket* pClientSocket)
{
    delete pClientSocket;
}

void CMvDbpClient::RemoveSession(CMvDbpClientSocket* pClientSocket)
{
    if (HaveAssociatedSessionOf(pClientSocket))
    {
        std::string assciatedSession = bimapSessionClientSocket.right.at(pClientSocket);
        bimapSessionClientSocket.left.erase(assciatedSession);
        bimapSessionClientSocket.right.erase(pClientSocket);
        
        mapSessionProfile[assciatedSession].ptrPingTimer->cancel();
        mapSessionProfile.erase(assciatedSession);
    }
}

void CMvDbpClient::RemoveClientSocket(CMvDbpClientSocket* pClientSocket)
{
    RemoveSession(pClientSocket);
    CloseConnect(pClientSocket);
}

CMvDbpClientSocket* CMvDbpClient::PickOneSessionSocket() const
{
    CMvDbpClientSocket* pClientSocket = nullptr;
    if(mapSessionProfile.size() > 0)
    {
        pClientSocket = mapSessionProfile.begin()->second.pClientSocket;
    }
    else
    {
        std::cerr << "mapSessionProfile is empty\n";
    }

    return pClientSocket;
}

bool CMvDbpClient::HandleEvent(CMvEventDbpVirtualPeerNet& event)
{
    CMvDbpClientSocket* pClientSocket = PickOneSessionSocket();
    if(!pClientSocket) return false;
    
    pClientSocket->SendEvent(event.data);
    return true;
}

} // namespace multiverse<|MERGE_RESOLUTION|>--- conflicted
+++ resolved
@@ -562,15 +562,9 @@
        
         if(!StartConnection(it->first,DBPCLIENT_CONNECT_TIMEOUT,fEnableSSL,it->second.optSSL))
         {
-<<<<<<< HEAD
-            WalleveLog("Start to connect parent node %s failed,  port = %d\n",
-                    (*it).first.address().to_string().c_str(),
-                    (*it).first.port());
-=======
             WalleveWarn("Start to connect parent node %s failed,  port = %d\n",
                        (*it).first.address().to_string().c_str(),
                        (*it).first.port());
->>>>>>> 9aaa024a
         }
         else
         {
@@ -616,12 +610,7 @@
 
 void CMvDbpClient::ClientFailToConnect(const boost::asio::ip::tcp::endpoint& epRemote)
 {
-<<<<<<< HEAD
-    
-    WalleveLog("Connect parent node %s failed,  port = %d\n reconnectting\n",
-=======
     WalleveWarn("Connect parent node %s failed,  port = %d\n reconnectting\n",
->>>>>>> 9aaa024a
                        epRemote.address().to_string().c_str(),
                        epRemote.port());
 
