// Copyright (c) 2017-2018 The Multiverse developers
// Distributed under the MIT/X11 software license, see the accompanying
// file COPYING or http://www.opensource.org/licenses/mit-license.php.

#include "forkpseudopeernet.h"

using namespace multiverse;

CForkPseudoPeerNet::CForkPseudoPeerNet()
: CMvPeerNet("forkpseudopeernet")
{
    pDbpService = nullptr;
    typeNode = SUPER_NODE_TYPE::SUPER_NODE_TYPE_FNFN;
}

CForkPseudoPeerNet::~CForkPseudoPeerNet()
{
}

bool CForkPseudoPeerNet::WalleveHandleInitialize()
{
    CMvPeerNet::WalleveHandleInitialize();

    if (!WalleveGetObject("dbpservice", pDbpService))
    {
        WalleveLog("Failed to request DBP service\n");
        return false;
    }

    return true;
}

void CForkPseudoPeerNet::WalleveHandleDeinitialize()
{
    CMvPeerNet::WalleveHandleDeinitialize();

    pDbpService = nullptr;
}

//messages come from p2p network - stem from real peer net and relayed by netchannel
bool CForkPseudoPeerNet::HandleEvent(CFkEventNodeBlockArrive& event)
{
    //fnfn node
    if(typeNode == SUPER_NODE_TYPE::SUPER_NODE_TYPE_FNFN)
    {
        return true;
    }

    //fork node
    if(typeNode == SUPER_NODE_TYPE::SUPER_NODE_TYPE_FORK)
    {
<<<<<<< HEAD
        uint64 nonce = 0;
        network::CMvEventPeerBlock *pEvent = new network::CMvEventPeerBlock(nonce, event.hashFork);
        if(nullptr != pEvent)
        {
            pEvent->data = event.data;
=======
        CFkEventNodeBlockArrive *pEvent = new CFkEventNodeBlockArrive(event);
        if(nullptr != pEvent)
        {
>>>>>>> d7f5e3a5
            pNetChannel->PostEvent(pEvent);
        }
        return true;
    }

<<<<<<< HEAD
    //root node
=======
>>>>>>> d7f5e3a5
    auto it = mapForkNodeHeight.find(event.hashFork);
    if(it == mapForkNodeHeight.end())
    {
        return true;
    }
    if((*it).second.second != event.data.GetHash())
    {//discard this block directly if it does not match the last block
        return true;
    }

    CFkEventNodeBlockArrive *pEvent = new CFkEventNodeBlockArrive(event);
    if(nullptr != pEvent)
    {
        pEvent->height += 1;
        pDbpService->PostEvent(pEvent);
    }
    return true;
}

bool CForkPseudoPeerNet::HandleEvent(CFkEventNodeTxArrive& event)
{
    //fnfn node
    if(typeNode == SUPER_NODE_TYPE::SUPER_NODE_TYPE_FNFN)
    {
        return true;
    }

<<<<<<< HEAD
    //fork node
=======
     //fork node
>>>>>>> d7f5e3a5
    if(typeNode == SUPER_NODE_TYPE::SUPER_NODE_TYPE_FORK)
    {
        CFkEventNodeTxArrive *pEvent = new CFkEventNodeTxArrive(event);
        if(nullptr != pEvent)
        {
            pNetChannel->PostEvent(pEvent);
        }
        return true;
    }

<<<<<<< HEAD
    //root node
=======

>>>>>>> d7f5e3a5
    if(!ExistForkID(event.hashFork))
    {
        return true;
    }
    CFkEventNodeTxArrive *pEvent = new CFkEventNodeTxArrive(event);
    if(nullptr != pEvent)
    {
        pDbpService->PostEvent(pEvent);
    }
    return true;
}

bool CForkPseudoPeerNet::HandleEvent(CFkEventNodeBlockRequest& event)
{
    //fnfn node
    if(typeNode == SUPER_NODE_TYPE::SUPER_NODE_TYPE_FNFN)
    {
        return true;
    }

<<<<<<< HEAD
    //fork node
=======
      //fork node
>>>>>>> d7f5e3a5
    if(typeNode == SUPER_NODE_TYPE::SUPER_NODE_TYPE_FORK)
    {
        CFkEventNodeBlockRequest *pEvent = new CFkEventNodeBlockRequest(event);
        if(nullptr != pEvent)
        {
            pNetChannel->PostEvent(pEvent);
        }
        return true;
    }

<<<<<<< HEAD
    //root node
=======
>>>>>>> d7f5e3a5
    if(!ExistForkID(event.hashFork))
    {
        return true;
    }
    CFkEventNodeBlockRequest *pEvent = new CFkEventNodeBlockRequest(event);
    if(nullptr != pEvent)
    {
        pDbpService->PostEvent(pEvent);
    }
    return true;
}

bool CForkPseudoPeerNet::HandleEvent(CFkEventNodeTxRequest& event)
{
    //fnfn node
    if(typeNode == SUPER_NODE_TYPE::SUPER_NODE_TYPE_FNFN)
    {
        return true;
    }

<<<<<<< HEAD
    //fork node
=======
      //fork node
>>>>>>> d7f5e3a5
    if(typeNode == SUPER_NODE_TYPE::SUPER_NODE_TYPE_FORK)
    {
        CFkEventNodeTxRequest *pEvent = new CFkEventNodeTxRequest(event);
        if(nullptr != pEvent)
        {
            pNetChannel->PostEvent(pEvent);
        }
        return true;
    }

<<<<<<< HEAD
    //root node
=======
>>>>>>> d7f5e3a5
    if(!ExistForkID(event.hashFork))
    {
        return true;
    }
    CFkEventNodeTxRequest *pEvent = new CFkEventNodeTxRequest(event);
    if(nullptr != pEvent)
    {
        pDbpService->PostEvent(pEvent);
    }
    return true;
}

//messages come from fork node cluster
bool CForkPseudoPeerNet::HandleEvent(CFkEventNodeUpdateForkState& event)
{
    //fnfn node
    if(typeNode == SUPER_NODE_TYPE::SUPER_NODE_TYPE_FNFN)
    {
        return true;
    }

<<<<<<< HEAD
    //root node or fork node
=======
    

>>>>>>> d7f5e3a5
    if(!ExistForkID(event.hashFork) && event.height > 0)
    {
        return false;
    }
    if(!ExistForkID(event.hashFork) && event.height == 0)
    {
        mapForkNodeHeight[event.hashFork] = std::make_pair(0, event.hashBlock);
    }
    else
    {
        mapForkNodeHeight[event.hashFork] = std::make_pair(event.height, event.hashBlock);
    }

    //request for blocks of main chain if this is a root node
    if(typeNode == SUPER_NODE_TYPE::SUPER_NODE_TYPE_ROOT)
    {
        CFkEventNodeMainBlockRequest *pEvent = new CFkEventNodeMainBlockRequest(0);
        if(nullptr != pEvent)
        {
            pEvent->height = event.height;
            pNetChannel->PostEvent(pEvent);
        }
    }

    return true;
}

bool CForkPseudoPeerNet::HandleEvent(CFkEventNodeSendBlockNotice& event)
{
    //fnfn node
    if(typeNode == SUPER_NODE_TYPE::SUPER_NODE_TYPE_FNFN)
    {
        return true;
    }

<<<<<<< HEAD
    //fork node
=======
     //fork node
>>>>>>> d7f5e3a5
    if(typeNode == SUPER_NODE_TYPE::SUPER_NODE_TYPE_FORK)
    {
        CFkEventNodeSendBlockNotice *pEvent = new CFkEventNodeSendBlockNotice(event);
        if(nullptr != pEvent)
        {
            pDbpService->PostEvent(pEvent);
        }
        return true;
    }

<<<<<<< HEAD
    //root node
=======
>>>>>>> d7f5e3a5
    if(!ExistForkID(event.hashFork))
    {
        return false;
    }
    CFkEventNodeSendBlockNotice *pEvent = new CFkEventNodeSendBlockNotice(event);
    if(nullptr != pEvent)
    {
        pNetChannel->PostEvent(pEvent);
    }
    return true;
}

bool CForkPseudoPeerNet::HandleEvent(CFkEventNodeSendTxNotice& event)
{
    //fnfn node
    if(typeNode == SUPER_NODE_TYPE::SUPER_NODE_TYPE_FNFN)
    {
        return true;
    }

<<<<<<< HEAD
    //fork node
=======
     //fork node
>>>>>>> d7f5e3a5
    if(typeNode == SUPER_NODE_TYPE::SUPER_NODE_TYPE_FORK)
    {
        CFkEventNodeSendTxNotice *pEvent = new CFkEventNodeSendTxNotice(event);
        if(nullptr != pEvent)
        {
            pDbpService->PostEvent(pEvent);
        }
        return true;
    }

<<<<<<< HEAD
    //root node
=======
>>>>>>> d7f5e3a5
    if(!ExistForkID(event.hashFork))
    {
        return false;
    }
    CFkEventNodeSendTxNotice *pEvent = new CFkEventNodeSendTxNotice(event);
    if(nullptr != pEvent)
    {
        pNetChannel->PostEvent(pEvent);
    }
    return true;
}

bool CForkPseudoPeerNet::HandleEvent(CFkEventNodeSendBlock& event)
{
    //fnfn node
    if(typeNode == SUPER_NODE_TYPE::SUPER_NODE_TYPE_FNFN)
    {
        return true;
    }

<<<<<<< HEAD
    //fork node
=======
     //fork node
>>>>>>> d7f5e3a5
    if(typeNode == SUPER_NODE_TYPE::SUPER_NODE_TYPE_FORK)
    {
        CFkEventNodeSendBlock *pEvent = new CFkEventNodeSendBlock(event);
        if(nullptr != pEvent)
        {
            pDbpService->PostEvent(pEvent);
        }
        return true;
    }

<<<<<<< HEAD
    //root node
=======

>>>>>>> d7f5e3a5
    if(!ExistForkID(event.hashFork))
    {
        return false;
    }
    CFkEventNodeSendBlock *pEvent = new CFkEventNodeSendBlock(event);
    if(nullptr != pEvent)
    {
        pNetChannel->PostEvent(pEvent);
    }
    return true;
}

bool CForkPseudoPeerNet::HandleEvent(CFkEventNodeSendTx& event)
{
    //fnfn node
    if(typeNode == SUPER_NODE_TYPE::SUPER_NODE_TYPE_FNFN)
    {
        return true;
    }

<<<<<<< HEAD
    //fork node
=======
     //fork node
>>>>>>> d7f5e3a5
    if(typeNode == SUPER_NODE_TYPE::SUPER_NODE_TYPE_FORK)
    {
        CFkEventNodeSendTx *pEvent = new CFkEventNodeSendTx(event);
        if(nullptr != pEvent)
        {
            pDbpService->PostEvent(pEvent);
        }
        return true;
    }

<<<<<<< HEAD
    //root node
=======
>>>>>>> d7f5e3a5
    if(!ExistForkID(event.hashFork))
    {
        return false;
    }
    CFkEventNodeSendTx *pEvent = new CFkEventNodeSendTx(event);
    if(nullptr != pEvent)
    {
        pNetChannel->PostEvent(pEvent);
    }
    return true;
}

bool CForkPseudoPeerNet::HandleEvent(CFkEventNodeIsForkNode& event)
{
    typeNode = event.fIsForkNode ? SUPER_NODE_TYPE::SUPER_NODE_TYPE_FORK
                                 : SUPER_NODE_TYPE::SUPER_NODE_TYPE_ROOT;
<<<<<<< HEAD
}
=======
} 
>>>>>>> d7f5e3a5
<|MERGE_RESOLUTION|>--- conflicted
+++ resolved
@@ -49,26 +49,17 @@
     //fork node
     if(typeNode == SUPER_NODE_TYPE::SUPER_NODE_TYPE_FORK)
     {
-<<<<<<< HEAD
         uint64 nonce = 0;
         network::CMvEventPeerBlock *pEvent = new network::CMvEventPeerBlock(nonce, event.hashFork);
         if(nullptr != pEvent)
         {
             pEvent->data = event.data;
-=======
-        CFkEventNodeBlockArrive *pEvent = new CFkEventNodeBlockArrive(event);
-        if(nullptr != pEvent)
-        {
->>>>>>> d7f5e3a5
-            pNetChannel->PostEvent(pEvent);
-        }
-        return true;
-    }
-
-<<<<<<< HEAD
-    //root node
-=======
->>>>>>> d7f5e3a5
+            pNetChannel->PostEvent(pEvent);
+        }
+        return true;
+    }
+
+    //root node
     auto it = mapForkNodeHeight.find(event.hashFork);
     if(it == mapForkNodeHeight.end())
     {
@@ -96,11 +87,7 @@
         return true;
     }
 
-<<<<<<< HEAD
-    //fork node
-=======
-     //fork node
->>>>>>> d7f5e3a5
+    //fork node
     if(typeNode == SUPER_NODE_TYPE::SUPER_NODE_TYPE_FORK)
     {
         CFkEventNodeTxArrive *pEvent = new CFkEventNodeTxArrive(event);
@@ -111,11 +98,7 @@
         return true;
     }
 
-<<<<<<< HEAD
-    //root node
-=======
-
->>>>>>> d7f5e3a5
+    //root node
     if(!ExistForkID(event.hashFork))
     {
         return true;
@@ -136,11 +119,7 @@
         return true;
     }
 
-<<<<<<< HEAD
-    //fork node
-=======
-      //fork node
->>>>>>> d7f5e3a5
+    //fork node
     if(typeNode == SUPER_NODE_TYPE::SUPER_NODE_TYPE_FORK)
     {
         CFkEventNodeBlockRequest *pEvent = new CFkEventNodeBlockRequest(event);
@@ -151,10 +130,7 @@
         return true;
     }
 
-<<<<<<< HEAD
-    //root node
-=======
->>>>>>> d7f5e3a5
+    //root node
     if(!ExistForkID(event.hashFork))
     {
         return true;
@@ -175,11 +151,7 @@
         return true;
     }
 
-<<<<<<< HEAD
-    //fork node
-=======
-      //fork node
->>>>>>> d7f5e3a5
+    //fork node
     if(typeNode == SUPER_NODE_TYPE::SUPER_NODE_TYPE_FORK)
     {
         CFkEventNodeTxRequest *pEvent = new CFkEventNodeTxRequest(event);
@@ -190,10 +162,7 @@
         return true;
     }
 
-<<<<<<< HEAD
-    //root node
-=======
->>>>>>> d7f5e3a5
+    //root node
     if(!ExistForkID(event.hashFork))
     {
         return true;
@@ -215,12 +184,7 @@
         return true;
     }
 
-<<<<<<< HEAD
     //root node or fork node
-=======
-    
-
->>>>>>> d7f5e3a5
     if(!ExistForkID(event.hashFork) && event.height > 0)
     {
         return false;
@@ -256,11 +220,7 @@
         return true;
     }
 
-<<<<<<< HEAD
-    //fork node
-=======
-     //fork node
->>>>>>> d7f5e3a5
+    //fork node
     if(typeNode == SUPER_NODE_TYPE::SUPER_NODE_TYPE_FORK)
     {
         CFkEventNodeSendBlockNotice *pEvent = new CFkEventNodeSendBlockNotice(event);
@@ -271,10 +231,7 @@
         return true;
     }
 
-<<<<<<< HEAD
-    //root node
-=======
->>>>>>> d7f5e3a5
+    //root node
     if(!ExistForkID(event.hashFork))
     {
         return false;
@@ -295,11 +252,7 @@
         return true;
     }
 
-<<<<<<< HEAD
-    //fork node
-=======
-     //fork node
->>>>>>> d7f5e3a5
+    //fork node
     if(typeNode == SUPER_NODE_TYPE::SUPER_NODE_TYPE_FORK)
     {
         CFkEventNodeSendTxNotice *pEvent = new CFkEventNodeSendTxNotice(event);
@@ -310,10 +263,7 @@
         return true;
     }
 
-<<<<<<< HEAD
-    //root node
-=======
->>>>>>> d7f5e3a5
+    //root node
     if(!ExistForkID(event.hashFork))
     {
         return false;
@@ -334,11 +284,7 @@
         return true;
     }
 
-<<<<<<< HEAD
-    //fork node
-=======
-     //fork node
->>>>>>> d7f5e3a5
+    //fork node
     if(typeNode == SUPER_NODE_TYPE::SUPER_NODE_TYPE_FORK)
     {
         CFkEventNodeSendBlock *pEvent = new CFkEventNodeSendBlock(event);
@@ -349,11 +295,7 @@
         return true;
     }
 
-<<<<<<< HEAD
-    //root node
-=======
-
->>>>>>> d7f5e3a5
+    //root node
     if(!ExistForkID(event.hashFork))
     {
         return false;
@@ -374,11 +316,7 @@
         return true;
     }
 
-<<<<<<< HEAD
-    //fork node
-=======
-     //fork node
->>>>>>> d7f5e3a5
+    //fork node
     if(typeNode == SUPER_NODE_TYPE::SUPER_NODE_TYPE_FORK)
     {
         CFkEventNodeSendTx *pEvent = new CFkEventNodeSendTx(event);
@@ -389,10 +327,7 @@
         return true;
     }
 
-<<<<<<< HEAD
-    //root node
-=======
->>>>>>> d7f5e3a5
+    //root node
     if(!ExistForkID(event.hashFork))
     {
         return false;
@@ -409,8 +344,4 @@
 {
     typeNode = event.fIsForkNode ? SUPER_NODE_TYPE::SUPER_NODE_TYPE_FORK
                                  : SUPER_NODE_TYPE::SUPER_NODE_TYPE_ROOT;
-<<<<<<< HEAD
-}
-=======
-} 
->>>>>>> d7f5e3a5
+}