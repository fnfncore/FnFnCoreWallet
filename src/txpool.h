// Copyright (c) 2017-2018 The Multiverse developers
// Distributed under the MIT/X11 software license, see the accompanying
// file COPYING or http://www.opensource.org/licenses/mit-license.php.

#ifndef  MULTIVERSE_TXPOOL_H
#define  MULTIVERSE_TXPOOL_H

#include "mvbase.h"
#include "txpooldb.h"

namespace multiverse
{

class CPooledTx : public CAssembledTx
{
public:
    std::size_t nSequenceNumber;
    std::size_t nSerializeSize;
public:
    CPooledTx() { SetNull(); }
    CPooledTx(const CAssembledTx& tx,std::size_t nSequenceNumberIn)
    : CAssembledTx(tx),nSequenceNumber(nSequenceNumberIn)
    {
        nSerializeSize = walleve::GetSerializeSize(static_cast<const CTransaction&>(tx));
    }
    CPooledTx(const CTransaction& tx,int nBlockHeightIn,std::size_t nSequenceNumberIn,const CDestination& destInIn=CDestination(),int64 nValueInIn=0)
    : CAssembledTx(tx,nBlockHeightIn,destInIn,nValueInIn),nSequenceNumber(nSequenceNumberIn)
    {
        nSerializeSize = walleve::GetSerializeSize(tx);
    }
    void SetNull()
    {
        CAssembledTx::SetNull();
        nSequenceNumber = 0;
        nSerializeSize = 0;
    }
};

class CTxPoolView
{
public:
    class CSpent : public CTxOutput
    {
    public:
        CSpent() : txidNextTx(0) {}
        CSpent(const CTxOutput& output) : CTxOutput(output),txidNextTx(0) {}
        CSpent(const uint256& txidNextTxIn) : txidNextTx(txidNextTxIn) {}
        void SetSpent(const uint256& txidNextTxIn) { *this = CSpent(txidNextTxIn); }
        void SetUnspent(const CTxOutput& output) { *this = CSpent(output); }
        bool IsSpent() const { return (txidNextTx != 0); };
    public:
        uint256 txidNextTx;
    };
public:
    std::size_t Count() const { return mapTx.size(); }
    bool Exists(const uint256& txid) const
    {
        return (!!mapTx.count(txid));
    }
    CPooledTx* Get(uint256 txid) const
    {
        std::map<uint256,CPooledTx*>::const_iterator mi = mapTx.find(txid);
        return (mi != mapTx.end() ? (*mi).second : NULL);
    }
    bool IsSpent(const CTxOutPoint& out) const
    {
        std::map<CTxOutPoint,CSpent>::const_iterator it = mapSpent.find(out);
        if (it != mapSpent.end())
        {
            return (*it).second.IsSpent();
        }
        return false;
    }
    bool GetUnspent(const CTxOutPoint& out,CTxOutput& unspent) const
    {
        std::map<CTxOutPoint,CSpent>::const_iterator it = mapSpent.find(out);
        if (it != mapSpent.end() && !(*it).second.IsSpent())
        {
            unspent = static_cast<CTxOutput>((*it).second);
            return (!unspent.IsNull());
        }
        return false;     
    }
    bool GetSpent(const CTxOutPoint& out,uint256& txidNextTxRet) const 
    { 
        std::map<CTxOutPoint,CSpent>::const_iterator it = mapSpent.find(out);
        if (it != mapSpent.end())
        {
            txidNextTxRet = (*it).second.txidNextTx;
            return (*it).second.IsSpent();
        }
        return false;
    } 
    void SetUnspent(const CTxOutPoint& out)
    {
        CPooledTx* pTx = Get(out.hash);
        if (pTx != NULL)
        {
            mapSpent[out].SetUnspent(pTx->GetOutput(out.n));
        }
        else
        {
            mapSpent.erase(out);
        }
    }
    void SetSpent(const CTxOutPoint& out,const uint256& txidNextTxIn)
    {
        mapSpent[out].SetSpent(txidNextTxIn);
    }
    void AddNew(const uint256& txid,CPooledTx& tx)
    {
        mapTx[txid] = &tx;
        for (std::size_t i = 0;i < tx.vInput.size();i++)
        {
            mapSpent[tx.vInput[i].prevout].SetSpent(txid);
        }
        CTxOutput output;
        output = tx.GetOutput(0);
        if (!output.IsNull())
        {
            mapSpent[CTxOutPoint(txid,0)].SetUnspent(output);
        }
        output = tx.GetOutput(1); 
        if (!output.IsNull())
        {
            mapSpent[CTxOutPoint(txid,1)].SetUnspent(output);
        }
    }
    void Remove(const uint256& txid)
    {
        CPooledTx *pTx = Get(txid);
        if (pTx != NULL)
        {
            for (std::size_t i = 0;i < pTx->vInput.size();i++)
            {
                SetUnspent(pTx->vInput[i].prevout);
            }
            mapTx.erase(txid);
        } 
    }
    void Clear() 
    {
        mapTx.clear();
        mapSpent.clear();
    }
    void InvalidateSpent(const CTxOutPoint& out,std::vector<uint256>& vInvolvedTx);
    void GetFilteredTx(std::map<std::size_t,std::pair<uint256,CPooledTx*> >& mapFilteredTx,
                       const CDestination& sendTo=CDestination(),const CDestination& destIn=CDestination());
    void ArrangeBlockTx(std::map<std::size_t,std::pair<uint256,CPooledTx*> >& mapArrangedTx,std::size_t nMaxSize);
public:
    std::map<uint256,CPooledTx*> mapTx;
    std::map<CTxOutPoint,CSpent> mapSpent;
};

class CTxPool : public ITxPool
{
public:
    CTxPool();
    ~CTxPool();
<<<<<<< HEAD
    bool Exists(const uint256& txid) override;
    void Clear() override;
    std::size_t Count(const uint256& fork) const override;
    MvErr Push(CTransaction& tx,uint256& hashFork,CDestination& destIn,int64& nValueIn) override;
    void Pop(const uint256& txid) override;
    bool Get(const uint256& txid,CTransaction& tx) const override;
    void ListTx(const uint256& hashFork,std::vector<std::pair<uint256,std::size_t> >& vTxPool) override;
    void ListTx(const uint256& hashFork,std::vector<uint256>& vTxPool) override;
    bool FilterTx(CTxFilter& filter) override;
    void ArrangeBlockTx(const uint256& hashFork,std::size_t nMaxSize,std::vector<CTransaction>& vtx,int64& nTotalTxFee) override;
    bool FetchInputs(const uint256& hashFork,const CTransaction& tx,std::vector<CTxOutput>& vUnspent) override;
    bool SynchronizeWorldLine(CWorldLineUpdate& update,CTxSetChange& change) override;
=======
    bool Exists(const uint256& txid);
    void Clear();
    std::size_t Count(const uint256& fork) const;
    MvErr Push(const CTransaction& tx,uint256& hashFork,CDestination& destIn,int64& nValueIn);
    void Pop(const uint256& txid);
    bool Get(const uint256& txid,CTransaction& tx) const;
    void ListTx(const uint256& hashFork,std::vector<std::pair<uint256,std::size_t> >& vTxPool);
    void ListTx(const uint256& hashFork,std::vector<uint256>& vTxPool);
    bool FilterTx(CTxFilter& filter);
    void ArrangeBlockTx(const uint256& hashFork,std::size_t nMaxSize,std::vector<CTransaction>& vtx,int64& nTotalTxFee);
    bool FetchInputs(const uint256& hashFork,const CTransaction& tx,std::vector<CTxOutput>& vUnspent);
    bool SynchronizeWorldLine(CWorldLineUpdate& update,CTxSetChange& change);
>>>>>>> 102c6df3
    bool LoadTx(const uint256& txid,const uint256& hashFork,const CAssembledTx& tx);
protected:
    bool WalleveHandleInitialize() override;
    void WalleveHandleDeinitialize() override;
    bool WalleveHandleInvoke() override;
    void WalleveHandleHalt() override;
    bool LoadDB();
    MvErr AddNew(CTxPoolView& txView,const uint256& txid,const CTransaction& tx,const uint256& hashFork,int nForkHeight);
    std::size_t GetSequenceNumber()
    {
        if (mapTx.empty())
        {
            nLastSequenceNumber = 0;
        }
        return ++nLastSequenceNumber;
    }
protected:
    storage::CTxPoolDB dbTxPool;
    mutable boost::shared_mutex rwAccess;
    ICoreProtocol* pCoreProtocol;
    IWorldLine* pWorldLine;
    std::map<uint256,CTxPoolView> mapPoolView;
    std::map<uint256,CPooledTx> mapTx;
    std::size_t nLastSequenceNumber;
};

} // namespace multiverse

#endif //MULTIVERSE_TXPOOL_H
<|MERGE_RESOLUTION|>--- conflicted
+++ resolved
@@ -157,11 +157,10 @@
 public:
     CTxPool();
     ~CTxPool();
-<<<<<<< HEAD
     bool Exists(const uint256& txid) override;
     void Clear() override;
     std::size_t Count(const uint256& fork) const override;
-    MvErr Push(CTransaction& tx,uint256& hashFork,CDestination& destIn,int64& nValueIn) override;
+    MvErr Push(const CTransaction& tx,uint256& hashFork,CDestination& destIn,int64& nValueIn);
     void Pop(const uint256& txid) override;
     bool Get(const uint256& txid,CTransaction& tx) const override;
     void ListTx(const uint256& hashFork,std::vector<std::pair<uint256,std::size_t> >& vTxPool) override;
@@ -170,20 +169,6 @@
     void ArrangeBlockTx(const uint256& hashFork,std::size_t nMaxSize,std::vector<CTransaction>& vtx,int64& nTotalTxFee) override;
     bool FetchInputs(const uint256& hashFork,const CTransaction& tx,std::vector<CTxOutput>& vUnspent) override;
     bool SynchronizeWorldLine(CWorldLineUpdate& update,CTxSetChange& change) override;
-=======
-    bool Exists(const uint256& txid);
-    void Clear();
-    std::size_t Count(const uint256& fork) const;
-    MvErr Push(const CTransaction& tx,uint256& hashFork,CDestination& destIn,int64& nValueIn);
-    void Pop(const uint256& txid);
-    bool Get(const uint256& txid,CTransaction& tx) const;
-    void ListTx(const uint256& hashFork,std::vector<std::pair<uint256,std::size_t> >& vTxPool);
-    void ListTx(const uint256& hashFork,std::vector<uint256>& vTxPool);
-    bool FilterTx(CTxFilter& filter);
-    void ArrangeBlockTx(const uint256& hashFork,std::size_t nMaxSize,std::vector<CTransaction>& vtx,int64& nTotalTxFee);
-    bool FetchInputs(const uint256& hashFork,const CTransaction& tx,std::vector<CTxOutput>& vUnspent);
-    bool SynchronizeWorldLine(CWorldLineUpdate& update,CTxSetChange& change);
->>>>>>> 102c6df3
     bool LoadTx(const uint256& txid,const uint256& hashFork,const CAssembledTx& tx);
 protected:
     bool WalleveHandleInitialize() override;
