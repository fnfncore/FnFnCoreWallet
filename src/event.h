// Copyright (c) 2017-2018 The Multiverse developers
// Distributed under the MIT/X11 software license, see the accompanying
// file COPYING or http://www.opensource.org/licenses/mit-license.php.

#ifndef  MULTIVERSE_EVENT_H
#define  MULTIVERSE_EVENT_H

#include "mvtype.h"
#include "dbptype.h"
#include "block.h"
#include "transaction.h"
#include "mvpeerevent.h"
#include "walleve/walleve.h"
#include <vector>
#include <map>
#include <set>

namespace multiverse
{

enum
{
    MV_EVENT_BASE = network::MV_EVENT_PEER_MAX,
    MV_EVENT_BLOCKMAKER_UPDATE,
    MV_EVENT_BLOCKMAKER_ENROLL,
    MV_EVENT_BLOCKMAKER_DISTRIBUTE,
    MV_EVENT_BLOCKMAKER_PUBLISH,
<<<<<<< HEAD
    
=======
    MV_EVENT_BLOCKMAKER_AGREE,
>>>>>>> 102c6df3
    MV_EVENT_DBP_SOCKET_ADD_NEW_BLOCK,
    MV_EVENT_DBP_SOCKET_ADD_NEW_TX,

    MV_EVENT_DBP_REQ,
    MV_EVENT_DBP_RSP,
    MV_EVENT_DBP_CONNECT,
    MV_EVENT_DBP_CONNECTED,
    MV_EVENT_DBP_FAILED,
    MV_EVENT_DBP_SUB,
    MV_EVENT_DBP_UNSUB,
    MV_EVENT_DBP_NOSUB,
    MV_EVENT_DBP_READY,
    MV_EVENT_DBP_ADDED,
    MV_EVENT_DBP_METHOD,
    MV_EVENT_DBP_RESULT,

    MV_EVENT_DBP_PING,
    MV_EVENT_DBP_PONG,

    MV_EVENT_DBP_BROKEN
};

class CMvBlockMakerEventListener;
#define TYPE_BLOCKMAKEREVENT(type,body)       \
        walleve::CWalleveEventCategory<type,CMvBlockMakerEventListener,body,CNil>

typedef TYPE_BLOCKMAKEREVENT(MV_EVENT_BLOCKMAKER_UPDATE,CBlockMakerUpdate) CMvEventBlockMakerUpdate;
typedef TYPE_BLOCKMAKEREVENT(MV_EVENT_BLOCKMAKER_AGREE,CBlockMakerAgreement) CMvEventBlockMakerAgree;

class CMvBlockMakerEventListener : virtual public walleve::CWalleveEventListener
{
public:
    virtual ~CMvBlockMakerEventListener() {}
    DECLARE_EVENTHANDLER(CMvEventBlockMakerUpdate);
    DECLARE_EVENTHANDLER(CMvEventBlockMakerAgree);
};

template <int type,typename L,typename D>
class CMvEventDbpSocketData : public walleve::CWalleveEvent
{
    friend class walleve::CWalleveStream;
public:
    CMvEventDbpSocketData(uint64 nNonceIn,const uint256& hashForkIn)
            : CWalleveEvent(nNonceIn,type), hashFork(hashForkIn) {}
    virtual ~CMvEventDbpSocketData() {}
    virtual bool Handle(walleve::CWalleveEventListener& listener)
    {
        try
        {
            return (dynamic_cast<L&>(listener)).HandleEvent(*this);
        }
        catch (std::bad_cast&)
        {
            return listener.HandleEvent(*this);
        }
        catch (...) {}
        return false;
    }
protected:
    template <typename O>
    void WalleveSerialize(walleve::CWalleveStream& s,O& opt)
    {
        s.Serialize(hashFork,opt);
        s.Serialize(data,opt);
    }
public:
    uint256 hashFork;
    D data;
};

class CMvDBPEventListener;
class CDBPEventListener;
#define TYPE_DBPEVENT(type,body)       \
        CMvEventDbpSocketData<type,CMvDBPEventListener,body>

#define TYPE_DBP_EVENT(type,body) 	\
	walleve::CWalleveEventCategory<type,CDBPEventListener,body,bool>

typedef TYPE_DBPEVENT(MV_EVENT_DBP_SOCKET_ADD_NEW_BLOCK,uint256) CMvEventDbpUpdateNewBlock;
typedef TYPE_DBPEVENT(MV_EVENT_DBP_SOCKET_ADD_NEW_TX,CTransaction) CMvEventDbpUpdateNewTx;

typedef TYPE_DBP_EVENT(MV_EVENT_DBP_REQ,CMvDbpRequest) CMvEventDbpRequest;
typedef TYPE_DBP_EVENT(MV_EVENT_DBP_RSP,CMvDbpRespond) CMvEventDbpRespond;
typedef TYPE_DBP_EVENT(MV_EVENT_DBP_CONNECT,CMvDbpConnect) CMvEventDbpConnect;
typedef TYPE_DBP_EVENT(MV_EVENT_DBP_CONNECTED,CMvDbpConnected) CMvEventDbpConnected;
typedef TYPE_DBP_EVENT(MV_EVENT_DBP_FAILED,CMvDbpFailed) CMvEventDbpFailed;
typedef TYPE_DBP_EVENT(MV_EVENT_DBP_SUB,CMvDbpSub) CMvEventDbpSub;
typedef TYPE_DBP_EVENT(MV_EVENT_DBP_UNSUB,CMvDbpUnSub) CMvEventDbpUnSub;
typedef TYPE_DBP_EVENT(MV_EVENT_DBP_NOSUB,CMvDbpNoSub) CMvEventDbpNoSub;
typedef TYPE_DBP_EVENT(MV_EVENT_DBP_READY,CMvDbpReady) CMvEventDbpReady;
typedef TYPE_DBP_EVENT(MV_EVENT_DBP_ADDED,CMvDbpAdded) CMvEventDbpAdded;
typedef TYPE_DBP_EVENT(MV_EVENT_DBP_METHOD,CMvDbpMethod) CMvEventDbpMethod;
typedef TYPE_DBP_EVENT(MV_EVENT_DBP_RESULT,CMvDbpMethodResult) CMvEventDbpMethodResult;
typedef TYPE_DBP_EVENT(MV_EVENT_DBP_BROKEN,CMvDbpBroken) CMvEventDbpBroken;

// HeartBeats
typedef TYPE_DBP_EVENT(MV_EVENT_DBP_PING,CMvDbpPing) CMvEventDbpPing;
typedef TYPE_DBP_EVENT(MV_EVENT_DBP_PONG,CMvDbpPong) CMvEventDbpPong;

class CMvDBPEventListener : virtual public walleve::CWalleveEventListener
{
public:
    virtual ~CMvDBPEventListener() {}
    DECLARE_EVENTHANDLER(CMvEventDbpUpdateNewBlock);
    DECLARE_EVENTHANDLER(CMvEventDbpUpdateNewTx);
};

class CDBPEventListener : virtual public walleve::CWalleveEventListener
{
public:
    virtual ~CDBPEventListener() {}
    DECLARE_EVENTHANDLER(CMvEventDbpRequest);
    DECLARE_EVENTHANDLER(CMvEventDbpRespond);
    DECLARE_EVENTHANDLER(CMvEventDbpConnect);
    DECLARE_EVENTHANDLER(CMvEventDbpConnected);
    DECLARE_EVENTHANDLER(CMvEventDbpFailed);
    DECLARE_EVENTHANDLER(CMvEventDbpSub);
    DECLARE_EVENTHANDLER(CMvEventDbpUnSub);
    DECLARE_EVENTHANDLER(CMvEventDbpNoSub);
    DECLARE_EVENTHANDLER(CMvEventDbpReady);
    DECLARE_EVENTHANDLER(CMvEventDbpAdded);
    DECLARE_EVENTHANDLER(CMvEventDbpMethod);
    DECLARE_EVENTHANDLER(CMvEventDbpMethodResult);
    DECLARE_EVENTHANDLER(CMvEventDbpBroken);

    DECLARE_EVENTHANDLER(CMvEventDbpPing);
    DECLARE_EVENTHANDLER(CMvEventDbpPong);
};

} // namespace multiverse

#endif //MULTIVERSE_EVENT_H<|MERGE_RESOLUTION|>--- conflicted
+++ resolved
@@ -2,8 +2,8 @@
 // Distributed under the MIT/X11 software license, see the accompanying
 // file COPYING or http://www.opensource.org/licenses/mit-license.php.
 
-#ifndef  MULTIVERSE_EVENT_H
-#define  MULTIVERSE_EVENT_H
+#ifndef MULTIVERSE_EVENT_H
+#define MULTIVERSE_EVENT_H
 
 #include "mvtype.h"
 #include "dbptype.h"
@@ -25,11 +25,7 @@
     MV_EVENT_BLOCKMAKER_ENROLL,
     MV_EVENT_BLOCKMAKER_DISTRIBUTE,
     MV_EVENT_BLOCKMAKER_PUBLISH,
-<<<<<<< HEAD
-    
-=======
     MV_EVENT_BLOCKMAKER_AGREE,
->>>>>>> 102c6df3
     MV_EVENT_DBP_SOCKET_ADD_NEW_BLOCK,
     MV_EVENT_DBP_SOCKET_ADD_NEW_TX,
 
@@ -53,85 +49,90 @@
 };
 
 class CMvBlockMakerEventListener;
-#define TYPE_BLOCKMAKEREVENT(type,body)       \
-        walleve::CWalleveEventCategory<type,CMvBlockMakerEventListener,body,CNil>
+#define TYPE_BLOCKMAKEREVENT(type, body) \
+    walleve::CWalleveEventCategory<type, CMvBlockMakerEventListener, body, CNil>
 
-typedef TYPE_BLOCKMAKEREVENT(MV_EVENT_BLOCKMAKER_UPDATE,CBlockMakerUpdate) CMvEventBlockMakerUpdate;
-typedef TYPE_BLOCKMAKEREVENT(MV_EVENT_BLOCKMAKER_AGREE,CBlockMakerAgreement) CMvEventBlockMakerAgree;
+typedef TYPE_BLOCKMAKEREVENT(MV_EVENT_BLOCKMAKER_UPDATE, CBlockMakerUpdate) CMvEventBlockMakerUpdate;
+typedef TYPE_BLOCKMAKEREVENT(MV_EVENT_BLOCKMAKER_AGREE, CBlockMakerAgreement) CMvEventBlockMakerAgree;
 
 class CMvBlockMakerEventListener : virtual public walleve::CWalleveEventListener
 {
-public:
+  public:
     virtual ~CMvBlockMakerEventListener() {}
     DECLARE_EVENTHANDLER(CMvEventBlockMakerUpdate);
     DECLARE_EVENTHANDLER(CMvEventBlockMakerAgree);
 };
 
-template <int type,typename L,typename D>
+template <int type, typename L, typename D>
 class CMvEventDbpSocketData : public walleve::CWalleveEvent
 {
     friend class walleve::CWalleveStream;
-public:
-    CMvEventDbpSocketData(uint64 nNonceIn,const uint256& hashForkIn)
-            : CWalleveEvent(nNonceIn,type), hashFork(hashForkIn) {}
+
+  public:
+    CMvEventDbpSocketData(uint64 nNonceIn, const uint256 &hashForkIn)
+        : CWalleveEvent(nNonceIn, type), hashFork(hashForkIn) {}
     virtual ~CMvEventDbpSocketData() {}
-    virtual bool Handle(walleve::CWalleveEventListener& listener)
+    virtual bool Handle(walleve::CWalleveEventListener &listener)
     {
         try
         {
-            return (dynamic_cast<L&>(listener)).HandleEvent(*this);
+            return (dynamic_cast<L &>(listener)).HandleEvent(*this);
         }
-        catch (std::bad_cast&)
+        catch (std::bad_cast &)
         {
             return listener.HandleEvent(*this);
         }
-        catch (...) {}
+        catch (...)
+        {
+        }
         return false;
     }
-protected:
+
+  protected:
     template <typename O>
-    void WalleveSerialize(walleve::CWalleveStream& s,O& opt)
+    void WalleveSerialize(walleve::CWalleveStream &s, O &opt)
     {
-        s.Serialize(hashFork,opt);
-        s.Serialize(data,opt);
+        s.Serialize(hashFork, opt);
+        s.Serialize(data, opt);
     }
-public:
+
+  public:
     uint256 hashFork;
     D data;
 };
 
 class CMvDBPEventListener;
 class CDBPEventListener;
-#define TYPE_DBPEVENT(type,body)       \
-        CMvEventDbpSocketData<type,CMvDBPEventListener,body>
+#define TYPE_DBPEVENT(type, body) \
+    CMvEventDbpSocketData<type, CMvDBPEventListener, body>
 
-#define TYPE_DBP_EVENT(type,body) 	\
-	walleve::CWalleveEventCategory<type,CDBPEventListener,body,bool>
+#define TYPE_DBP_EVENT(type, body) \
+    walleve::CWalleveEventCategory<type, CDBPEventListener, body, bool>
 
-typedef TYPE_DBPEVENT(MV_EVENT_DBP_SOCKET_ADD_NEW_BLOCK,uint256) CMvEventDbpUpdateNewBlock;
-typedef TYPE_DBPEVENT(MV_EVENT_DBP_SOCKET_ADD_NEW_TX,CTransaction) CMvEventDbpUpdateNewTx;
+typedef TYPE_DBPEVENT(MV_EVENT_DBP_SOCKET_ADD_NEW_BLOCK, uint256) CMvEventDbpUpdateNewBlock;
+typedef TYPE_DBPEVENT(MV_EVENT_DBP_SOCKET_ADD_NEW_TX, CTransaction) CMvEventDbpUpdateNewTx;
 
-typedef TYPE_DBP_EVENT(MV_EVENT_DBP_REQ,CMvDbpRequest) CMvEventDbpRequest;
-typedef TYPE_DBP_EVENT(MV_EVENT_DBP_RSP,CMvDbpRespond) CMvEventDbpRespond;
-typedef TYPE_DBP_EVENT(MV_EVENT_DBP_CONNECT,CMvDbpConnect) CMvEventDbpConnect;
-typedef TYPE_DBP_EVENT(MV_EVENT_DBP_CONNECTED,CMvDbpConnected) CMvEventDbpConnected;
-typedef TYPE_DBP_EVENT(MV_EVENT_DBP_FAILED,CMvDbpFailed) CMvEventDbpFailed;
-typedef TYPE_DBP_EVENT(MV_EVENT_DBP_SUB,CMvDbpSub) CMvEventDbpSub;
-typedef TYPE_DBP_EVENT(MV_EVENT_DBP_UNSUB,CMvDbpUnSub) CMvEventDbpUnSub;
-typedef TYPE_DBP_EVENT(MV_EVENT_DBP_NOSUB,CMvDbpNoSub) CMvEventDbpNoSub;
-typedef TYPE_DBP_EVENT(MV_EVENT_DBP_READY,CMvDbpReady) CMvEventDbpReady;
-typedef TYPE_DBP_EVENT(MV_EVENT_DBP_ADDED,CMvDbpAdded) CMvEventDbpAdded;
-typedef TYPE_DBP_EVENT(MV_EVENT_DBP_METHOD,CMvDbpMethod) CMvEventDbpMethod;
-typedef TYPE_DBP_EVENT(MV_EVENT_DBP_RESULT,CMvDbpMethodResult) CMvEventDbpMethodResult;
-typedef TYPE_DBP_EVENT(MV_EVENT_DBP_BROKEN,CMvDbpBroken) CMvEventDbpBroken;
+typedef TYPE_DBP_EVENT(MV_EVENT_DBP_REQ, CMvDbpRequest) CMvEventDbpRequest;
+typedef TYPE_DBP_EVENT(MV_EVENT_DBP_RSP, CMvDbpRespond) CMvEventDbpRespond;
+typedef TYPE_DBP_EVENT(MV_EVENT_DBP_CONNECT, CMvDbpConnect) CMvEventDbpConnect;
+typedef TYPE_DBP_EVENT(MV_EVENT_DBP_CONNECTED, CMvDbpConnected) CMvEventDbpConnected;
+typedef TYPE_DBP_EVENT(MV_EVENT_DBP_FAILED, CMvDbpFailed) CMvEventDbpFailed;
+typedef TYPE_DBP_EVENT(MV_EVENT_DBP_SUB, CMvDbpSub) CMvEventDbpSub;
+typedef TYPE_DBP_EVENT(MV_EVENT_DBP_UNSUB, CMvDbpUnSub) CMvEventDbpUnSub;
+typedef TYPE_DBP_EVENT(MV_EVENT_DBP_NOSUB, CMvDbpNoSub) CMvEventDbpNoSub;
+typedef TYPE_DBP_EVENT(MV_EVENT_DBP_READY, CMvDbpReady) CMvEventDbpReady;
+typedef TYPE_DBP_EVENT(MV_EVENT_DBP_ADDED, CMvDbpAdded) CMvEventDbpAdded;
+typedef TYPE_DBP_EVENT(MV_EVENT_DBP_METHOD, CMvDbpMethod) CMvEventDbpMethod;
+typedef TYPE_DBP_EVENT(MV_EVENT_DBP_RESULT, CMvDbpMethodResult) CMvEventDbpMethodResult;
+typedef TYPE_DBP_EVENT(MV_EVENT_DBP_BROKEN, CMvDbpBroken) CMvEventDbpBroken;
 
 // HeartBeats
-typedef TYPE_DBP_EVENT(MV_EVENT_DBP_PING,CMvDbpPing) CMvEventDbpPing;
-typedef TYPE_DBP_EVENT(MV_EVENT_DBP_PONG,CMvDbpPong) CMvEventDbpPong;
+typedef TYPE_DBP_EVENT(MV_EVENT_DBP_PING, CMvDbpPing) CMvEventDbpPing;
+typedef TYPE_DBP_EVENT(MV_EVENT_DBP_PONG, CMvDbpPong) CMvEventDbpPong;
 
 class CMvDBPEventListener : virtual public walleve::CWalleveEventListener
 {
-public:
+  public:
     virtual ~CMvDBPEventListener() {}
     DECLARE_EVENTHANDLER(CMvEventDbpUpdateNewBlock);
     DECLARE_EVENTHANDLER(CMvEventDbpUpdateNewTx);
@@ -139,7 +140,7 @@
 
 class CDBPEventListener : virtual public walleve::CWalleveEventListener
 {
-public:
+  public:
     virtual ~CDBPEventListener() {}
     DECLARE_EVENTHANDLER(CMvEventDbpRequest);
     DECLARE_EVENTHANDLER(CMvEventDbpRespond);
