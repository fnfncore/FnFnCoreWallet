// Copyright (c) 2017-2018 The Multiverse developers
// Distributed under the MIT/X11 software license, see the accompanying
// file COPYING or http://www.opensource.org/licenses/mit-license.php.

#ifndef  MULTIVERSE_SERVICE_H
#define  MULTIVERSE_SERVICE_H

#include "mvbase.h"
#include "network.h"
#include "walleve/walleve.h"

namespace multiverse
{


class CService : public IService
{
public:
    CService();
    ~CService();
    /* Notify */
    void NotifyWorldLineUpdate(const CWorldLineUpdate& update) override;
    void NotifyNetworkPeerUpdate(const CNetworkPeerUpdate& update) override;
    void NotifyTransactionUpdate(const CTransactionUpdate& update) override;
    /* System */
    void Shutdown() override;
    /* Network */
    int GetPeerCount() override;
    void GetPeers(std::vector<network::CMvPeerInfo>& vPeerInfo) override;
    bool AddNode(const walleve::CNetHost& node) override;
    bool RemoveNode(const walleve::CNetHost& node) override;
    /* Worldline & Tx Pool*/
<<<<<<< HEAD
    int  GetForkCount() override;
    void ListFork(std::vector<std::pair<uint256,CProfile> >& vFork) override;
    bool GetForkGenealogy(const uint256& hashFork,std::vector<std::pair<uint256,int> >& vAncestry,
                                                  std::vector<std::pair<int,uint256> >& vSubline) override;
    bool GetBlockLocation(const uint256& hashBlock,uint256& hashFork,int& nHeight) override;
    int  GetBlockCount(const uint256& hashFork) override;
    bool GetBlockHash(const uint256& hashFork,int nHeight,uint256& hashBlock) override;
    bool GetBlock(const uint256& hashBlock,CBlock& block,uint256& hashFork,int& nHeight) override;

    void GetTxPool(const uint256& hashFork,std::vector<std::pair<uint256,std::size_t> >& vTxPool) override;
    bool GetTransaction(const uint256& txid,CTransaction& tx,uint256& hashFork,int& nHeight) override;
    MvErr SendTransaction(CTransaction& tx) override;
    bool RemovePendingTx(const uint256& txid) override;
=======
    int  GetForkCount();
    int  GetForkHeight(const uint256& hashFork);
    void ListFork(std::vector<std::pair<uint256,CProfile> >& vFork);
    bool GetForkGenealogy(const uint256& hashFork,std::vector<std::pair<uint256,int> >& vAncestry,
                                                  std::vector<std::pair<int,uint256> >& vSubline);
    bool GetBlockLocation(const uint256& hashBlock,uint256& hashFork,int& nHeight);
    int  GetBlockCount(const uint256& hashFork);
    bool GetBlockHash(const uint256& hashFork,int nHeight,uint256& hashBlock);
    bool GetBlockHash(const uint256& hashFork,int nHeight,std::vector<uint256>& vBlockHash);
    bool GetBlock(const uint256& hashBlock,CBlock& block,uint256& hashFork,int& nHeight);
    void GetTxPool(const uint256& hashFork,std::vector<std::pair<uint256,std::size_t> >& vTxPool);
    bool GetTransaction(const uint256& txid,CTransaction& tx,uint256& hashFork,int& nHeight);
    MvErr SendTransaction(CTransaction& tx);
    bool RemovePendingTx(const uint256& txid);
>>>>>>> cf057e63
    /* Wallet */
    bool HaveKey(const crypto::CPubKey& pubkey) override;
    void GetPubKeys(std::set<crypto::CPubKey>& setPubKey) override;
    bool GetKeyStatus(const crypto::CPubKey& pubkey,int& nVersion,bool& fLocked,int64& nAutoLockTime) override;
    bool MakeNewKey(const crypto::CCryptoString& strPassphrase,crypto::CPubKey& pubkey) override;
    bool AddKey(const crypto::CKey& key) override;
    bool ImportKey(const std::vector<unsigned char>& vchKey,crypto::CPubKey& pubkey) override;
    bool ExportKey(const crypto::CPubKey& pubkey,std::vector<unsigned char>& vchKey) override;
    bool EncryptKey(const crypto::CPubKey& pubkey,const crypto::CCryptoString& strPassphrase,
                                                  const crypto::CCryptoString& strCurrentPassphrase) override;
    bool Lock(const crypto::CPubKey& pubkey) override;
    bool Unlock(const crypto::CPubKey& pubkey,const crypto::CCryptoString& strPassphrase,int64 nTimeout) override;
    bool SignSignature(const crypto::CPubKey& pubkey,const uint256& hash,std::vector<unsigned char>& vchSig) override;
    bool SignTransaction(CTransaction& tx,bool& fCompleted) override;
    bool HaveTemplate(const CTemplateId& tid) override;
    void GetTemplateIds(std::set<CTemplateId>& setTid) override;
    bool AddTemplate(CTemplatePtr& ptr) override;
    bool GetTemplate(const CTemplateId& tid,CTemplatePtr& ptr) override;
    bool GetBalance(const CDestination& dest,const uint256& hashFork,CWalletBalance& balance) override;
    bool ListWalletTx(int nOffset,int nCount,std::vector<CWalletTx>& vWalletTx) override; 
    bool CreateTransaction(const uint256& hashFork,const CDestination& destFrom,
                           const CDestination& destSendTo,int64 nAmount,int64 nTxFee,
                           const std::vector<unsigned char>& vchData,CTransaction& txNew) override;
    bool SynchronizeWalletTx(const CDestination& destNew) override;
    bool ResynchronizeWalletTx() override;
    /* Mint */
    bool GetWork(std::vector<unsigned char>& vchWorkData,uint256& hashPrev,uint32& nPrevTime,int& nAlgo,int& nBits) override;
    MvErr SubmitWork(const std::vector<unsigned char>& vchWorkData,CTemplatePtr& templMint,crypto::CKey& keyMint,uint256& hashBlock) override;
    /* Util */
protected:
    bool WalleveHandleInitialize() override;
    void WalleveHandleDeinitialize() override;
    bool WalleveHandleInvoke() override;
    void WalleveHandleHalt() override;
protected:
    ICoreProtocol* pCoreProtocol;
    IWorldLine* pWorldLine;
    ITxPool* pTxPool;
    IDispatcher* pDispatcher;
    IWallet* pWallet;
    CNetwork* pNetwork;
    walleve::IIOModule *pDbpSocket;
    mutable boost::shared_mutex rwForkStatus;
    std::map<uint256,CForkStatus> mapForkStatus;
};

} // namespace multiverse

#endif //MULTIVERSE_SERVICE_H
<|MERGE_RESOLUTION|>--- conflicted
+++ resolved
@@ -30,21 +30,6 @@
     bool AddNode(const walleve::CNetHost& node) override;
     bool RemoveNode(const walleve::CNetHost& node) override;
     /* Worldline & Tx Pool*/
-<<<<<<< HEAD
-    int  GetForkCount() override;
-    void ListFork(std::vector<std::pair<uint256,CProfile> >& vFork) override;
-    bool GetForkGenealogy(const uint256& hashFork,std::vector<std::pair<uint256,int> >& vAncestry,
-                                                  std::vector<std::pair<int,uint256> >& vSubline) override;
-    bool GetBlockLocation(const uint256& hashBlock,uint256& hashFork,int& nHeight) override;
-    int  GetBlockCount(const uint256& hashFork) override;
-    bool GetBlockHash(const uint256& hashFork,int nHeight,uint256& hashBlock) override;
-    bool GetBlock(const uint256& hashBlock,CBlock& block,uint256& hashFork,int& nHeight) override;
-
-    void GetTxPool(const uint256& hashFork,std::vector<std::pair<uint256,std::size_t> >& vTxPool) override;
-    bool GetTransaction(const uint256& txid,CTransaction& tx,uint256& hashFork,int& nHeight) override;
-    MvErr SendTransaction(CTransaction& tx) override;
-    bool RemovePendingTx(const uint256& txid) override;
-=======
     int  GetForkCount();
     int  GetForkHeight(const uint256& hashFork);
     void ListFork(std::vector<std::pair<uint256,CProfile> >& vFork);
@@ -59,7 +44,6 @@
     bool GetTransaction(const uint256& txid,CTransaction& tx,uint256& hashFork,int& nHeight);
     MvErr SendTransaction(CTransaction& tx);
     bool RemovePendingTx(const uint256& txid);
->>>>>>> cf057e63
     /* Wallet */
     bool HaveKey(const crypto::CPubKey& pubkey) override;
     void GetPubKeys(std::set<crypto::CPubKey>& setPubKey) override;
