// Copyright (c) 2017-2018 The Multiverse developers
// Distributed under the MIT/X11 software license, see the accompanying
// file COPYING or http://www.opensource.org/licenses/mit-license.php.

#include "virtualpeernet.h"
#include "walleve/peernet/peer.h"

#include <thread>

using namespace multiverse;
using namespace walleve;

const std::string CVirtualPeerNet::SENDER_NETCHN = "netchannel";
const std::string CVirtualPeerNet::SENDER_DBPSVC = "dbpservice";

CVirtualPeerNet::CVirtualPeerNet()
: CMvPeerNet("virtualpeernet")
{
    pDbpService = NULL;
    pCoreProtocol = NULL;
    typeNode = SUPER_NODE_TYPE::SUPER_NODE_TYPE_FNFN;
}

CVirtualPeerNet::~CVirtualPeerNet()
{
}

//set node type as FNFN or not, must be invoked by dbpservice first
void CVirtualPeerNet::SetNodeTypeAsFnfn(bool fIsFnfnNode)
{
    if(fIsFnfnNode)
    {
        typeNode = SUPER_NODE_TYPE::SUPER_NODE_TYPE_FNFN;
    }
    else
    {
        typeNode = SUPER_NODE_TYPE::SUPER_NODE_TYPE_UNKN;
    }
}

//set node type as ROOT or FORK, must be called
// followed by the calling to the above (caller is dbpservice)
void CVirtualPeerNet::SetNodeTypeAsSuperNode(bool fIsRootNode)
{
    if(fIsRootNode)
    {
        typeNode = SUPER_NODE_TYPE::SUPER_NODE_TYPE_ROOT;
    }
    else
    {
        typeNode = SUPER_NODE_TYPE::SUPER_NODE_TYPE_FORK;
    }
}

void CVirtualPeerNet::EnableSuperNode(bool fIsFork)
{
    typeNode= fIsFork ? SUPER_NODE_TYPE::SUPER_NODE_TYPE_FORK : SUPER_NODE_TYPE::SUPER_NODE_TYPE_ROOT;
}

bool CVirtualPeerNet::WalleveHandleInitialize()
{
    CMvPeerNet::WalleveHandleInitialize();

    if (!WalleveGetObject("dbpservice", pDbpService))
    {
        WalleveLog("Failed to request DBP service\n");
        return false;
    }

    if(!WalleveGetObject("coreprotocol", pCoreProtocol))
    {
        WalleveLog("Failed to request coreprotocol\n");
        return false;
    }

    return true;
}

void CVirtualPeerNet::WalleveHandleDeinitialize()
{
    CMvPeerNet::WalleveHandleDeinitialize();

    pDbpService = NULL;
    pCoreProtocol = NULL;
}

//must be invoked by dbpservice only to notify netchannel
// to active a pseudo peer just existing at top root node
bool CVirtualPeerNet::HandleEvent(network::CMvEventPeerActive& eventActive)
{
    if(typeNode == SUPER_NODE_TYPE::SUPER_NODE_TYPE_FORK)
    {
        if(!HandleForkPeerActive(eventActive))
        {
            return false;
        }
    }
    return true;
}

//must be invoked by dbpservice only to notify netchannel
// to deactive a pseudo peer just existing at top root node
bool CVirtualPeerNet::HandleEvent(network::CMvEventPeerDeactive& eventDeactive)
{
    if(typeNode == SUPER_NODE_TYPE::SUPER_NODE_TYPE_FORK)
    {
        if(!HandleForkPeerDeactive(eventDeactive))
        {
            return false;
        }
    }
    return true;
}

//reward event generated by fork nodes accumulate up to root node
bool CVirtualPeerNet::HandleEvent(walleve::CWalleveEventPeerNetReward& eventReward)
{
    if(typeNode == SUPER_NODE_TYPE::SUPER_NODE_TYPE_ROOT
       || typeNode == SUPER_NODE_TYPE::SUPER_NODE_TYPE_FNFN)
    {
        return CPeerNet::HandleEvent(eventReward);
    }
    if(typeNode == SUPER_NODE_TYPE::SUPER_NODE_TYPE_FORK)
    {
        walleve::CWalleveEventPeerNetReward* pEvent = new walleve::CWalleveEventPeerNetReward(eventReward);
        if(!pEvent)
        {
            return false;
        }
        pDbpService->PostEvent(pEvent);
    }
    return true;
}

//close event generated by fork nodes accumulate up to root node
bool CVirtualPeerNet::HandleEvent(walleve::CWalleveEventPeerNetClose& eventClose)
{
    if(typeNode == SUPER_NODE_TYPE::SUPER_NODE_TYPE_ROOT
       || typeNode == SUPER_NODE_TYPE::SUPER_NODE_TYPE_FNFN)
    {
        std::cout << "net close thread id " << std::this_thread::get_id() << " [vpeernet]\n";
        return CPeerNet::HandleEvent(eventClose);
    }
    if(typeNode == SUPER_NODE_TYPE::SUPER_NODE_TYPE_FORK)
    {
        walleve::CWalleveEventPeerNetClose* pEvent = new walleve::CWalleveEventPeerNetClose(eventClose);
        if(!pEvent)
        {
            return false;
        }
        pDbpService->PostEvent(pEvent);
    }
    return true;
}

//message pump for SUB event overrided from base class to route related p2p event
bool CVirtualPeerNet::HandleEvent(network::CMvEventPeerSubscribe& eventSubscribe)
{
    if(typeNode == SUPER_NODE_TYPE::SUPER_NODE_TYPE_FNFN)
    {
        return CMvPeerNet::HandleEvent(eventSubscribe);
    }

    if(typeNode == SUPER_NODE_TYPE::SUPER_NODE_TYPE_ROOT)
    {
        if(SENDER_NETCHN == eventSubscribe.sender)
        {
            return CMvPeerNet::HandleEvent(eventSubscribe);
        }

        if(SENDER_DBPSVC == eventSubscribe.sender)
        {
            vector<uint256> vHashFork = eventSubscribe.data;
            vector<uint256> vMain;
            vector<uint256> vFork;
            for (auto subHash = vHashFork.cbegin(); subHash != vHashFork.cend(); ++subHash)
            {
                if (IsMainFork(*subHash))
                {
                    vMain.push_back(*subHash);
                }
                else
                {
                    vFork.push_back(*subHash);
                }
            }

            if (!vMain.empty())
            {
                network::CMvEventPeerSubscribe* pEvent = new network::CMvEventPeerSubscribe(eventSubscribe.nNonce, eventSubscribe.hashFork);
                if (!pEvent)
                {
                    return false;
                }

                pEvent->data = vMain;
                pNetChannel->PostEvent(pEvent);
            }

            if (!vFork.empty())
            { network::CMvEventPeerSubscribe event(eventSubscribe.nNonce, eventSubscribe.hashFork);
                event.data = vFork;
                return CMvPeerNet::HandleEvent(eventSubscribe);
            }

            return true;
        }
    }

    if(typeNode == SUPER_NODE_TYPE::SUPER_NODE_TYPE_FORK)
    {
        network::CMvEventPeerSubscribe* pEvent = new network::CMvEventPeerSubscribe(eventSubscribe);
        if(!pEvent)
        {
            return false;
        }

        if(SENDER_NETCHN == eventSubscribe.sender)
        {
            pDbpService->PostEvent(pEvent);
        }

        if(SENDER_DBPSVC == eventSubscribe.sender)
        {
            pNetChannel->PostEvent(pEvent);
        }
    }
    return true;
}

//message pump for UNSUB event overrided from base class to route related p2p event
bool CVirtualPeerNet::HandleEvent(network::CMvEventPeerUnsubscribe& eventUnsubscribe)
{
    if(typeNode == SUPER_NODE_TYPE::SUPER_NODE_TYPE_FNFN)
    {
        return CMvPeerNet::HandleEvent(eventUnsubscribe);
    }

    if(typeNode == SUPER_NODE_TYPE::SUPER_NODE_TYPE_ROOT)
    {
        if(SENDER_NETCHN == eventUnsubscribe.sender)
        {
            return CMvPeerNet::HandleEvent(eventUnsubscribe);
        }

        if (SENDER_DBPSVC == eventUnsubscribe.sender)
        {
            return CMvPeerNet::HandleEvent(eventUnsubscribe);
        }
    }

    if(typeNode == SUPER_NODE_TYPE::SUPER_NODE_TYPE_FORK)
    {
        network::CMvEventPeerUnsubscribe* pEvent = new network::CMvEventPeerUnsubscribe(eventUnsubscribe);
        if(!pEvent)
        {
            return false;
        }
        if(SENDER_NETCHN == eventUnsubscribe.sender)
        {
            pDbpService->PostEvent(pEvent);
        }

        if(SENDER_DBPSVC == eventUnsubscribe.sender)
        {
            pNetChannel->PostEvent(pEvent);
        }
    }
    return true;
}

//message pump for INV event overrided from base class to route related p2p event
bool CVirtualPeerNet::HandleEvent(network::CMvEventPeerInv& eventInv)
{
    if(typeNode == SUPER_NODE_TYPE::SUPER_NODE_TYPE_FNFN)
    {
        return CMvPeerNet::HandleEvent(eventInv);
    }

    if(typeNode == SUPER_NODE_TYPE::SUPER_NODE_TYPE_ROOT)
    {
        if(SENDER_NETCHN == eventInv.sender)
        {
            if(std::numeric_limits<uint64>::max() != eventInv.nNonce)
            {
                return CMvPeerNet::HandleEvent(eventInv);
            }

            if(std::numeric_limits<uint64>::max() == eventInv.nNonce)
            {
                network::CMvEventPeerInv* pEvent = new network::CMvEventPeerInv(eventInv);
                if(!pEvent)
                {
                    return false;
                }

                pDbpService->PostEvent(pEvent);
                return true;
            }
        }

        if (SENDER_DBPSVC == eventInv.sender)
        {
            if (IsMainFork(eventInv.hashFork))
            {
                network::CMvEventPeerInv* pEvent = new network::CMvEventPeerInv(eventInv);
                if (!pEvent)
                {
                    return false;
                }
                pNetChannel->PostEvent(pEvent);
                return true;
            }

            return CMvPeerNet::HandleEvent(eventInv);
        }
    }

    if(typeNode == SUPER_NODE_TYPE::SUPER_NODE_TYPE_FORK)
    {
        network::CMvEventPeerInv* pEvent = new network::CMvEventPeerInv(eventInv);
        if(!pEvent)
        {
            return false;
        }
        if(SENDER_NETCHN == eventInv.sender)
        {
            pDbpService->PostEvent(pEvent);
        }
        else if(SENDER_DBPSVC == eventInv.sender)
        {
            pNetChannel->PostEvent(pEvent);
        }
    }
    return true;
}

//message pump for GETDATA event overrided from base class to route related p2p event
bool CVirtualPeerNet::HandleEvent(network::CMvEventPeerGetData& eventGetData)
{
    if(typeNode == SUPER_NODE_TYPE::SUPER_NODE_TYPE_FNFN)
    {
        return CMvPeerNet::HandleEvent(eventGetData);
    }

    if (typeNode == SUPER_NODE_TYPE::SUPER_NODE_TYPE_ROOT)
    {
        if (SENDER_NETCHN == eventGetData.sender)
        {
            uint64 nNonce = eventGetData.nNonce;
            const uint256& hashFork = eventGetData.hashFork;

            std::set<uint256> setInvHash;
            for (const auto& inv : eventGetData.data)
            {
                setInvHash.insert(inv.nHash);
            }

            mapThisNodeGetData[std::make_pair(hashFork, nNonce)] = setInvHash;

            return CMvPeerNet::HandleEvent(eventGetData);
        }

        if(SENDER_DBPSVC == eventGetData.sender)
        {
<<<<<<< HEAD
            if(IsMainFork(eventGetData.hashFork))
            {
                network::CMvEventPeerGetData* pEvent = new network::CMvEventPeerGetData(eventGetData);
                if (!pEvent)
                {
                    return false;
                }
                pEvent->sender = "virtualpeernet";
                pNetChannel->PostEvent(pEvent);
                return true;
            }

            return CMvPeerNet::HandleEvent(eventGetData);
=======
            if(std::numeric_limits<uint64>::max() != eventGetData.nNonce)
            {
                return CMvPeerNet::HandleEvent(eventGetData);
            }

            if (std::numeric_limits<uint64>::max() == eventGetData.nNonce)
            {
                network::CMvEventPeerGetData* pEvent = new network::CMvEventPeerGetData(eventGetData);
                if (!pEvent)
                {
                    return false;
                }
                pEvent->sender = "virtualpeernet";
                pNetChannel->PostEvent(pEvent);
                return true;
            }

            return true;
>>>>>>> 7a695bce
        }
    }

    if(typeNode == SUPER_NODE_TYPE::SUPER_NODE_TYPE_FORK)
    {
        network::CMvEventPeerGetData* pEvent = new network::CMvEventPeerGetData(eventGetData);
        if(!pEvent)
        {
            return false;
        }
        if(SENDER_NETCHN == eventGetData.sender)
        {
            pDbpService->PostEvent(pEvent);
        }
        else if(SENDER_DBPSVC == eventGetData.sender)
        {
            pNetChannel->PostEvent(pEvent);
        }
    }
    return true;
}

//message pump for GETBLOCKS event overrided from base class to route related p2p event
bool CVirtualPeerNet::HandleEvent(network::CMvEventPeerGetBlocks& eventGetBlocks)
{
    if(typeNode == SUPER_NODE_TYPE::SUPER_NODE_TYPE_FNFN)
    {
        return CMvPeerNet::HandleEvent(eventGetBlocks);
    }

    if(typeNode == SUPER_NODE_TYPE::SUPER_NODE_TYPE_ROOT)
    {
        if(SENDER_NETCHN == eventGetBlocks.sender)
        {
            return CMvPeerNet::HandleEvent(eventGetBlocks);
        }

        if(SENDER_DBPSVC == eventGetBlocks.sender)
        {
            if (IsMainFork(eventGetBlocks.hashFork))
            {
                network::CMvEventPeerGetBlocks* pEvent = new network::CMvEventPeerGetBlocks(eventGetBlocks);
                pEvent->sender = "virtualpeernet";
                pNetChannel->PostEvent(pEvent);
                return true;
            }

            return CMvPeerNet::HandleEvent(eventGetBlocks);
        }
    }

    if(typeNode == SUPER_NODE_TYPE::SUPER_NODE_TYPE_FORK)
    {
        network::CMvEventPeerGetBlocks* pEvent = new network::CMvEventPeerGetBlocks(eventGetBlocks);
        if(!pEvent)
        {
            return false;
        }
        if(SENDER_NETCHN == eventGetBlocks.sender)
        {
            pDbpService->PostEvent(pEvent);
        }
        else if(SENDER_DBPSVC == eventGetBlocks.sender)
        {
            pNetChannel->PostEvent(pEvent);
        }
    }
    return true;
}

//message pump for TX event overrided from base class to route related p2p event
bool CVirtualPeerNet::HandleEvent(network::CMvEventPeerTx& eventTx)
{
    if(typeNode == SUPER_NODE_TYPE::SUPER_NODE_TYPE_FNFN)
    {
        return CMvPeerNet::HandleEvent(eventTx);
    }

    if(typeNode == SUPER_NODE_TYPE::SUPER_NODE_TYPE_ROOT)
    {
        if(SENDER_NETCHN == eventTx.sender)
        {
            return CMvPeerNet::HandleEvent(eventTx);
        }

        if(SENDER_DBPSVC == eventTx.sender)
        {
            return true; // TODO: send logic
        }
    }

    if(typeNode == SUPER_NODE_TYPE::SUPER_NODE_TYPE_FORK)
    {
        network::CMvEventPeerTx* pEvent = new network::CMvEventPeerTx(eventTx);
        if(!pEvent)
        {
            return false;
        }
        if(SENDER_NETCHN == eventTx.sender)
        {
            pDbpService->PostEvent(pEvent);
        }
        else if(SENDER_DBPSVC == eventTx.sender)
        {
            pNetChannel->PostEvent(pEvent);
        }
    }
    return true;
}

//message pump for BLOCK event overrided from base class to route related p2p event
bool CVirtualPeerNet::HandleEvent(network::CMvEventPeerBlock& eventBlock)
{
    if(typeNode == SUPER_NODE_TYPE::SUPER_NODE_TYPE_FNFN)
    {
        return CMvPeerNet::HandleEvent(eventBlock);
    }

    if(typeNode == SUPER_NODE_TYPE::SUPER_NODE_TYPE_ROOT)
    {
        if(SENDER_NETCHN == eventBlock.sender)
        {
            if(std::numeric_limits<uint64>::max() != eventBlock.nNonce)
            {
                return CMvPeerNet::HandleEvent(eventBlock);
            }

            if(std::numeric_limits<uint64>::max() == eventBlock.nNonce)
            {
                network::CMvEventPeerBlock *pEvent = new network::CMvEventPeerBlock(eventBlock);
                if(!pEvent)
                {
                    return false;
                }

                pDbpService->PostEvent(pEvent);
                return true;
            }
        }

        if(SENDER_DBPSVC == eventBlock.sender)
        {
            return true; // TODO: send logic
        }
    }

    if(typeNode == SUPER_NODE_TYPE::SUPER_NODE_TYPE_FORK)
    {
        network::CMvEventPeerBlock* pEvent = new network::CMvEventPeerBlock(eventBlock);
        if(!pEvent)
        {
            return false;
        }
        if(SENDER_NETCHN == eventBlock.sender)
        {
            pDbpService->PostEvent(pEvent);
        }
        else if(SENDER_DBPSVC == eventBlock.sender)
        {
            pNetChannel->PostEvent(pEvent);
        }
    }
    return true;
}

//only available at the level of root node which delivers ACTIVE event to super node cluster
//by hook member function in terms of template method in design pattern
bool CVirtualPeerNet::HandlePeerHandshakedForForkNode(const network::CMvEventPeerActive& peerActive)
{
    if(typeNode == SUPER_NODE_TYPE::SUPER_NODE_TYPE_ROOT)
    {
        CMvEventPeerActive* pEvent = new CMvEventPeerActive(peerActive);
        if(!pEvent)
        {
            return false;
        }
        pDbpService->PostEvent(pEvent);
    }
    return true;
}

//only available at the level of root node which delivers DEACTIVE event to super node cluster
//by hook member function in terms of template method in design pattern
bool CVirtualPeerNet::DestroyPeerForForkNode(const network::CMvEventPeerDeactive& peerDeactive)
{
    if(typeNode == SUPER_NODE_TYPE::SUPER_NODE_TYPE_ROOT)
    {
        network::CMvEventPeerDeactive* pEvent = new network::CMvEventPeerDeactive(peerDeactive);
        if(!pEvent)
        {
            return false;
        }
        pDbpService->PostEvent(pEvent);
    }
    return true;
}

//only available at the level of root node which delivers SUB event to super node cluster
//by hook member function in terms of template method in design pattern
bool CVirtualPeerNet::HandleRootPeerSub(const uint64& nNonce, const uint256& hashFork, vector<uint256>& data)
{
    if(typeNode == SUPER_NODE_TYPE::SUPER_NODE_TYPE_ROOT)
    {
        CMvEventPeerSubscribe* pEvent = new CMvEventPeerSubscribe(nNonce, hashFork);
        if(!pEvent)
        {
            return false;
        }
        pEvent->data = data;
        pDbpService->PostEvent(pEvent);
    }
    return true;
}

//only available at the level of root node which delivers UNSUB event to super node cluster
//by hook member function in terms of template method in design pattern
bool CVirtualPeerNet::HandleRootPeerUnSub(const uint64& nNonce, const uint256& hashFork, vector<uint256>& data)
{
    if(typeNode == SUPER_NODE_TYPE::SUPER_NODE_TYPE_ROOT)
    {
        CMvEventPeerUnsubscribe* pEvent = new CMvEventPeerUnsubscribe(nNonce, hashFork);
        if(!pEvent)
        {
            return false;
        }
        pEvent->data = data;
        pDbpService->PostEvent(pEvent);
    }
    return true;
}

//only available at the level of root node which delivers GETBLOCKS event to super node cluster
//by hook member function in terms of template method in design pattern
bool CVirtualPeerNet::HandleRootPeerGetBlocks(const uint64& nNonce, const uint256& hashFork, CBlockLocator& data)
{
    if(typeNode == SUPER_NODE_TYPE::SUPER_NODE_TYPE_ROOT)
    {
        CMvEventPeerGetBlocks* pEvent = new CMvEventPeerGetBlocks(nNonce, hashFork);
        if(!pEvent)
        {
            return false;
        }
        pEvent->data = data;
        pDbpService->PostEvent(pEvent);
    }
    return true;
}

//only available at the level of root node which delivers INV event to super node cluster
//by hook member function in terms of template method in design pattern
bool CVirtualPeerNet::HandleRootPeerInv(const uint64& nNonce, const uint256& hashFork, vector<CInv>& data)
{
    if(typeNode == SUPER_NODE_TYPE::SUPER_NODE_TYPE_ROOT)
    {
        CMvEventPeerInv* pEvent = new CMvEventPeerInv(nNonce, hashFork);
        if(!pEvent)
        {
            return false;
        }
        pEvent->data = data;
        pDbpService->PostEvent(pEvent);
    }
    return true;
}

//only available at the level of root node which delivers GETDATA event to super node cluster
//by hook member function in terms of template method in design pattern
bool CVirtualPeerNet::HandleRootPeerGetData(const uint64& nNonce, const uint256& hashFork, vector<CInv>& data)
{
    if(typeNode == SUPER_NODE_TYPE::SUPER_NODE_TYPE_ROOT)
    {
        CMvEventPeerGetData* pEvent = new CMvEventPeerGetData(nNonce, hashFork);
        if(!pEvent)
        {
            return false;
        }
        pEvent->data = data;
        pDbpService->PostEvent(pEvent);
    }
    return true;
}

//only available at the level of root node which delivers BLOCK event to super node cluster
//by hook member function in terms of template method in design pattern
bool CVirtualPeerNet::HandleRootPeerBlock(const uint64& nNonce, const uint256& hashFork, CBlock& data)
{
    if(typeNode == SUPER_NODE_TYPE::SUPER_NODE_TYPE_ROOT)
    {
        CMvEventPeerBlock* pEvent = new CMvEventPeerBlock(nNonce, hashFork);
        if(!pEvent)
        {
            return false;
        }
        pEvent->data = data;
        pDbpService->PostEvent(pEvent);
    }
    return true;
}

//only available at the level of root node which delivers TX event to super node cluster
//by hook member function in terms of template method in design pattern
bool CVirtualPeerNet::HandleRootPeerTx(const uint64& nNonce, const uint256& hashFork, CTransaction& data)
{
    if(typeNode == SUPER_NODE_TYPE::SUPER_NODE_TYPE_ROOT)
    {
        CMvEventPeerTx* pEvent = new CMvEventPeerTx(nNonce, hashFork);
        if(!pEvent)
        {
            return false;
        }
        pEvent->data = data;
        pDbpService->PostEvent(pEvent);
    }
    return true;
}

bool CVirtualPeerNet::IsMainFork(const uint256& hashFork)
{
    return hashFork == pCoreProtocol->GetGenesisBlockHash();
}<|MERGE_RESOLUTION|>--- conflicted
+++ resolved
@@ -363,8 +363,12 @@
 
         if(SENDER_DBPSVC == eventGetData.sender)
         {
-<<<<<<< HEAD
-            if(IsMainFork(eventGetData.hashFork))
+            if(std::numeric_limits<uint64>::max() != eventGetData.nNonce)
+            {
+                return CMvPeerNet::HandleEvent(eventGetData);
+            }
+
+            if (std::numeric_limits<uint64>::max() == eventGetData.nNonce)
             {
                 network::CMvEventPeerGetData* pEvent = new network::CMvEventPeerGetData(eventGetData);
                 if (!pEvent)
@@ -376,27 +380,7 @@
                 return true;
             }
 
-            return CMvPeerNet::HandleEvent(eventGetData);
-=======
-            if(std::numeric_limits<uint64>::max() != eventGetData.nNonce)
-            {
-                return CMvPeerNet::HandleEvent(eventGetData);
-            }
-
-            if (std::numeric_limits<uint64>::max() == eventGetData.nNonce)
-            {
-                network::CMvEventPeerGetData* pEvent = new network::CMvEventPeerGetData(eventGetData);
-                if (!pEvent)
-                {
-                    return false;
-                }
-                pEvent->sender = "virtualpeernet";
-                pNetChannel->PostEvent(pEvent);
-                return true;
-            }
-
             return true;
->>>>>>> 7a695bce
         }
     }
 
