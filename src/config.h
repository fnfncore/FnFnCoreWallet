// Copyright (c) 2017-2018 The Multiverse developers
// Distributed under the MIT/X11 software license, see the accompanying
// file COPYING or http://www.opensource.org/licenses/mit-license.php.

#ifndef MULTIVERSE_CONFIG_H
#define MULTIVERSE_CONFIG_H

#include <string>
#include <type_traits>
#include <vector>

<<<<<<< HEAD
class CMvStorageConfig : virtual public CMvBasicConfig
{
public:
    CMvStorageConfig();
    virtual ~CMvStorageConfig();
    virtual bool PostLoad() override;
    virtual std::string ListConfig() override;
public:
    std::string strDBHost;
    std::string strDBName;
    std::string strDBUser;
    std::string strDBPass;
    int nDBPort;
    int nDBConn;
};

class CMvNetworkConfig : virtual public CMvBasicConfig
{
public:
    CMvNetworkConfig();
    virtual ~CMvNetworkConfig();
    virtual bool PostLoad() override;
    virtual std::string ListConfig() override;
public:
    bool fListen;
    bool fBloom;    
    unsigned short nPort;
    unsigned int nMaxInBounds;
    unsigned int nMaxOutBounds;
    unsigned int nConnectTimeout;
    std::vector<std::string> vNode;
    std::vector<std::string> vConnectTo;
    std::vector<std::string> vDNSeed;
protected:
    int nPortInt;
    int nMaxConnection;
};

class CMvRPCConfig : virtual public CMvBasicConfig
{
public:
    CMvRPCConfig();
    virtual ~CMvRPCConfig();
    virtual bool PostLoad() override;
    virtual std::string ListConfig() override;
public:
    boost::asio::ip::tcp::endpoint epRPC;
    std::string strRPCConnect;
    unsigned int nRPCPort;
    unsigned int nRPCConnectTimeout;
    unsigned int nRPCMaxConnections;
    std::vector<std::string> vRPCAllowIP;
    std::string strRPCWallet;
    std::string strRPCUser;
    std::string strRPCPass;
    bool fRPCSSLEnable;
    bool fRPCSSLVerify;
    std::string strRPCCAFile;
    std::string strRPCCertFile;
    std::string strRPCPKFile;
    std::string strRPCCiphers;
protected:
    int nRPCPortInt;
};

class CMvDbpConfig : virtual public CMvBasicConfig
{
public:
    CMvDbpConfig();
    virtual ~CMvDbpConfig();
    virtual bool PostLoad() override;
    virtual std::string ListConfig() override;
public:
    boost::asio::ip::tcp::endpoint epDbp;
    std::string strDbpConnect;
    unsigned int nDbpPort;
    unsigned int nDbpConnectTimeout;
    unsigned int nDbpSessionTimeout;
    unsigned int nDbpMaxConnections;
    std::vector<std::string> vDbpAllowIP;
    std::string strDbpWallet;
    std::string strDbpUser;
    std::string strDbpPass;
    bool fDbpSSLEnable;
    bool fDbpSSLVerify;
    std::string strDbpCAFile;
    std::string strDbpCertFile;
    std::string strDbpPKFile;
    std::string strDbpCiphers;
protected:
    int nDbpPortInt;
};


class CMvMintConfig : virtual public CMvBasicConfig
{
public:
    CMvMintConfig();
    virtual ~CMvMintConfig();
    virtual bool PostLoad() override;
    virtual std::string ListConfig() override;
protected:
    void ExtractMintParamPair(const std::string& strAddress,const std::string& strKey,
                              CDestination& dest,uint256& privkey);
public:
    CDestination destMPVss;
    uint256 keyMPVss;
    CDestination destBlake512;
    uint256 keyBlake512;
protected:
    std::string strAddressMPVss;
    std::string strKeyMPVss;
    std::string strAddressBlake512;
    std::string strKeyBlake512;
};

class CMvConfig : virtual public CMvStorageConfig,
                  virtual public CMvNetworkConfig,
                  virtual public CMvRPCConfig,
                  virtual public CMvDbpConfig,
                  virtual public CMvMintConfig
{
public:
    CMvConfig();
    virtual ~CMvConfig();
    virtual bool PostLoad() override;
    virtual std::string ListConfig() override;
=======
#include "mode/mode.h"
#include "walleve/walleve.h"

namespace multiverse
{
class CMvConfig
{
public:
    CMvConfig();
    ~CMvConfig();
    bool Load(int argc,char *argv[],const boost::filesystem::path& pathDefault,
              const std::string& strConfile);
    bool PostLoad();
    void ListConfig() const;
    std::string Help() const;

    inline CMvBasicConfig* GetConfig() { return pImpl; }
    inline EModeType GetModeType() { return emMode; }
protected:
    EModeType emMode;
    std::string subCmd;
    CMvBasicConfig* pImpl;
>>>>>>> 102c6df3
};

}  // namespace multiverse

#endif  // MULTIVERSE_CONFIG_H<|MERGE_RESOLUTION|>--- conflicted
+++ resolved
@@ -9,135 +9,6 @@
 #include <type_traits>
 #include <vector>
 
-<<<<<<< HEAD
-class CMvStorageConfig : virtual public CMvBasicConfig
-{
-public:
-    CMvStorageConfig();
-    virtual ~CMvStorageConfig();
-    virtual bool PostLoad() override;
-    virtual std::string ListConfig() override;
-public:
-    std::string strDBHost;
-    std::string strDBName;
-    std::string strDBUser;
-    std::string strDBPass;
-    int nDBPort;
-    int nDBConn;
-};
-
-class CMvNetworkConfig : virtual public CMvBasicConfig
-{
-public:
-    CMvNetworkConfig();
-    virtual ~CMvNetworkConfig();
-    virtual bool PostLoad() override;
-    virtual std::string ListConfig() override;
-public:
-    bool fListen;
-    bool fBloom;    
-    unsigned short nPort;
-    unsigned int nMaxInBounds;
-    unsigned int nMaxOutBounds;
-    unsigned int nConnectTimeout;
-    std::vector<std::string> vNode;
-    std::vector<std::string> vConnectTo;
-    std::vector<std::string> vDNSeed;
-protected:
-    int nPortInt;
-    int nMaxConnection;
-};
-
-class CMvRPCConfig : virtual public CMvBasicConfig
-{
-public:
-    CMvRPCConfig();
-    virtual ~CMvRPCConfig();
-    virtual bool PostLoad() override;
-    virtual std::string ListConfig() override;
-public:
-    boost::asio::ip::tcp::endpoint epRPC;
-    std::string strRPCConnect;
-    unsigned int nRPCPort;
-    unsigned int nRPCConnectTimeout;
-    unsigned int nRPCMaxConnections;
-    std::vector<std::string> vRPCAllowIP;
-    std::string strRPCWallet;
-    std::string strRPCUser;
-    std::string strRPCPass;
-    bool fRPCSSLEnable;
-    bool fRPCSSLVerify;
-    std::string strRPCCAFile;
-    std::string strRPCCertFile;
-    std::string strRPCPKFile;
-    std::string strRPCCiphers;
-protected:
-    int nRPCPortInt;
-};
-
-class CMvDbpConfig : virtual public CMvBasicConfig
-{
-public:
-    CMvDbpConfig();
-    virtual ~CMvDbpConfig();
-    virtual bool PostLoad() override;
-    virtual std::string ListConfig() override;
-public:
-    boost::asio::ip::tcp::endpoint epDbp;
-    std::string strDbpConnect;
-    unsigned int nDbpPort;
-    unsigned int nDbpConnectTimeout;
-    unsigned int nDbpSessionTimeout;
-    unsigned int nDbpMaxConnections;
-    std::vector<std::string> vDbpAllowIP;
-    std::string strDbpWallet;
-    std::string strDbpUser;
-    std::string strDbpPass;
-    bool fDbpSSLEnable;
-    bool fDbpSSLVerify;
-    std::string strDbpCAFile;
-    std::string strDbpCertFile;
-    std::string strDbpPKFile;
-    std::string strDbpCiphers;
-protected:
-    int nDbpPortInt;
-};
-
-
-class CMvMintConfig : virtual public CMvBasicConfig
-{
-public:
-    CMvMintConfig();
-    virtual ~CMvMintConfig();
-    virtual bool PostLoad() override;
-    virtual std::string ListConfig() override;
-protected:
-    void ExtractMintParamPair(const std::string& strAddress,const std::string& strKey,
-                              CDestination& dest,uint256& privkey);
-public:
-    CDestination destMPVss;
-    uint256 keyMPVss;
-    CDestination destBlake512;
-    uint256 keyBlake512;
-protected:
-    std::string strAddressMPVss;
-    std::string strKeyMPVss;
-    std::string strAddressBlake512;
-    std::string strKeyBlake512;
-};
-
-class CMvConfig : virtual public CMvStorageConfig,
-                  virtual public CMvNetworkConfig,
-                  virtual public CMvRPCConfig,
-                  virtual public CMvDbpConfig,
-                  virtual public CMvMintConfig
-{
-public:
-    CMvConfig();
-    virtual ~CMvConfig();
-    virtual bool PostLoad() override;
-    virtual std::string ListConfig() override;
-=======
 #include "mode/mode.h"
 #include "walleve/walleve.h"
 
@@ -160,7 +31,6 @@
     EModeType emMode;
     std::string subCmd;
     CMvBasicConfig* pImpl;
->>>>>>> 102c6df3
 };
 
 }  // namespace multiverse
