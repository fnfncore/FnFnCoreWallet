// Copyright (c) 2017-2018 The Multiverse developers
// Distributed under the MIT/X11 software license, see the accompanying
// file COPYING or http://www.opensource.org/licenses/mit-license.php.

#ifndef MULTIVERSE_RPCCLIENT_H
#define MULTIVERSE_RPCCLIENT_H

#include <string>
#include <vector>
#include <boost/asio.hpp>

#include "mvbase.h"
#include "walleve/walleve.h"
#include "json/json_spirit_value.h"
#include "rpc/rpc.h"

namespace multiverse
{

class CRPCClient : public walleve::IIOModule, virtual public walleve::CWalleveHttpEventListener
{
<<<<<<< HEAD
  public:
    CRPCDispatch();
    CRPCDispatch(const std::vector<std::string> &vArgsIn);

    ~CRPCDispatch();

  protected:
    bool WalleveHandleInitialize() override;
    void WalleveHandleDeinitialize() override;
    bool WalleveHandleInvoke() override;
    void WalleveHandleHalt() override;
    const CMvRPCClientConfig *WalleveConfig();

    bool HandleEvent(walleve::CWalleveEventHttpGetRsp &event) override;
    bool GetResponse(uint64 nNonce, const std::string &content);
=======
public:
    CRPCClient(bool fConsole = true);
    ~CRPCClient();
    void DispatchLine(const std::string& strLine);

protected:
    bool WalleveHandleInitialize();
    void WalleveHandleDeinitialize();
    bool WalleveHandleInvoke();
    void WalleveHandleHalt();
    const CMvRPCClientConfig * WalleveConfig();

    bool HandleEvent(walleve::CWalleveEventHttpGetRsp& event);
    bool GetResponse(uint64 nNonce, const std::string& content);
>>>>>>> cf057e63
    bool CallRPC(rpc::CRPCParamPtr spParam, int nReqId);
    bool CallConsoleCommand(const std::vector<std::string> &vCommand);
    void LaunchConsole();
    void LaunchCommand();
    void CancelCommand();
<<<<<<< HEAD
    json_spirit::Value GetParamValue(const std::string &strParam);

  protected:
=======

    void WaitForChars();
#if BOOST_VERSION < 106600
    void HandleRead(const boost::system::error_code& err, size_t nTransferred);
#else
    void HandleRead(const boost::system::error_code& err);
#endif
    void EnterLoop();
    void LeaveLoop();
    void ConsoleHandleLine(const std::string& strLine);;

protected:
>>>>>>> cf057e63
    walleve::IIOProc *pHttpGet;
    walleve::CWalleveThread thrDispatch;
    std::vector<std::string> vArgs;
    uint64 nLastNonce;
    walleve::CIOCompletion ioComplt;
    boost::asio::io_service ioService;
    boost::asio::io_service::strand ioStrand;
    stream_desc inStream;
#if BOOST_VERSION < 106600
    boost::asio::null_buffers bufRead;
#endif
};

} // namespace multiverse
#endif //MULTIVERSE_RPCCLIENT_H<|MERGE_RESOLUTION|>--- conflicted
+++ resolved
@@ -19,23 +19,6 @@
 
 class CRPCClient : public walleve::IIOModule, virtual public walleve::CWalleveHttpEventListener
 {
-<<<<<<< HEAD
-  public:
-    CRPCDispatch();
-    CRPCDispatch(const std::vector<std::string> &vArgsIn);
-
-    ~CRPCDispatch();
-
-  protected:
-    bool WalleveHandleInitialize() override;
-    void WalleveHandleDeinitialize() override;
-    bool WalleveHandleInvoke() override;
-    void WalleveHandleHalt() override;
-    const CMvRPCClientConfig *WalleveConfig();
-
-    bool HandleEvent(walleve::CWalleveEventHttpGetRsp &event) override;
-    bool GetResponse(uint64 nNonce, const std::string &content);
-=======
 public:
     CRPCClient(bool fConsole = true);
     ~CRPCClient();
@@ -50,17 +33,11 @@
 
     bool HandleEvent(walleve::CWalleveEventHttpGetRsp& event);
     bool GetResponse(uint64 nNonce, const std::string& content);
->>>>>>> cf057e63
     bool CallRPC(rpc::CRPCParamPtr spParam, int nReqId);
     bool CallConsoleCommand(const std::vector<std::string> &vCommand);
     void LaunchConsole();
     void LaunchCommand();
     void CancelCommand();
-<<<<<<< HEAD
-    json_spirit::Value GetParamValue(const std::string &strParam);
-
-  protected:
-=======
 
     void WaitForChars();
 #if BOOST_VERSION < 106600
@@ -73,7 +50,6 @@
     void ConsoleHandleLine(const std::string& strLine);;
 
 protected:
->>>>>>> cf057e63
     walleve::IIOProc *pHttpGet;
     walleve::CWalleveThread thrDispatch;
     std::vector<std::string> vArgs;
