// Copyright (c) 2017-2018 The Multiverse developers
// Distributed under the MIT/X11 software license, see the accompanying
// file COPYING or http://www.opensource.org/licenses/mit-license.php.

#ifndef  MULTIVERSE_RPCCLIENT_H
#define  MULTIVERSE_RPCCLIENT_H

#include <string>
#include <vector>

#include "mvbase.h"
#include "walleve/walleve.h"
#include "json/json_spirit_value.h"
#include "rpc/rpc.h"

namespace multiverse
{

class CRPCDispatch : public walleve::IIOModule, virtual public walleve::CWalleveHttpEventListener
{
public:
    CRPCDispatch();
    CRPCDispatch(const std::vector<std::string>& vArgsIn);

    ~CRPCDispatch();
protected:
<<<<<<< HEAD
    bool WalleveHandleInitialize() override;
    void WalleveHandleDeinitialize() override;
    bool WalleveHandleInvoke() override;
    void WalleveHandleHalt() override;
    const CMvRPCConfig * WalleveConfig();

    bool HandleEvent(walleve::CWalleveEventHttpGetRsp& event) override;
    bool GetResponse(uint64 nNonce,const std::string& strWallet,json_spirit::Object& jsonReq);
    bool CallRPC(const std::vector<std::string>& vCommand,
                 const std::string& strWallet = "", int nReqId = 1);
    bool CallConsoleCommand(const std::vector<std::string>& vCommand,std::string& strWallet);
=======
    bool WalleveHandleInitialize();
    void WalleveHandleDeinitialize();
    bool WalleveHandleInvoke();
    void WalleveHandleHalt();
    const CMvRPCClientConfig * WalleveConfig();

    bool HandleEvent(walleve::CWalleveEventHttpGetRsp& event);
    bool GetResponse(uint64 nNonce, const std::string& content);
    bool CallRPC(rpc::CRPCParamPtr spParam, int nReqId);
    bool CallConsoleCommand(const std::vector<std::string>& vCommand);
>>>>>>> 102c6df3
    void LaunchConsole();
    void LaunchCommand();
    void CancelCommand();
    json_spirit::Value GetParamValue(const std::string& strParam);
protected:
    walleve::IIOProc *pHttpGet;
    walleve::CWalleveThread thrDispatch;
    std::vector<std::string> vArgs;
    uint64 nLastNonce;
    walleve::CIOCompletion ioComplt;
};

} // namespace multiverse
#endif //MULTIVERSE_RPCCLIENT_H
<|MERGE_RESOLUTION|>--- conflicted
+++ resolved
@@ -2,8 +2,8 @@
 // Distributed under the MIT/X11 software license, see the accompanying
 // file COPYING or http://www.opensource.org/licenses/mit-license.php.
 
-#ifndef  MULTIVERSE_RPCCLIENT_H
-#define  MULTIVERSE_RPCCLIENT_H
+#ifndef MULTIVERSE_RPCCLIENT_H
+#define MULTIVERSE_RPCCLIENT_H
 
 #include <string>
 #include <vector>
@@ -18,41 +18,29 @@
 
 class CRPCDispatch : public walleve::IIOModule, virtual public walleve::CWalleveHttpEventListener
 {
-public:
+  public:
     CRPCDispatch();
-    CRPCDispatch(const std::vector<std::string>& vArgsIn);
+    CRPCDispatch(const std::vector<std::string> &vArgsIn);
 
     ~CRPCDispatch();
-protected:
-<<<<<<< HEAD
+
+  protected:
     bool WalleveHandleInitialize() override;
     void WalleveHandleDeinitialize() override;
     bool WalleveHandleInvoke() override;
     void WalleveHandleHalt() override;
-    const CMvRPCConfig * WalleveConfig();
+    const CMvRPCClientConfig *WalleveConfig();
 
-    bool HandleEvent(walleve::CWalleveEventHttpGetRsp& event) override;
-    bool GetResponse(uint64 nNonce,const std::string& strWallet,json_spirit::Object& jsonReq);
-    bool CallRPC(const std::vector<std::string>& vCommand,
-                 const std::string& strWallet = "", int nReqId = 1);
-    bool CallConsoleCommand(const std::vector<std::string>& vCommand,std::string& strWallet);
-=======
-    bool WalleveHandleInitialize();
-    void WalleveHandleDeinitialize();
-    bool WalleveHandleInvoke();
-    void WalleveHandleHalt();
-    const CMvRPCClientConfig * WalleveConfig();
-
-    bool HandleEvent(walleve::CWalleveEventHttpGetRsp& event);
-    bool GetResponse(uint64 nNonce, const std::string& content);
+    bool HandleEvent(walleve::CWalleveEventHttpGetRsp &event) override;
+    bool GetResponse(uint64 nNonce, const std::string &content);
     bool CallRPC(rpc::CRPCParamPtr spParam, int nReqId);
-    bool CallConsoleCommand(const std::vector<std::string>& vCommand);
->>>>>>> 102c6df3
+    bool CallConsoleCommand(const std::vector<std::string> &vCommand);
     void LaunchConsole();
     void LaunchCommand();
     void CancelCommand();
-    json_spirit::Value GetParamValue(const std::string& strParam);
-protected:
+    json_spirit::Value GetParamValue(const std::string &strParam);
+
+  protected:
     walleve::IIOProc *pHttpGet;
     walleve::CWalleveThread thrDispatch;
     std::vector<std::string> vArgs;
@@ -61,4 +49,4 @@
 };
 
 } // namespace multiverse
-#endif //MULTIVERSE_RPCCLIENT_H
+#endif //MULTIVERSE_RPCCLIENT_H