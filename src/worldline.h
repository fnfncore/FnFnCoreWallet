--- conflicted
+++ resolved
@@ -17,11 +17,12 @@
 public:
     CWorldLine();
     ~CWorldLine();
-<<<<<<< HEAD
     void GetForkStatus(std::map<uint256,CForkStatus>& mapForkStatus) override; 
+    bool GetForkProfile(const uint256& hashFork,CProfile& profile) override;
     bool GetBlockLocation(const uint256& hashBlock,uint256& hashFork,int& nHeight) override;
     bool GetBlockHash(const uint256& hashFork,int nHeight,uint256& hashBlock) override;
     bool GetLastBlock(const uint256& hashFork,uint256& hashBlock,int& nHeight,int64& nTime) override;
+    bool GetLastBlockTime(const uint256& hashFork,int nDepth,std::vector<int64>& vTime) override;
     bool GetBlock(const uint256& hashBlock,CBlock& block) override;
     bool Exists(const uint256& hashBlock) override;
     bool GetTransaction(const uint256& txid,CTransaction& tx) override;
@@ -30,34 +31,14 @@
     bool GetTxUnspent(const uint256& hashFork,const std::vector<CTxIn>& vInput,
                                                     std::vector<CTxOutput>& vOutput) override;
     bool FilterTx(CTxFilter& filter) override;
-    MvErr AddNewBlock(CBlock& block,CWorldLineUpdate& update) override;
+    MvErr AddNewBlock(const CBlock& block,CWorldLineUpdate& update);
+    MvErr AddNewOrigin(const CBlock& block,CWorldLineUpdate& update);
     bool GetProofOfWorkTarget(const uint256& hashPrev,int nAlgo,int& nBits,int64& nReward) override;
+    bool GetDelegatedProofOfStakeReward(const uint256& hashPrev,std::size_t nWeight,int64& nReward) override;
     bool GetBlockLocator(const uint256& hashFork,CBlockLocator& locator) override;
     bool GetBlockInv(const uint256& hashFork,const CBlockLocator& locator,std::vector<uint256>& vBlockHash,std::size_t nMaxCount) override;
-=======
-    void GetForkStatus(std::map<uint256,CForkStatus>& mapForkStatus); 
-    bool GetForkProfile(const uint256& hashFork,CProfile& profile);
-    bool GetBlockLocation(const uint256& hashBlock,uint256& hashFork,int& nHeight);
-    bool GetBlockHash(const uint256& hashFork,int nHeight,uint256& hashBlock);
-    bool GetLastBlock(const uint256& hashFork,uint256& hashBlock,int& nHeight,int64& nTime);
-    bool GetLastBlockTime(const uint256& hashFork,int nDepth,std::vector<int64>& vTime);
-    bool GetBlock(const uint256& hashBlock,CBlock& block);
-    bool Exists(const uint256& hashBlock);
-    bool GetTransaction(const uint256& txid,CTransaction& tx);
-    bool ExistsTx(const uint256& txid);
-    bool GetTxLocation(const uint256& txid,uint256& hashFork,int& nHeight);
-    bool GetTxUnspent(const uint256& hashFork,const std::vector<CTxIn>& vInput,
-                                                    std::vector<CTxOutput>& vOutput);
-    bool FilterTx(CTxFilter& filter);
-    MvErr AddNewBlock(const CBlock& block,CWorldLineUpdate& update);
-    MvErr AddNewOrigin(const CBlock& block,CWorldLineUpdate& update);
-    bool GetProofOfWorkTarget(const uint256& hashPrev,int nAlgo,int& nBits,int64& nReward);
-    bool GetDelegatedProofOfStakeReward(const uint256& hashPrev,std::size_t nWeight,int64& nReward);
-    bool GetBlockLocator(const uint256& hashFork,CBlockLocator& locator);
-    bool GetBlockInv(const uint256& hashFork,const CBlockLocator& locator,std::vector<uint256>& vBlockHash,std::size_t nMaxCount);
     bool GetBlockDelegateEnrolled(const uint256& hashBlock,std::map<CDestination,std::size_t>& mapWeight,
-                                                           std::map<CDestination,std::vector<unsigned char> >& mapEnrollData);
->>>>>>> 102c6df3
+                                                           std::map<CDestination,std::vector<unsigned char> >& mapEnrollData) override;
 protected:
     bool WalleveHandleInitialize() override;
     void WalleveHandleDeinitialize() override;
