// Copyright (c) 2017-2018 The Multiverse developers
// Distributed under the MIT/X11 software license, see the accompanying
// file COPYING or http://www.opensource.org/licenses/mit-license.php.

#ifndef  MULTIVERSE_WORLDLINE_H
#define  MULTIVERSE_WORLDLINE_H

#include "mvbase.h"
#include "blockbase.h"
#include <map>

namespace multiverse
{

class CWorldLine : public IWorldLine
{
public:
    CWorldLine();
    ~CWorldLine();
<<<<<<< HEAD
    void GetForkStatus(std::map<uint256,CForkStatus>& mapForkStatus) override; 
    bool GetForkProfile(const uint256& hashFork,CProfile& profile) override;
    bool GetBlockLocation(const uint256& hashBlock,uint256& hashFork,int& nHeight) override;
    bool GetBlockHash(const uint256& hashFork,int nHeight,uint256& hashBlock) override;
    bool GetLastBlock(const uint256& hashFork,uint256& hashBlock,int& nHeight,int64& nTime) override;
    bool GetLastBlockTime(const uint256& hashFork,int nDepth,std::vector<int64>& vTime) override;
    bool GetBlock(const uint256& hashBlock,CBlock& block) override;
    bool Exists(const uint256& hashBlock) override;
    bool GetTransaction(const uint256& txid,CTransaction& tx) override;
    bool ExistsTx(const uint256& txid) override;
    bool GetTxLocation(const uint256& txid,uint256& hashFork,int& nHeight) override;
=======
    void GetForkStatus(std::map<uint256,CForkStatus>& mapForkStatus); 
    bool GetForkProfile(const uint256& hashFork,CProfile& profile);
    int  GetBlockCount(const uint256& hashFork);
    bool GetBlockLocation(const uint256& hashBlock,uint256& hashFork,int& nHeight);
    bool GetBlockHash(const uint256& hashFork,int nHeight,uint256& hashBlock);
    bool GetBlockHash(const uint256& hashFork,int nHeight,std::vector<uint256>& vBlockHash);
    bool GetLastBlock(const uint256& hashFork,uint256& hashBlock,int& nHeight,int64& nTime);
    bool GetLastBlockTime(const uint256& hashFork,int nDepth,std::vector<int64>& vTime);
    bool GetBlock(const uint256& hashBlock,CBlock& block);
    bool Exists(const uint256& hashBlock);
    bool GetTransaction(const uint256& txid,CTransaction& tx);
    bool ExistsTx(const uint256& txid);
    bool GetTxLocation(const uint256& txid,uint256& hashFork,int& nHeight);
>>>>>>> cf057e63
    bool GetTxUnspent(const uint256& hashFork,const std::vector<CTxIn>& vInput,
                                                    std::vector<CTxOutput>& vOutput) override;
    bool FilterTx(CTxFilter& filter) override;
    MvErr AddNewBlock(const CBlock& block,CWorldLineUpdate& update);
    MvErr AddNewOrigin(const CBlock& block,CWorldLineUpdate& update);
    bool GetProofOfWorkTarget(const uint256& hashPrev,int nAlgo,int& nBits,int64& nReward) override;
    bool GetDelegatedProofOfStakeReward(const uint256& hashPrev,std::size_t nWeight,int64& nReward) override;
    bool GetBlockLocator(const uint256& hashFork,CBlockLocator& locator) override;
    bool GetBlockInv(const uint256& hashFork,const CBlockLocator& locator,std::vector<uint256>& vBlockHash,std::size_t nMaxCount) override;
    bool GetBlockDelegateEnrolled(const uint256& hashBlock,std::map<CDestination,std::size_t>& mapWeight,
                                                           std::map<CDestination,std::vector<unsigned char> >& mapEnrollData) override;
protected:
    bool WalleveHandleInitialize() override;
    void WalleveHandleDeinitialize() override;
    bool WalleveHandleInvoke() override;
    void WalleveHandleHalt() override;
    bool CheckContainer();
    bool RebuildContainer();
    bool InsertGenesisBlock(CBlock& block);
    MvErr GetTxContxt(storage::CBlockView& view,const CTransaction& tx,CTxContxt& txContxt);
    bool GetBlockChanges(const CBlockIndex* pIndexNew,const CBlockIndex* pIndexFork,
                         std::vector<CBlockEx>& vBlockAddNew,std::vector<CBlockEx>& vBlockRemove);
protected:
    boost::shared_mutex rwAccess;
    ICoreProtocol *pCoreProtocol;
    storage::CBlockBase cntrBlock;
};

} // namespace multiverse

#endif //MULTIVERSE_WORLDLINE_H
<|MERGE_RESOLUTION|>--- conflicted
+++ resolved
@@ -17,11 +17,12 @@
 public:
     CWorldLine();
     ~CWorldLine();
-<<<<<<< HEAD
     void GetForkStatus(std::map<uint256,CForkStatus>& mapForkStatus) override; 
     bool GetForkProfile(const uint256& hashFork,CProfile& profile) override;
+    int  GetBlockCount(const uint256& hashFork) override;
     bool GetBlockLocation(const uint256& hashBlock,uint256& hashFork,int& nHeight) override;
     bool GetBlockHash(const uint256& hashFork,int nHeight,uint256& hashBlock) override;
+    bool GetBlockHash(const uint256& hashFork,int nHeight,std::vector<uint256>& vBlockHash) override;
     bool GetLastBlock(const uint256& hashFork,uint256& hashBlock,int& nHeight,int64& nTime) override;
     bool GetLastBlockTime(const uint256& hashFork,int nDepth,std::vector<int64>& vTime) override;
     bool GetBlock(const uint256& hashBlock,CBlock& block) override;
@@ -29,21 +30,6 @@
     bool GetTransaction(const uint256& txid,CTransaction& tx) override;
     bool ExistsTx(const uint256& txid) override;
     bool GetTxLocation(const uint256& txid,uint256& hashFork,int& nHeight) override;
-=======
-    void GetForkStatus(std::map<uint256,CForkStatus>& mapForkStatus); 
-    bool GetForkProfile(const uint256& hashFork,CProfile& profile);
-    int  GetBlockCount(const uint256& hashFork);
-    bool GetBlockLocation(const uint256& hashBlock,uint256& hashFork,int& nHeight);
-    bool GetBlockHash(const uint256& hashFork,int nHeight,uint256& hashBlock);
-    bool GetBlockHash(const uint256& hashFork,int nHeight,std::vector<uint256>& vBlockHash);
-    bool GetLastBlock(const uint256& hashFork,uint256& hashBlock,int& nHeight,int64& nTime);
-    bool GetLastBlockTime(const uint256& hashFork,int nDepth,std::vector<int64>& vTime);
-    bool GetBlock(const uint256& hashBlock,CBlock& block);
-    bool Exists(const uint256& hashBlock);
-    bool GetTransaction(const uint256& txid,CTransaction& tx);
-    bool ExistsTx(const uint256& txid);
-    bool GetTxLocation(const uint256& txid,uint256& hashFork,int& nHeight);
->>>>>>> cf057e63
     bool GetTxUnspent(const uint256& hashFork,const std::vector<CTxIn>& vInput,
                                                     std::vector<CTxOutput>& vOutput) override;
     bool FilterTx(CTxFilter& filter) override;
