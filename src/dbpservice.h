// Copyright (c) 2017-2019 The Multiverse developers
// Distributed under the MIT/X11 software license, see the accompanying
// file COPYING or http://www.opensource.org/licenses/mit-license.php.

#ifndef MULTIVERSE_DBP_SERVICE_H
#define MULTIVERSE_DBP_SERVICE_H

#include "mvbase.h"
#include "dbpserver.h"
#include "event.h"
#include "virtualpeernetevent.h"
#include "mvpeernet.h"
#include "walleve/walleve.h"
#include "address.h"

#include <set>
#include <utility>
#include <unordered_map>


namespace multiverse
{

using namespace network;

#define HANDLE_RPC_ROUTE(data, result)                                         \
    result r;                                                                  \
    ss >> r;                                                                   \
    data d;                                                                    \
    ssRaw >> d;                                                                \
                                                                               \
    if (fEnableSuperNode && !fEnableForkNode)                                  \
    {                                                                          \
        RPCRootHandle(&d, &r);                                                 \
    }                                                                          \
                                                                               \
    if (fEnableSuperNode && fEnableForkNode)                                   \
    {                                                                          \
        RPCForkHandle(&d, &r);                                                 \
    }

class CDbpService : public walleve::IIOModule, virtual public CDBPEventListener, 
                    virtual public CMvDBPEventListener, virtual public CMvPeerEventListener, 
                    virtual public CWallevePeerEventListener 
{
public:
    CDbpService();
    virtual ~CDbpService() noexcept;

    void EnableForkNode(bool enable);
    void EnableSuperNode(bool enable);

    bool HandleEvent(CMvEventDbpConnect& event) override;
    bool HandleEvent(CMvEventDbpSub& event) override;
    bool HandleEvent(CMvEventDbpUnSub& event) override;
    bool HandleEvent(CMvEventDbpMethod& event) override;
    bool HandleEvent(CMvEventDbpBroken& event) override;
    
    // notify add msg(block tx ...) to event handler
    bool HandleEvent(CMvEventDbpUpdateNewBlock& event) override;
    bool HandleEvent(CMvEventDbpUpdateNewTx& event) override;

    // from virtualpeernet
    bool HandleEvent(CMvEventPeerActive& event) override;
    bool HandleEvent(CMvEventPeerDeactive& event) override;
    bool HandleEvent(CMvEventPeerSubscribe& event) override;
    bool HandleEvent(CMvEventPeerUnsubscribe& event) override;
    bool HandleEvent(CMvEventPeerInv& event) override;
    bool HandleEvent(CMvEventPeerBlock& event) override;
    bool HandleEvent(CMvEventPeerTx& event) override;
    bool HandleEvent(CMvEventPeerGetBlocks& event) override;
    bool HandleEvent(CMvEventPeerGetData& event) override;
    
    bool HandleEvent(CWalleveEventPeerNetReward& event) override;
    bool HandleEvent(CWalleveEventPeerNetClose& event) override;
    
    // from up node
    bool HandleEvent(CMvEventDbpVirtualPeerNet& event) override;

    //RPC Route
    bool HandleEvent(CMvEventRPCRouteStop& event) override;
    bool HandleEvent(CMvEventRPCRouteGetForkCount& event) override;
    bool HandleEvent(CMvEventRPCRouteListFork& event) override;
    bool HandleEvent(CMvEventRPCRouteAdded& event) override;
    bool HandleEvent(CMvEventRPCRouteDelCompltUntil& event) override;
    bool HandleEvent(CMvEventRPCRouteGetBlockLocation& event) override;
    bool HandleEvent(CMvEventRPCRouteGetBlockCount& event) override;
    bool HandleEvent(CMvEventRPCRouteGetBlockHash& event) override;
    bool HandleEvent(CMvEventRPCRouteGetBlock& event) override;
    bool HandleEvent(CMvEventRPCRouteGetTxPool& event) override;
    bool HandleEvent(CMvEventRPCRouteGetTransaction& event) override;
    bool HandleEvent(CMvEventRPCRouteGetForkHeight& event) override;
    bool HandleEvent(CMvEventRPCRouteSendTransaction& event) override;

protected:
    bool WalleveHandleInitialize() override;
    void WalleveHandleDeinitialize() override;

private:
    typedef std::set<std::string> ForksType;
    typedef std::set<std::string> IdsType;
    typedef std::tuple<int, std::string> ForkStates; // (lastHeight, lastBlockHash)
    typedef std::tuple<std::string, std::string, int> ParentForkInfo;  // (parentForkHash, parentJointHash, parentJointPointHeight)
    typedef std::vector<ParentForkInfo>  ForkTopology;
    
    bool CalcForkPoints(const uint256& forkHash);
    void TrySwitchFork(const uint256& blockHash, uint256& forkHash);
    bool GetLwsBlocks(const uint256& forkHash, const uint256& startHash, int32 n, std::vector<CMvDbpBlock>& blocks);
    bool IsEmpty(const uint256& hash);
    bool IsForkHash(const uint256& hash);

    bool IsMyFork(const uint256& hash);
    bool IsForkNodeOfSuperNode();
    bool IsRootNodeOfSuperNode();
    
    // from down node
    void HandleGetBlocks(CMvEventDbpMethod& event);
    void HandleGetTransaction(CMvEventDbpMethod& event);
    void HandleSendTransaction(CMvEventDbpMethod& event);
    void HandleSendEvent(CMvEventDbpMethod& event);

    bool IsTopicExist(const std::string& topic);

    void SubTopic(const std::string& id, const std::string& session, const std::string& topic);
    void UnSubTopic(const std::string& id);
    void RemoveSession(const std::string& session);

    void PushBlock(const std::string& forkid, const CMvDbpBlock& block);
    void PushTx(const std::string& forkid, const CMvDbpTransaction& dbptx);
    bool PushEvent(const CMvDbpVirtualPeerNetEvent& event);

    template<typename T>
    std::vector<uint8> RPCRouteRetToStream(T& ret)
    {
        walleve::CWalleveBufStream ss;
        ss << ret;
        std::vector<uint8> vData(ss.GetData(), ss.GetData() + ss.GetSize());
        return vData;
    };
    void PushMsgToChild(std::vector<uint8>& data, int& type);
    void SendRPCResult(CMvRPCRouteResult& result);
    void HandleRPCRoute(CMvEventDbpMethod& event);
    void PushRPC(std::vector<uint8>& data, int type);
    void PushRPCOnece(std::string id, std::vector<uint8>& data, int type);
    void CreateCompletion(uint64 nNonce, std::shared_ptr<walleve::CIOCompletionUntil> sPtr);
    void CompletionByNonce(uint64& nNonce, boost::any obj);
    void DeleteCompletionByNonce(uint64 nNonce);
    void InitRPCTopicIds();
    void InitSessionCount();
    void InsertQueCount(uint64 nNonce, boost::any obj);
    bool RouteAddedHandle(boost::any obj, CMvEventRPCRouteAdded& event, CMvRPCRoute* route);
    void SwrapForks(std::vector<std::pair<uint256,CProfile>>& vFork, std::vector<CMvRPCProfile>& vRpcFork);
    void ListForkUnique(std::vector<CMvRPCProfile>& vFork);
    bool GetForkHashOfDef(const rpc::CRPCString& hex, uint256& hashFork);
    void RPCRootHandle(CMvRPCRouteStop* data, CMvRPCRouteStopRet* ret);
    void RPCRootHandle(CMvRPCRouteGetForkCount* data, CMvRPCRouteGetForkCountRet* ret);
    void RPCRootHandle(CMvRPCRouteListFork* data, CMvRPCRouteListForkRet* ret);
    void RPCRootHandle(CMvRPCRouteGetBlockLocation* data, CMvRPCRouteGetBlockLocationRet* ret);
    void RPCRootHandle(CMvRPCRouteGetBlockCount* data, CMvRPCRouteGetBlockCountRet* ret);
    void RPCRootHandle(CMvRPCRouteGetBlockHash * data, CMvRPCRouteGetBlockHashRet* ret);
    void RPCRootHandle(CMvRPCRouteGetBlock* data, CMvRPCRouteGetBlockRet* ret);
    void RPCRootHandle(CMvRPCRouteGetTxPool* data, CMvRPCRouteGetTxPoolRet* ret);
    void RPCRootHandle(CMvRPCRouteGetTransaction* data, CMvRPCRouteGetTransactionRet* ret);
    void RPCRootHandle(CMvRPCRouteGetForkHeight* data, CMvRPCRouteGetForkHeightRet* ret);
    void RPCRootHandle(CMvRPCRouteSendTransaction* data, CMvRPCRouteSendTransactionRet* ret);

    void RPCForkHandle(CMvRPCRouteStop* data, CMvRPCRouteStopRet* ret);
    void RPCForkHandle(CMvRPCRouteGetForkCount* data, CMvRPCRouteGetForkCountRet* ret);
    void RPCForkHandle(CMvRPCRouteListFork* data, CMvRPCRouteListForkRet* ret);
    void RPCForkHandle(CMvRPCRouteGetBlockLocation* data, CMvRPCRouteGetBlockLocationRet* ret);
    void RPCForkHandle(CMvRPCRouteGetBlockCount* data, CMvRPCRouteGetBlockCountRet* ret);
    void RPCForkHandle(CMvRPCRouteGetBlockHash* data, CMvRPCRouteGetBlockHashRet* ret);
    void RPCForkHandle(CMvRPCRouteGetBlock* data, CMvRPCRouteGetBlockRet* ret);
    void RPCForkHandle(CMvRPCRouteGetTxPool* data, CMvRPCRouteGetTxPoolRet* ret);
    void RPCForkHandle(CMvRPCRouteGetTransaction* data, CMvRPCRouteGetTransactionRet* ret);
    void RPCForkHandle(CMvRPCRouteGetForkHeight* data, CMvRPCRouteGetForkHeightRet* ret);
    void RPCForkHandle(CMvRPCRouteSendTransaction* data, CMvRPCRouteSendTransactionRet* ret);

    bool HandleAddedEventStop(CMvEventRPCRouteAdded& event, walleve::CWalleveBufStream& ss);
    bool HandleAddedEventGetForkCount(CMvEventRPCRouteAdded& event, walleve::CWalleveBufStream& ss);
    bool HandleAddedEventListFork(CMvEventRPCRouteAdded& event, walleve::CWalleveBufStream& ss);
    bool HandleAddedEventGetBlockLocation(CMvEventRPCRouteAdded& event, walleve::CWalleveBufStream& ss);
    bool HandleAddedEventGetBlockCount(CMvEventRPCRouteAdded& event, walleve::CWalleveBufStream& ss);
    bool HandleAddedEventGetBlockHash(CMvEventRPCRouteAdded& event, walleve::CWalleveBufStream& ss);
    bool HandleAddedEventGetBlock(CMvEventRPCRouteAdded& event, walleve::CWalleveBufStream& ss);
    bool HandleAddedEventGetTxPool(CMvEventRPCRouteAdded& event, walleve::CWalleveBufStream& ss);
    bool HandleAddedEventGetTransaction(CMvEventRPCRouteAdded& event, walleve::CWalleveBufStream& ss);
    bool HandleAddedEventGetForkHeight(CMvEventRPCRouteAdded& event, walleve::CWalleveBufStream& ss);
    bool HandleAddedEventSendTransaction(CMvEventRPCRouteAdded& event, walleve::CWalleveBufStream& ss);

    void SendEventToParentNode(CMvDbpVirtualPeerNetEvent& event);
    void UpdateGetDataEventRecord(const CMvEventPeerGetData& event);
    bool IsThisNodeData(const uint256& hashFork, uint64 nNonce, const uint256& dataHash);

    void FilterChildSubscribeFork(const CMvEventPeerSubscribe& in, CMvEventPeerSubscribe& out);
    void FilterChildUnsubscribeFork(const CMvEventPeerUnsubscribe& in, CMvEventPeerUnsubscribe& out);
    void FilterThisSubscribeFork(const CMvEventPeerSubscribe& in, CMvEventPeerSubscribe& out);
    void FilterThisUnsubscribeFork(const CMvEventPeerUnsubscribe& in, CMvEventPeerUnsubscribe& out);

    void RespondFailed(CMvEventDbpConnect& event);
    void RespondConnected(CMvEventDbpConnect& event);
    void RespondNoSub(CMvEventDbpSub& event);
    void RespondReady(CMvEventDbpSub& event);

    void HandleDbpClientBroken(const std::string& session);
    void HandleDbpServerBroken(const std::string& session);
    
    void CollectSessionSubForks(const std::string& session, const CMvEventPeerSubscribe& sub);
    void CollectSessionUnSubForks(const std::string& session, const CMvEventPeerUnsubscribe& unsub);

    void DeactiveNodeTree(const std::string& session);
    void UnsubscribeChildNodeForks(const std::string& session);
protected:
    walleve::IIOProc* pDbpServer;
    walleve::IIOProc* pDbpClient;
    walleve::IIOProc* pVirtualPeerNet;
    IService* pService;
    ICoreProtocol* pCoreProtocol;
    IWallet* pWallet;
    IMvNetChannel* pNetChannel;
    walleve::IIOModule* pRPCMod;
    int sessionCount;

private:
    std::map<std::string, std::string> mapIdSubedSession;       // id => session
    std::unordered_map<std::string, IdsType> mapTopicIds;       // topic => ids

    std::unordered_map<std::string, std::pair<uint256,uint256>> mapForkPoint; // fork point hash => (fork hash, fork point hash)

    bool fEnableForkNode;
    bool fEnableSuperNode;

    
    std::map<uint64, CMvDbpVirtualPeerNetEvent> mapPeerEventActive;

    /*Event router*/
    typedef std::pair<uint256, uint64> ForkNonceKeyType;
<<<<<<< HEAD
    typedef std::map<ForkNonceKeyType, uint32> MapForkCountType; 
=======
    std::deque<std::pair<uint64, boost::any>> queCount;
    std::deque<std::pair<uint64, std::shared_ptr<walleve::CIOCompletionUntil>>> queCompletion;
    std::vector<std::string> vRPCTopicIds;
    typedef std::map<ForkNonceKeyType, int> MapForkCountType; 
>>>>>>> 1cbc0e04
    MapForkCountType mapChildNodeForkCount;
    MapForkCountType mapThisNodeForkCount;
    std::map<ForkNonceKeyType, std::set<uint256>> mapThisNodeGetData;

    std::map<std::string, std::vector<ForkNonceKeyType>> mapSessionForkNonceKey; // session => vector ForkNonceKeyType
};

} // namespace multiverse

#endif //MULTIVERSE_DBP_SERVICE_H<|MERGE_RESOLUTION|>--- conflicted
+++ resolved
@@ -235,14 +235,10 @@
 
     /*Event router*/
     typedef std::pair<uint256, uint64> ForkNonceKeyType;
-<<<<<<< HEAD
-    typedef std::map<ForkNonceKeyType, uint32> MapForkCountType; 
-=======
     std::deque<std::pair<uint64, boost::any>> queCount;
     std::deque<std::pair<uint64, std::shared_ptr<walleve::CIOCompletionUntil>>> queCompletion;
     std::vector<std::string> vRPCTopicIds;
-    typedef std::map<ForkNonceKeyType, int> MapForkCountType; 
->>>>>>> 1cbc0e04
+    typedef std::map<ForkNonceKeyType, uint32> MapForkCountType; 
     MapForkCountType mapChildNodeForkCount;
     MapForkCountType mapThisNodeForkCount;
     std::map<ForkNonceKeyType, std::set<uint256>> mapThisNodeGetData;
