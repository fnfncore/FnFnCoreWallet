--- conflicted
+++ resolved
@@ -130,36 +130,6 @@
 
 bool CMvEntry::InitializeModules(const EModeType& mode)
 {
-<<<<<<< HEAD
-    if(mvConfig.vecCommand[0] == "dnseed")
-    {
-       return InitializeDNSeedService();
-    }
-
-    CHttpGet *pHttpGet = new CHttpGet();
-    if (!pHttpGet || !walleveDocker.Attach(pHttpGet))
-    {
-        delete pHttpGet;
-        return false;
-    }
-
-    if (mvConfig.vecCommand[0] == "miner")
-    {
-        CMiner *pMiner = new CMiner(mvConfig.vecCommand);
-        if (!pMiner || !walleveDocker.Attach(pMiner))
-        {
-            return false;
-        } 
-    }
-    else
-    {
-        CRPCDispatch *pRPCDispatch = mvConfig.vecCommand[0] == "console" ?
-                                     new CRPCDispatch() : new CRPCDispatch(mvConfig.vecCommand);
-        if (!pRPCDispatch || !walleveDocker.Attach(pRPCDispatch))
-        {
-            delete pRPCDispatch;
-            return false;
-=======
     const std::vector<EModuleType>& modules = CMode::GetModules(mode);
 
     for (auto& m : modules)
@@ -304,42 +274,23 @@
                 }
                 break;
             }
+        case EModuleType::DNSEED:
+            {
+                if (!AttachModule(new CDNSeed()))
+                {
+                    return false;
+                }
+                break;
+            }    
         default:
             cerr << "Unknown module:%d" << CMode::IntValue(m) << endl;
             break;
->>>>>>> 341247ce
         }
     }
 
     return true;
 }
 
-<<<<<<< HEAD
-bool CMvEntry::InitializeDNSeedService()
-{
-    if (!TryLockFile((mvConfig.pathData / ".lock").string()))
-    {
-        cerr << "Cannot obtain a lock on data directory " << mvConfig.pathData << "\n"
-             << "Multiverse is probably already running.\n";
-        return false;
-    }
-    if(!walleveLog.SetLogFilePath((mvConfig.pathData / "multiverse.log").string()))
-    {
-        cerr << "Failed to open log file : " << (mvConfig.pathData / "multiverse.log") << "\n";
-        return false; 
-    }
-
-    CDNSeed * pDnseed = new CDNSeed();
-    if (!pDnseed || !walleveDocker.Attach(pDnseed))
-    {
-        delete pDnseed;
-        return false;
-    }
-    return true;
-}
-
-=======
->>>>>>> 341247ce
 CHttpHostConfig CMvEntry::GetRPCHostConfig()
 {
     const CMvRPCConfig* config = CastConfigPtr<CMvRPCConfig*>(mvConfig.GetConfig());
