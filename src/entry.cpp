--- conflicted
+++ resolved
@@ -19,10 +19,6 @@
 #include "miner.h"
 #include "dbpservice.h"
 #include "dbpclient.h"
-<<<<<<< HEAD
-#include "dbpcliservice.h"
-=======
->>>>>>> 138d55f7
 #include "dnseed.h"
 #include "version.h"
 
@@ -359,30 +355,6 @@
             }
             break;
         }
-        case EModuleType::DBPCLIENT:
-        {
-            if(!AttachModule(new CMvDbpClient()))
-            {
-                return false;
-            }
-            break;
-        }
-        case EModuleType::DBPCLISERVICE:
-        {
-            auto pBase = walleveDocker.GetObject("dbpclient");
-            if(!pBase)
-            {
-                return false;
-            }
-            dynamic_cast<CMvDbpClient*>(pBase)->AddNewClient(GetDbpClientConfig());
-            
-            if(!AttachModule(new CDbpCliService()))
-            {
-                return false;
-            }
-            
-            break;
-        }
         case EModuleType::DNSEED:
         {
             if (!AttachModule(new CDNSeed()))
@@ -441,11 +413,7 @@
                         config->strDbpCAFile, config->strDbpCertFile,
                         config->strDbpPKFile, config->strDbpCiphers);
     
-<<<<<<< HEAD
-    return CDbpClientConfig(config->epParentHost,config->strSupportForks,sslDbp,"dbpcliservice");
-=======
     return CDbpClientConfig(config->epParentHost,config->strSupportForks,sslDbp,"dbpservice");
->>>>>>> 138d55f7
 }
 
 bool CMvEntry::Run()
