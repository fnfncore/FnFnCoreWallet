--- conflicted
+++ resolved
@@ -449,9 +449,6 @@
                         config->strDbpCAFile, config->strDbpCertFile,
                         config->strDbpPKFile, config->strDbpCiphers);
     
-<<<<<<< HEAD
-    return CDbpClientConfig(config->epParentHost,config->strPrivateKey,sslDbp,"dbpservice");
-=======
     return CDbpClientConfig(config->epParentHost,config->strPrivateKey,sslDbp,"dbpservice", 
             config->fIsRootNode, config->fIsFnFnNode);
 }
@@ -479,7 +476,6 @@
     {
         cout << "Failed to purge storage\n";
     }
->>>>>>> 2e0145ef
 }
 
 bool CMvEntry::Run()
