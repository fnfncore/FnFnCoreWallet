--- conflicted
+++ resolved
@@ -115,9 +115,6 @@
         {
             return false;
         }
-<<<<<<< HEAD
-        cout << "multiverse server starting";
-=======
         cout << "multiverse server starting\n";
     }
 
@@ -129,7 +126,6 @@
     {
         cerr << "Failed to open log file : " << (pathData / "multiverse.log") << "\n";
         return false; 
->>>>>>> 62826ad6
     }
 
     // docker
