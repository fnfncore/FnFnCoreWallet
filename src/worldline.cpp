// Copyright (c) 2017-2019 The Multiverse developers
// Distributed under the MIT/X11 software license, see the accompanying
// file COPYING or http://www.opensource.org/licenses/mit-license.php.

#include "worldline.h"
#include "mvdelegatecomm.h"
#include "mvdelegateverify.h"

using namespace std;
using namespace walleve;
using namespace multiverse;

//////////////////////////////
// CWorldLine 

CWorldLine::CWorldLine()
{
    pCoreProtocol = NULL;
}

CWorldLine::~CWorldLine()
{
}

bool CWorldLine::WalleveHandleInitialize()
{
    if (!WalleveGetObject("coreprotocol",pCoreProtocol))
    {
        WalleveError("Failed to request coreprotocol\n");
        return false;
    }

    return true;
}

void CWorldLine::WalleveHandleDeinitialize()
{
    pCoreProtocol = NULL;
}

bool CWorldLine::WalleveHandleInvoke()
{
    storage::CMvDBConfig dbConfig(StorageConfig()->strDBHost,StorageConfig()->nDBPort,
                                  StorageConfig()->strDBName,StorageConfig()->strDBUser,StorageConfig()->strDBPass);

    if (!cntrBlock.Initialize(dbConfig,StorageConfig()->nDBConn,WalleveConfig()->pathData,WalleveConfig()->fDebug))
    {
        WalleveError("Failed to initalize container\n");
        return false;
    }

    if (!CheckContainer())
    {
        cntrBlock.Clear();
        WalleveLog("Block container is invalid,try rebuild from block storage\n");
        // Rebuild ... 
        if (!RebuildContainer())
        {
            cntrBlock.Clear(); 
            WalleveError("Failed to rebuild Block container,reconstruct all\n");
        } 
    }

    if (cntrBlock.IsEmpty())
    {
        CBlock block;
        pCoreProtocol->GetGenesisBlock(block);
        if (!InsertGenesisBlock(block))
        {
            WalleveError("Failed to create genesis block\n");
            return false;
        }
    }    
        
    return true;
}

void CWorldLine::WalleveHandleHalt()
{
    cntrBlock.Deinitialize();
}

void CWorldLine::GetForkStatus(map<uint256,CForkStatus>& mapForkStatus)
{
    mapForkStatus.clear();

    multimap<int,CBlockIndex*> mapForkIndex;
    cntrBlock.ListForkIndex(mapForkIndex);
    for (multimap<int,CBlockIndex*>::iterator it = mapForkIndex.begin();it != mapForkIndex.end();++it)
    {
        CBlockIndex* pIndex = (*it).second;
        int nForkHeight = (*it).first;
        uint256 hashFork = pIndex->GetOriginHash();
        uint256 hashParent = pIndex->GetParentHash();

        if (hashParent != 0)
        {
            mapForkStatus[hashParent].mapSubline.insert(make_pair(nForkHeight,hashFork));
        } 

        map<uint256,CForkStatus>::iterator mi = mapForkStatus.insert(make_pair(hashFork,CForkStatus(hashFork,hashParent,nForkHeight))).first;
        CForkStatus& status = (*mi).second;
        status.hashLastBlock = pIndex->GetBlockHash();
        status.nLastBlockTime = pIndex->GetBlockTime();
        status.nLastBlockHeight = pIndex->GetBlockHeight();
        status.nMoneySupply = pIndex->GetMoneySupply();
    }
}

bool CWorldLine::GetForkProfile(const uint256& hashFork,CProfile& profile)
{
    return cntrBlock.RetrieveProfile(hashFork,profile);
}

bool CWorldLine::GetForkContext(const uint256& hashFork,CForkContext& ctxt)
{
    return cntrBlock.RetrieveForkContext(hashFork,ctxt);
}

bool CWorldLine::GetForkAncestry(const uint256& hashFork,vector<pair<uint256,uint256> > vAncestry)
{
    return cntrBlock.RetrieveAncestry(hashFork,vAncestry);
}

int  CWorldLine::GetBlockCount(const uint256& hashFork)
{   
    int nCount = 0;
    CBlockIndex* pIndex = NULL;
    if (cntrBlock.RetrieveFork(hashFork,&pIndex))
    {
        while (pIndex != NULL)
        {
            pIndex = pIndex->pPrev;
            ++nCount;                               
        }
    }
    return nCount;
}   

bool CWorldLine::GetBlockLocation(const uint256& hashBlock,uint256& hashFork,int& nHeight)
{
    CBlockIndex* pIndex = NULL;
    if (!cntrBlock.RetrieveIndex(hashBlock,&pIndex))
    {
        return false;
    }
    hashFork = pIndex->GetOriginHash();
    nHeight = pIndex->GetBlockHeight();
    return true;
}

bool CWorldLine::GetBlockHash(const uint256& hashFork,int nHeight,uint256& hashBlock)
{
    CBlockIndex* pIndex = NULL;
    if (!cntrBlock.RetrieveFork(hashFork,&pIndex) || pIndex->GetBlockHeight() < nHeight)
    {
        return false;
    }
    while (pIndex != NULL && pIndex->GetBlockHeight() > nHeight)
    {
        pIndex = pIndex->pPrev;
    }
    while (pIndex != NULL && pIndex->GetBlockHeight() == nHeight && pIndex->IsExtended())
    {
        pIndex = pIndex->pPrev;
    }
    hashBlock = !pIndex ? uint64(0) : pIndex->GetBlockHash();
    return (pIndex != NULL);
}

bool CWorldLine::GetBlockHash(const uint256& hashFork,int nHeight,vector<uint256>& vBlockHash)
{   
    CBlockIndex* pIndex = NULL;
    if (!cntrBlock.RetrieveFork(hashFork,&pIndex) || pIndex->GetBlockHeight() < nHeight)
    {       
        return false;                               
    }   
    while (pIndex != NULL && pIndex->GetBlockHeight() > nHeight)
    {
        pIndex = pIndex->pPrev;
    }
    while (pIndex != NULL && pIndex->GetBlockHeight() == nHeight)
    {
        vBlockHash.push_back(pIndex->GetBlockHash());
        pIndex = pIndex->pPrev;
    }
    std::reverse(vBlockHash.begin(),vBlockHash.end());
    return (!vBlockHash.empty());
}

bool CWorldLine::GetLastBlock(const uint256& hashFork,uint256& hashBlock,int& nHeight,int64& nTime)
{
    CBlockIndex* pIndex = NULL;
    if (!cntrBlock.RetrieveFork(hashFork,&pIndex))
    {
        return false;
    }
    hashBlock = pIndex->GetBlockHash();
    nHeight = pIndex->GetBlockHeight();
    nTime = pIndex->GetBlockTime();
    return true;
}

bool CWorldLine::GetLastBlockTime(const uint256& hashFork,int nDepth,vector<int64>& vTime)
{
    CBlockIndex* pIndex = NULL;
    if (!cntrBlock.RetrieveFork(hashFork,&pIndex))
    {
        return false;
    }

    vTime.clear();
    while ((nDepth--) > 0 && pIndex != NULL)
    {
        vTime.push_back(pIndex->GetBlockTime());
        pIndex = pIndex->pPrev;
    }
    return true;
}

bool CWorldLine::GetBlock(const uint256& hashBlock,CBlock& block)
{
    return cntrBlock.Retrieve(hashBlock,block);
}

bool CWorldLine::GetBlockEx(const uint256& hashBlock,CBlockEx& block)
{
    return cntrBlock.Retrieve(hashBlock,block);
}

bool CWorldLine::GetOrigin(const uint256& hashFork,CBlock& block)
{
    return cntrBlock.RetrieveOrigin(hashFork,block);
}

bool CWorldLine::Exists(const uint256& hashBlock)
{
    return cntrBlock.Exists(hashBlock);
}

bool CWorldLine::GetTransaction(const uint256& txid,CTransaction& tx)
{
    return cntrBlock.RetrieveTx(txid,tx);
}

bool CWorldLine::ExistsTx(const uint256& txid)
{
    return cntrBlock.ExistsTx(txid);
}

bool CWorldLine::GetTxLocation(const uint256& txid,uint256& hashFork,int& nHeight)
{
    return cntrBlock.RetrieveTxLocation(txid,hashFork,nHeight);
}

bool CWorldLine::GetTxUnspent(const uint256& hashFork,const vector<CTxIn>& vInput,vector<CTxOutput>& vOutput)
{
    vOutput.resize(vInput.size());
    storage::CBlockView view;
    if (!cntrBlock.GetForkBlockView(hashFork,view))
    {
        return false;
    }
    
    for (std::size_t i = 0;i < vInput.size();i++)
    {
        if (vOutput[i].IsNull())
        {
            view.RetrieveUnspent(vInput[i].prevout,vOutput[i]);
        }
    }
    return true;
}

bool CWorldLine::FilterTx(CTxFilter& filter)
{
    return cntrBlock.FilterTx(filter);
}

bool CWorldLine::FilterForkContext(CForkContextFilter& filter)
{
    return cntrBlock.FilterForkContext(filter);
}

MvErr CWorldLine::AddNewForkContext(const CTransaction& txFork,CForkContext& ctxt)
{
    uint256 txid = txFork.GetHash();

    CBlock block;
    CProfile profile;
    try
    {
        CWalleveBufStream ss;
        ss.Write((const char*)&txFork.vchData[0],txFork.vchData.size());
        ss >> block;
        if (!block.IsOrigin() || block.IsPrimary())
        {
            throw std::runtime_error("invalid block");
        }
        if (!profile.Load(block.vchProof))
        {
            throw std::runtime_error("invalid profile");
        }
    }
    catch (...)
    {
        WalleveError("Invalid orign block found in tx (%s)\n",txid.GetHex().c_str());
        return MV_ERR_BLOCK_INVALID_FORK;
    }
    uint256 hashFork = block.GetHash();

    CForkContext ctxtParent;
    if (!cntrBlock.RetrieveForkContext(profile.hashParent,ctxtParent))
    {
        WalleveLog("AddNewForkContext Retrieve parent context Error: %s \n",profile.hashParent.ToString().c_str());
        return MV_ERR_MISSING_PREV;
    }
    
    CProfile forkProfile;
    MvErr err = pCoreProtocol->ValidateOrigin(block,ctxtParent.GetProfile(),forkProfile);
    if (err != MV_OK)
    {
        WalleveLog("AddNewForkContext Validate Block Error(%s) : %s \n",MvErrString(err),hashFork.ToString().c_str());
        return err;
    }

    ctxt = CForkContext(block.GetHash(),block.hashPrev,txid,profile);
    if (!cntrBlock.AddNewForkContext(ctxt))
    {
        WalleveLog("AddNewForkContext Already Exists : %s \n",hashFork.ToString().c_str());
        return MV_ERR_ALREADY_HAVE;
    }

    return MV_OK;
}

MvErr CWorldLine::AddNewBlock(const CBlock& block,CWorldLineUpdate& update)
{
    uint256 hash = block.GetHash();
    MvErr err = MV_OK;

    if (cntrBlock.Exists(hash))
    {
        WalleveLog("AddNewBlock Already Exists : %s \n",hash.ToString().c_str());
        return MV_ERR_ALREADY_HAVE;
    }
    
    err = pCoreProtocol->ValidateBlock(block);
    if (err != MV_OK)
    {
        WalleveLog("AddNewBlock Validate Block Error(%s) : %s \n",MvErrString(err),hash.ToString().c_str());
        return err;
    }
   
    CBlockIndex* pIndexPrev;
    if (!cntrBlock.RetrieveIndex(block.hashPrev,&pIndexPrev))
    {
        WalleveLog("AddNewBlock Retrieve Prev Index Error: %s \n",block.hashPrev.ToString().c_str());
        return MV_ERR_SYS_STORAGE_ERROR;
    }

    storage::CBlockView view;
    if (!cntrBlock.GetBlockView(block.hashPrev,view,!block.IsOrigin()))
    {
        WalleveLog("AddNewBlock Get Block View Error: %s \n",block.hashPrev.ToString().c_str());
        return MV_ERR_SYS_STORAGE_ERROR;
    }
    
    err = pCoreProtocol->VerifyBlock(block,pIndexPrev);
    if (err != MV_OK)
    {
        WalleveLog("AddNewBlock Verify Block Error(%s) : %s \n",MvErrString(err),hash.ToString().c_str());
        return err;
    } 

    if (!block.IsVacant())
    {
        view.AddTx(block.txMint.GetHash(),block.txMint);
    }

    CBlockEx blockex(block);
    vector<CTxContxt>& vTxContxt = blockex.vTxContxt;

    vTxContxt.reserve(block.vtx.size());

    BOOST_FOREACH(const CTransaction& tx,block.vtx)
    {
        uint256 txid = tx.GetHash();
        CTxContxt txContxt;
        err = GetTxContxt(view,tx,txContxt);
        if (err != MV_OK)
        {
            WalleveLog("AddNewBlock Get txContxt Error(%s) : %s \n",MvErrString(err),txid.ToString().c_str());
            return err;
        }
        err = pCoreProtocol->VerifyBlockTx(tx,txContxt,pIndexPrev);
        if (err != MV_OK)
        {
            WalleveLog("AddNewBlock Verify BlockTx Error(%s) : %s \n",MvErrString(err),txid.ToString().c_str());
            return err;
        }
        vTxContxt.push_back(txContxt);
        view.AddTx(txid,tx,txContxt.destIn,txContxt.GetValueIn());
    }

    CBlockIndex* pIndexNew;
    if (!cntrBlock.AddNew(hash,blockex,&pIndexNew))
    {
        WalleveLog("AddNewBlock Storage AddNew Error : %s \n",hash.ToString().c_str());
        return MV_ERR_SYS_STORAGE_ERROR;
    }

    WalleveLog("AddNew Block : %s\n", pIndexNew->ToString().c_str());
    WalleveDebug("New Block %s tx : %s\n",hash.ToString().c_str(), view.ToString().c_str());

    CBlockIndex* pIndexFork = NULL;
    if (cntrBlock.RetrieveFork(pIndexNew->GetOriginHash(),&pIndexFork)
        && (pIndexFork->nChainTrust > pIndexNew->nChainTrust
            || (pIndexFork->nChainTrust == pIndexNew->nChainTrust && !pIndexNew->IsEquivalent(pIndexFork))))
    {
        return MV_OK;
    }

    if (!cntrBlock.CommitBlockView(view,pIndexNew))
    {
        WalleveLog("AddNewBlock Storage Commit BlockView Error : %s \n",hash.ToString().c_str());
        return MV_ERR_SYS_STORAGE_ERROR;
    }
   
    update = CWorldLineUpdate(pIndexNew);
    view.GetTxUpdated(update.setTxUpdate);
    if (!GetBlockChanges(pIndexNew,pIndexFork,update.vBlockAddNew,update.vBlockRemove))
    {
        WalleveLog("AddNewBlock Storage GetBlockChanges Error : %s \n",hash.ToString().c_str());
        return MV_ERR_SYS_STORAGE_ERROR;
    } 
    return MV_OK;
}

MvErr CWorldLine::AddNewOrigin(const CBlock& block,CWorldLineUpdate& update)
{
    uint256 hash = block.GetHash();
    MvErr err = MV_OK;

    if (cntrBlock.Exists(hash))
    {
        WalleveLog("AddNewOrigin Already Exists : %s \n",hash.ToString().c_str());
        return MV_ERR_ALREADY_HAVE;
    }
    
    err = pCoreProtocol->ValidateBlock(block);
    if (err != MV_OK)
    {
        WalleveLog("AddNewOrigin Validate Block Error(%s) : %s \n",MvErrString(err),hash.ToString().c_str());
        return err;
    }
   
    CBlockIndex* pIndexPrev;
    if (!cntrBlock.RetrieveIndex(block.hashPrev,&pIndexPrev))
    {
        WalleveLog("AddNewOrigin Retrieve Prev Index Error: %s \n",block.hashPrev.ToString().c_str());
        return MV_ERR_SYS_STORAGE_ERROR;
    }

    CProfile parent;
    if (!cntrBlock.RetrieveProfile(pIndexPrev->GetOriginHash(),parent))
    {
        WalleveLog("AddNewOrigin Retrieve parent profile Error: %s \n",block.hashPrev.ToString().c_str());
        return MV_ERR_SYS_STORAGE_ERROR;
    }
    CProfile profile;
    err = pCoreProtocol->ValidateOrigin(block,parent,profile);
    if (err != MV_OK)
    {
        WalleveLog("AddNewOrigin Validate Origin Error(%s): %s \n",MvErrString(err),hash.ToString().c_str());
        return err;
    }
   
    CBlockIndex* pIndexDuplicated;
    if (cntrBlock.RetrieveFork(profile.strName,&pIndexDuplicated))
    {
        WalleveLog("AddNewOrigin Validate Origin Error(duplated fork name): %s, \nexisted: %s\n",
                   hash.ToString().c_str(),pIndexDuplicated->GetOriginHash().GetHex().c_str());
        return MV_ERR_ALREADY_HAVE;
    }

    storage::CBlockView view;

    if (profile.IsIsolated())
    {
        if (!cntrBlock.GetBlockView(view))
        {
            WalleveLog("AddNewOrigin Get Block View Error: %s \n",block.hashPrev.ToString().c_str());
            return MV_ERR_SYS_STORAGE_ERROR;
        }
    }
    else
    {
        if (!cntrBlock.GetBlockView(block.hashPrev,view,false))
        {
            WalleveLog("AddNewOrigin Get Block View Error: %s \n",block.hashPrev.ToString().c_str());
            return MV_ERR_SYS_STORAGE_ERROR;
        }
    }
    
    if (block.txMint.nAmount != 0)
    {
        view.AddTx(block.txMint.GetHash(),block.txMint);
    }

    CBlockIndex* pIndexNew;
    CBlockEx blockex(block);

    if (!cntrBlock.AddNew(hash,blockex,&pIndexNew))
    {
        WalleveLog("AddNewOrigin Storage AddNew Error : %s \n",hash.ToString().c_str());
        return MV_ERR_SYS_STORAGE_ERROR;
    }

    WalleveLog("AddNew Origin Block : %s \n",hash.ToString().c_str());
    WalleveLog("    %s\n",pIndexNew->ToString().c_str());

    if (!cntrBlock.CommitBlockView(view,pIndexNew))
    {
        WalleveLog("AddNewOrigin Storage Commit BlockView Error : %s \n",hash.ToString().c_str());
        return MV_ERR_SYS_STORAGE_ERROR;
    }
   
    update = CWorldLineUpdate(pIndexNew);
    view.GetTxUpdated(update.setTxUpdate);
    update.vBlockAddNew.push_back(blockex);

    return MV_OK;
}

bool CWorldLine::GetProofOfWorkTarget(const uint256& hashPrev,int nAlgo,int& nBits,int64& nReward)
{
    CBlockIndex* pIndexPrev;
    if (!cntrBlock.RetrieveIndex(hashPrev,&pIndexPrev))
    {
        WalleveLog("GetProofOfWorkTarget : Retrieve Prev Index Error: %s \n",hashPrev.ToString().c_str());
        return false;
    }
    if (!pIndexPrev->IsPrimary())
    {
        WalleveLog("GetProofOfWorkTarget : Previous is not primary: %s \n",hashPrev.ToString().c_str());
        return false;
    }
    if (!pCoreProtocol->GetProofOfWorkTarget(pIndexPrev,nAlgo,nBits,nReward))
    {
        WalleveLog("GetProofOfWorkTarget : Unknown proof-of-work algo: %s \n",hashPrev.ToString().c_str());
        return false;
    }
    return true;
}

bool CWorldLine::GetDelegatedProofOfStakeReward(const uint256& hashPrev,size_t nWeight,int64& nReward)
{
    CBlockIndex* pIndexPrev;
    if (!cntrBlock.RetrieveIndex(hashPrev,&pIndexPrev))
    {
        WalleveLog("GetDelegatedProofOfStakeReward : Retrieve Prev Index Error: %s \n",hashPrev.ToString().c_str());
        return false;
    }
/*
    if (!pIndexPrev->IsPrimary())
    {
        WalleveLog("GetDelegatedProofOfStakeReward : Previous is not primary: %s \n",hashPrev.ToString().c_str());
        return false;
    }
*/    
    nReward = pCoreProtocol->GetDelegatedProofOfStakeReward(pIndexPrev,nWeight);
    return true;
}

bool CWorldLine::GetBlockLocator(const uint256& hashFork,CBlockLocator& locator)
{
    return cntrBlock.GetForkBlockLocator(hashFork,locator);
}

bool CWorldLine::GetBlockInv(const uint256& hashFork,const CBlockLocator& locator,vector<uint256>& vBlockHash,size_t nMaxCount)
{
    return cntrBlock.GetForkBlockInv(hashFork,locator,vBlockHash,nMaxCount);
}

bool CWorldLine::GetBlockDelegateEnrolled(const uint256& hashBlock,map<CDestination,size_t>& mapWeight,
                                                                   map<CDestination,vector<unsigned char> >& mapEnrollData)
{
    mapWeight.clear();
    mapEnrollData.clear();

    CBlockIndex* pIndex;
    if (!cntrBlock.RetrieveIndex(hashBlock,&pIndex))
    {
        WalleveLog("GetBlockDelegateEnrolled : Retrieve block Index Error: %s \n",hashBlock.ToString().c_str());
        return false;
    }
    int64 nDelegateWeightRatio = (pIndex->GetMoneySupply() + DELEGATE_THRESH - 1) / DELEGATE_THRESH;

    if (pIndex->GetBlockHeight() < MV_CONSENSUS_ENROLL_INTERVAL)
    {
        return true;
    }
    for (int i = 0;i < MV_CONSENSUS_ENROLL_INTERVAL;i++)
    {
        pIndex = pIndex->pPrev;
    }
    
    map<CDestination,int64> mapDelegate;
    if (!cntrBlock.RetrieveDelegate(hashBlock,nDelegateWeightRatio,mapDelegate))
    {
        WalleveLog("GetBlockDelegateEnrolled : Retrieve Delegate Error: %s \n",hashBlock.ToString().c_str());
        return false;
    }

    map<CDestination,vector<unsigned char> > mapEnrollDataAll;
    if (!cntrBlock.RetrieveEnroll(pIndex->GetBlockHash(),hashBlock,mapEnrollDataAll))
    {
        WalleveLog("GetBlockDelegateEnrolled : Retrieve Enroll Error: %s \n",hashBlock.ToString().c_str());
        return false;
    }

    for (map<CDestination,int64>::iterator it = mapDelegate.begin();it != mapDelegate.end();++it)
    {
        const CDestination& dest = (*it).first;
        map<CDestination,vector<unsigned char> >::iterator mi = mapEnrollDataAll.find(dest);
        if (mi != mapEnrollDataAll.end())
        {
            mapWeight.insert(make_pair(dest,size_t((*it).second / nDelegateWeightRatio)));
            mapEnrollData.insert((*mi));
        }
    }

    return true;
}

bool CWorldLine::GetBlockDelegateAgreement(const uint256& hashBlock,uint256& nAgreement,size_t& nWeight,vector<CDestination>& vBallot)
{
    CBlockIndex* pIndex;
    if (!cntrBlock.RetrieveIndex(hashBlock,&pIndex))
    {
        WalleveLog("GetBlockDelegateAgreement : Retrieve block Index Error: %s \n",hashBlock.ToString().c_str());
        return false;
    }

    if (pIndex->GetBlockHeight() < MV_CONSENSUS_INTERVAL)
    {
        return true;
    }

    CBlock block;
    if (!cntrBlock.Retrieve(pIndex,block))
    {
        WalleveLog("GetBlockDelegateAgreement : Retrieve block Error: %s \n",hashBlock.ToString().c_str());
        return false;
    }

<<<<<<< HEAD
    if(block.IsProofOfWork())
    {
        return false;
=======
    for (int i = 0;i < MV_CONSENSUS_DISTRIBUTE_INTERVAL + 1;i++)
    {
        pIndex = pIndex->pPrev;
>>>>>>> 4f34e008
    }

    map<CDestination,size_t> mapWeight;
    map<CDestination,vector<unsigned char> > mapEnrollData;
    if (!GetBlockDelegateEnrolled(pIndex->GetBlockHash(),mapWeight,mapEnrollData))
    {
        return false;
    }

    delegate::CMvDelegateVerify verifier(mapWeight,mapEnrollData);
    map<CDestination,size_t> mapBallot;
    if (!verifier.VerifyProof(block.vchProof,nAgreement,nWeight,mapBallot))
    {
        WalleveLog("GetBlockDelegateAgreement : Invalid block proof : %s \n",hashBlock.ToString().c_str());
        return false;
    }
    
    pCoreProtocol->GetDelegatedBallot(nAgreement,nWeight,mapBallot,vBallot); 

    return true;
}

bool CWorldLine::CheckContainer()
{
    if (cntrBlock.IsEmpty())
    {
        return true;
    }
    if (!cntrBlock.Exists(pCoreProtocol->GetGenesisBlockHash()))
    {
        return false;
    }
    return true;
}

bool CWorldLine::RebuildContainer()
{
    return false;
}

bool CWorldLine::InsertGenesisBlock(CBlock& block)
{
    return cntrBlock.Initiate(block.GetHash(),block);
}

MvErr CWorldLine::GetTxContxt(storage::CBlockView& view,const CTransaction& tx,CTxContxt& txContxt)
{
    txContxt.SetNull();
    BOOST_FOREACH(const CTxIn& txin,tx.vInput)
    {
        CTxOutput output;
        if (!view.RetrieveUnspent(txin.prevout,output))
        {
            return MV_ERR_MISSING_PREV;
        }
        if (txContxt.destIn.IsNull())
        {
            txContxt.destIn = output.destTo;
        }
        else if (txContxt.destIn != output.destTo)
        {
            return MV_ERR_TRANSACTION_INVALID;
        }
        txContxt.vInputValue.push_back(make_pair(output.nAmount,output.nLockUntil));
    }
    return MV_OK; 
}

bool CWorldLine::GetBlockChanges(const CBlockIndex* pIndexNew,const CBlockIndex* pIndexFork,
                                 vector<CBlockEx>& vBlockAddNew,vector<CBlockEx>& vBlockRemove)
{
    while (pIndexNew != pIndexFork)
    {
        int64 nLastBlockTime = pIndexFork ? pIndexFork->GetBlockTime() : -1;
        if (pIndexNew->GetBlockTime() >= nLastBlockTime)
        {
            CBlockEx block;
            if (!cntrBlock.Retrieve(pIndexNew,block))
            {
                return false;
            }
            vBlockAddNew.push_back(block);
            pIndexNew = pIndexNew->pPrev;
        }
        else
        {
            CBlockEx block;
            if (!cntrBlock.Retrieve(pIndexFork,block))
            {
                return false;
            }
            vBlockRemove.push_back(block);
            pIndexFork = pIndexFork->pPrev;
        }
    }
    return true;
}
<|MERGE_RESOLUTION|>--- conflicted
+++ resolved
@@ -655,15 +655,14 @@
         return false;
     }
 
-<<<<<<< HEAD
     if(block.IsProofOfWork())
     {
         return false;
-=======
+    }
+    
     for (int i = 0;i < MV_CONSENSUS_DISTRIBUTE_INTERVAL + 1;i++)
     {
         pIndex = pIndex->pPrev;
->>>>>>> 4f34e008
     }
 
     map<CDestination,size_t> mapWeight;
