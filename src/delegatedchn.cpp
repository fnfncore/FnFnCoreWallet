// Copyright (c) 2017-2018 The Multiverse developers
// Distributed under the MIT/X11 software license, see the accompanying
// file COPYING or http://www.opensource.org/licenses/mit-license.php.

#include "delegatedchn.h"
#include "mvdelegatecomm.h"

using namespace std;
using namespace walleve;
using namespace multiverse;
using boost::asio::ip::tcp;

#define BULLETIN_TIMEOUT          (500)


//////////////////////////////
// CDelegatedDataFilter

class CDelegatedDataFilter : public walleve::CDataFilter<CDelegatedDataIdent>
{
public:
    CDelegatedDataFilter(const std::set<uint256>& setAnchorIn) : setAnchor(setAnchorIn) {}
    bool Ignored(const CDelegatedDataIdent& ident) const
    {
        return (setAnchor.count(ident.hashAnchor) == 0);
    }
protected:
    std::set<uint256> setAnchor;
};

//////////////////////////////
// CDelegatedChannelChain

void CDelegatedChannelChain::Clear()
{
    listBlockHash.clear();
    mapChainData.clear();
    nLastBlockHeight = -1;
}

void CDelegatedChannelChain::Update(int nStartHeight,
                                    const vector<pair<uint256,map<CDestination,size_t> > >& vEnrolledWeight,
                                    const map<CDestination,vector<unsigned char> >& mapDistributeData,
                                    const map<CDestination,vector<unsigned char> >& mapPublishData)
{
    if (nLastBlockHeight < nStartHeight)
    {
        Clear();
    }
    while (nLastBlockHeight > nStartHeight && !listBlockHash.empty())
    {
        const uint256& hash = listBlockHash.front();
        mapChainData.erase(hash);
        listBlockHash.pop_front();
        --nLastBlockHeight;
    }
    nLastBlockHeight = nStartHeight;

    for (size_t i = 0;i < vEnrolledWeight.size();i++)
    {
        const uint256& hash = vEnrolledWeight[i].first;
        CDelegatedChannelChainData& data = mapChainData[hash];
 
        for (map<CDestination,size_t>::const_iterator it = vEnrolledWeight[i].second.begin();
             it != vEnrolledWeight[i].second.end(); ++it)
        {
            data.vEnrolled.push_back((*it).first);
        }
        listBlockHash.push_front(hash);
        ++nLastBlockHeight;
    }

    if (!listBlockHash.empty())
    {
        const uint256& hash = listBlockHash.front();
        CDelegatedChannelChainData& data = mapChainData[hash];
        data.mapDistributeData.insert(mapDistributeData.begin(),mapDistributeData.end());
        data.mapPublishData.insert(mapPublishData.begin(),mapPublishData.end());
    }

    while (listBlockHash.size() > MV_CONSENSUS_DISTRIBUTE_INTERVAL + 1)
    {
        const uint256& hash = listBlockHash.back();
        mapChainData.erase(hash);
        listBlockHash.pop_back();
    }
}

uint64 CDelegatedChannelChain::GetDistributeBitmap(const uint256& hashAnchor)
{
    map<uint256,CDelegatedChannelChainData>::iterator it = mapChainData.find(hashAnchor);
    if (it != mapChainData.end())
    {
        return ((*it).second.GetBitmap((*it).second.mapDistributeData));
    }
    return 0;
}

uint64 CDelegatedChannelChain::GetPublishBitmap(const uint256& hashAnchor)
{
    if (listBlockHash.size() == MV_CONSENSUS_DISTRIBUTE_INTERVAL + 1 && hashAnchor == listBlockHash.front())
    {
        return (mapChainData[listBlockHash.back()].GetBitmap(mapChainData[hashAnchor].mapPublishData));
    }
    return 0;
}

void CDelegatedChannelChain::GetDistribute(const uint256& hashAnchor, uint64 bmDistribute,set<CDestination>& setDestination)
{
    map<uint256,CDelegatedChannelChainData>::iterator it = mapChainData.find(hashAnchor);
    if (it != mapChainData.end())
    {
        CDelegatedChannelChainData& chain = (*it).second;
        chain.GetKnownData(bmDistribute,setDestination); 
    }
}

void CDelegatedChannelChain::GetPublish(const uint256& hashAnchor, uint64 bmPublish,set<CDestination>& setDestination)
{
    if (listBlockHash.size() == MV_CONSENSUS_DISTRIBUTE_INTERVAL + 1 && hashAnchor == listBlockHash.front())
    {
        CDelegatedChannelChainData& chain = mapChainData[listBlockHash.back()];
        chain.GetKnownData(bmPublish,setDestination); 
    }
}

void CDelegatedChannelChain::AskForDistribute(const uint256& hashAnchor,uint64 bmDistribute,set<CDestination>& setDestination)
{
    map<uint256,CDelegatedChannelChainData>::iterator it = mapChainData.find(hashAnchor);
    if (it != mapChainData.end())
    {
        CDelegatedChannelChainData& chain = (*it).second;
        uint64 bitmap = chain.GetBitmap(chain.mapDistributeData);
        bitmap = (bitmap & bmDistribute) ^ bmDistribute;
        chain.GetKnownData(bitmap,setDestination); 
    }
}

void CDelegatedChannelChain::AskForPublish(const uint256& hashAnchor,uint64 bmDistribute,set<CDestination>& setDestination)
{
    if (listBlockHash.size() == MV_CONSENSUS_DISTRIBUTE_INTERVAL + 1 && hashAnchor == listBlockHash.front())
    {
        CDelegatedChannelChainData& chain = mapChainData[listBlockHash.back()];
        uint64 bitmap = chain.GetBitmap(mapChainData[hashAnchor].mapPublishData);
        bitmap = (bitmap & bmDistribute) ^ bmDistribute;
        chain.GetKnownData(bitmap,setDestination);
    }
}

bool CDelegatedChannelChain::GetDistributeData(const uint256& hashAnchor, const CDestination& dest,
                                               vector<unsigned char>& vchData)
{
    map<uint256,CDelegatedChannelChainData>::iterator it = mapChainData.find(hashAnchor);
    if (it != mapChainData.end())
    {
        map<CDestination,vector<unsigned char> >::iterator mi = (*it).second.mapDistributeData.find(dest);
        if (mi != (*it).second.mapDistributeData.end())
        {
            vchData = (*mi).second;
            return true;
        }
    }
    return false;
}

bool CDelegatedChannelChain::GetPublishData(const uint256& hashAnchor, const CDestination& dest,
                                            vector<unsigned char>& vchData)
{
    map<uint256,CDelegatedChannelChainData>::iterator it = mapChainData.find(hashAnchor);
    if (it != mapChainData.end())
    {
        map<CDestination,vector<unsigned char> >::iterator mi = (*it).second.mapPublishData.find(dest);
        if (mi != (*it).second.mapPublishData.end())
        {
            vchData = (*mi).second;
            return true;
        }
    }
    return false;
}

bool CDelegatedChannelChain::IsOutOfDistributeRange(const uint256& hashAnchor) const
{
    return (!mapChainData.count(hashAnchor));
}

bool CDelegatedChannelChain::IsOutOfPublishRange(const uint256& hashAnchor) const
{
    return (listBlockHash.empty() || listBlockHash.front() != hashAnchor);
}

bool CDelegatedChannelChain::InsertDistributeData(const uint256& hashAnchor, const CDestination& dest,
                                                  const vector<unsigned char>& vchData)
{
    map<uint256,CDelegatedChannelChainData>::iterator it = mapChainData.find(hashAnchor);
    if (it != mapChainData.end())
    {
        return ((*it).second.mapDistributeData.insert(make_pair(dest,vchData))).second;
    }
    return false;
}

bool CDelegatedChannelChain::InsertPublishData(const uint256& hashAnchor, const CDestination& dest,
                                               const vector<unsigned char>& vchData)
{
    if (listBlockHash.empty() || listBlockHash.front() != hashAnchor)
    {
        return false;
    }
    map<uint256,CDelegatedChannelChainData>::iterator it = mapChainData.find(hashAnchor);
    if (it != mapChainData.end())
    {
        return ((*it).second.mapPublishData.insert(make_pair(dest,vchData))).second;
    }
    return false;
}

//////////////////////////////
// CDelegatedChannel 

CDelegatedChannel::CDelegatedChannel()
{
    pPeerNet = NULL;
    pCoreProtocol = NULL;
    pWorldLine = NULL;
    pDispatcher = NULL;
}

CDelegatedChannel::~CDelegatedChannel()
{
}

bool CDelegatedChannel::WalleveHandleInitialize()
{
    if (!WalleveGetObject("virtualpeernet",pPeerNet))
    {
        WalleveError("Failed to request peer net\n");
        return false;
    }

    if (!WalleveGetObject("coreprotocol",pCoreProtocol))
    {
        WalleveError("Failed to request coreprotocol\n");
        return false;
    }

    if (!WalleveGetObject("worldline",pWorldLine))
    {
        WalleveError("Failed to request worldline\n");
        return false;
    }

    if (!WalleveGetObject("dispatcher",pDispatcher))
    {
        WalleveError("Failed to request dispatcher\n");
        return false;
    }
    return true;
}

void CDelegatedChannel::WalleveHandleDeinitialize()
{
    pPeerNet = NULL;
    pCoreProtocol = NULL;
    pWorldLine = NULL;
    pDispatcher = NULL;
}

bool CDelegatedChannel::WalleveHandleInvoke()
{
    {
        boost::unique_lock<boost::mutex> lock(mtxBulletin);
        nTimerBulletin = 0;
        fBulletin = false; 
    }
    return network::IMvDelegatedChannel::WalleveHandleInvoke(); 
}

void CDelegatedChannel::WalleveHandleHalt()
{
    {
        boost::unique_lock<boost::mutex> lock(mtxBulletin);
        if (nTimerBulletin != 0)
        {
            WalleveCancelTimer(nTimerBulletin);
            nTimerBulletin = 0;
        }
        fBulletin = false;
    }

    network::IMvDelegatedChannel::WalleveHandleHalt();
    schedPeer.Clear();
    dataChain.Clear();
}

bool CDelegatedChannel::HandleEvent(network::CMvEventPeerActive& eventActive)
{
    uint64 nNonce = eventActive.nNonce;
    if ((eventActive.data.nService & network::NODE_DELEGATED))
    {
        boost::unique_lock<boost::shared_mutex> wlock(rwPeer);
        schedPeer.ActivatePeer(std::shared_ptr<CDataPeer<CDelegatedDataIdent> >(new CDelegatedChannelPeer(nNonce))); 
    }
    return true;
}

bool CDelegatedChannel::HandleEvent(network::CMvEventPeerDeactive& eventDeactive)
{
    uint64 nNonce = eventDeactive.nNonce;
    {
        boost::unique_lock<boost::shared_mutex> wlock(rwPeer);
        schedPeer.DeactivatePeer(nNonce); 
        DispatchGetDelegated();
    }
    return true;
}

bool CDelegatedChannel::HandleEvent(network::CMvEventPeerBulletin& eventBulletin)
{
    uint64 nNonce = eventBulletin.nNonce;
    const uint256& hashAnchor = eventBulletin.hashAnchor;

    {
        boost::unique_lock<boost::shared_mutex> wlock(rwPeer);

        AddPeerKnownDistrubute(nNonce, hashAnchor, eventBulletin.data.bmDistribute);
        AddPeerKnownPublish(nNonce, hashAnchor, eventBulletin.data.bmPublish);
            
        for (size_t i = 0; i < eventBulletin.data.vBitmap.size(); ++i)
        {
            AddPeerKnownDistrubute(nNonce, eventBulletin.data.vBitmap[i].hashAnchor, 
                                           eventBulletin.data.vBitmap[i].bitmap); 
        }
        DispatchGetDelegated();

        std::shared_ptr<CDelegatedChannelPeer> spPeer = GetPeer(nNonce);
        if (spPeer != NULL)
        {
            spPeer->Renew(hashAnchor,eventBulletin.data);
        }
    }

    return true;
}

bool CDelegatedChannel::HandleEvent(network::CMvEventPeerGetDelegated& eventGetDelegated)
{
    uint64 nNonce = eventGetDelegated.nNonce;
    const uint256& hashAnchor = eventGetDelegated.hashAnchor;
    const CDestination& dest = eventGetDelegated.data.destDelegate;
  
    if (eventGetDelegated.data.nInvType == network::CInv::MSG_DISTRIBUTE)
    {
        boost::shared_lock<boost::shared_mutex> rlock(rwPeer);

        network::CMvEventPeerDistribute eventDistribute(nNonce,hashAnchor);
        eventDistribute.data.destDelegate = dest;
        if (dataChain.GetDistributeData(hashAnchor,dest,eventDistribute.data.vchData))
        {
            pPeerNet->DispatchEvent(&eventDistribute);
        } 
    } 
    else if (eventGetDelegated.data.nInvType == network::CInv::MSG_PUBLISH)
    {
        boost::shared_lock<boost::shared_mutex> rlock(rwPeer);

        network::CMvEventPeerPublish eventPublish(nNonce,hashAnchor);
        eventPublish.data.destDelegate = dest;
        if (dataChain.GetPublishData(hashAnchor,dest,eventPublish.data.vchData))
        {
            pPeerNet->DispatchEvent(&eventPublish);
        } 
    }
 
    return true;
}

bool CDelegatedChannel::HandleEvent(network::CMvEventPeerDistribute& eventDistribute)
{
    uint64 nNonce = eventDistribute.nNonce;
    const uint256& hashAnchor = eventDistribute.hashAnchor;
    const CDestination& dest = eventDistribute.data.destDelegate;
    CDelegatedDataIdent ident(hashAnchor,network::CInv::MSG_DISTRIBUTE,dest);
    {
        boost::unique_lock<boost::shared_mutex> wlock(rwPeer);

        if (nNonce == schedPeer.GetAssignedPeer(ident))
        {
            const vector<unsigned char>& vchData = eventDistribute.data.vchData;

            schedPeer.RemoveKnownData(ident);
            
            if (dataChain.IsOutOfDistributeRange(hashAnchor))
            {
                DispatchGetDelegated();
                return true;
            }
            else if (pDispatcher->AddNewDistribute(hashAnchor,dest,vchData))
            {
                bool fAssigned = DispatchGetDelegated();
                if (dataChain.InsertDistributeData(hashAnchor,dest,vchData))
                {
                    BroadcastBulletin(!fAssigned);
                }
                return true;
            }
        }

        std::cout << "distrubute DDOS [delegatenetchannle]\n";
        DispatchMisbehaveEvent(nNonce,CEndpointManager::DDOS_ATTACK);
    }
    return true;
}

bool CDelegatedChannel::HandleEvent(network::CMvEventPeerPublish& eventPublish)
{
    uint64 nNonce = eventPublish.nNonce;
    const uint256& hashAnchor = eventPublish.hashAnchor;
    const CDestination& dest = eventPublish.data.destDelegate;
    CDelegatedDataIdent ident(hashAnchor,network::CInv::MSG_PUBLISH,dest);
    {
        boost::unique_lock<boost::shared_mutex> wlock(rwPeer);

        if (nNonce == schedPeer.GetAssignedPeer(ident))
        {
            const vector<unsigned char>& vchData = eventPublish.data.vchData;

            schedPeer.RemoveKnownData(ident);
      
            if (dataChain.IsOutOfPublishRange(hashAnchor))
            {
                DispatchGetDelegated();
                return true;
            }
            else if (pDispatcher->AddNewPublish(hashAnchor,dest,vchData))
            {
                bool fAssigned = DispatchGetDelegated();
                if (dataChain.InsertPublishData(hashAnchor,dest,vchData))
                {
                    BroadcastBulletin(!fAssigned);
                }
                return true;
            }
        }

        std::cout << "publish DDOS [delegatenetchannle]\n";
        DispatchMisbehaveEvent(nNonce,CEndpointManager::DDOS_ATTACK);
    }
    return true;
}

void CDelegatedChannel::PrimaryUpdate(int nStartHeight,
                                      const vector<pair<uint256,map<CDestination,size_t> > >& vEnrolledWeight,
                                      const map<CDestination,vector<unsigned char> >& mapDistributeData,
                                      const map<CDestination,vector<unsigned char> >& mapPublishData)
{
    boost::unique_lock<boost::shared_mutex> wlock(rwPeer);

    dataChain.Update(nStartHeight, vEnrolledWeight, mapDistributeData, mapPublishData);

    if (!mapDistributeData.empty() || !mapPublishData.empty())
    {
        BroadcastBulletin(true);
    }
    DispatchGetDelegated();
}

void CDelegatedChannel::BroadcastBulletin(bool fForced)
{
    boost::unique_lock<boost::mutex> lock(mtxBulletin);
    if (fForced && nTimerBulletin != 0)
    {
        WalleveCancelTimer(nTimerBulletin);
        nTimerBulletin = 0;
        fBulletin = false;
    }
    if (nTimerBulletin == 0)
    {
        PushBulletin();
        nTimerBulletin = WalleveSetTimer(BULLETIN_TIMEOUT,boost::bind(&CDelegatedChannel::PushBulletinTimerFunc,this,_1));
    }
    else
    {
        fBulletin = true;
    }
}

bool CDelegatedChannel::DispatchGetDelegated()
{
    vector<pair<uint64,CDelegatedDataIdent> > vAssigned;
    {
        list<uint256>& listHash = dataChain.GetHashList();
        schedPeer.Schedule(vAssigned,CDelegatedDataFilter(set<uint256>(listHash.begin(),listHash.end())));
    }

    for (size_t i = 0;i < vAssigned.size();i++)
    {
        uint64 nNonce = vAssigned[i].first;
        const CDelegatedDataIdent& ident = vAssigned[i].second;
        network::CMvEventPeerGetDelegated eventGetDelegated(nNonce, ident.hashAnchor);
        eventGetDelegated.data.nInvType = ident.nInvType;
        eventGetDelegated.data.destDelegate = ident.destDelegated;
        pPeerNet->DispatchEvent(&eventGetDelegated);
    }

    return (!vAssigned.empty());
}

void CDelegatedChannel::AddPeerKnownDistrubute(uint64 nNonce, const uint256& hashAnchor, uint64 bmDistrubute)
{
    set<CDestination> setDestination;
    dataChain.AskForDistribute(hashAnchor, bmDistrubute, setDestination);
    BOOST_FOREACH(const CDestination& dest,setDestination)
    {
        schedPeer.AddKnownData(nNonce, CDelegatedDataIdent(hashAnchor, network::CInv::MSG_DISTRIBUTE, dest));
    }
}

void CDelegatedChannel::AddPeerKnownPublish(uint64 nNonce, const uint256& hashAnchor, uint64 bmPublish)
{
    set<CDestination> setDestination;
    dataChain.AskForPublish(hashAnchor, bmPublish, setDestination);
    BOOST_FOREACH(const CDestination& dest, setDestination)
    {
        schedPeer.AddKnownData(nNonce, CDelegatedDataIdent(hashAnchor, network::CInv::MSG_PUBLISH, dest));
    }
}

void CDelegatedChannel::DispatchMisbehaveEvent(uint64 nNonce, CEndpointManager::CloseReason reason)
{
<<<<<<< HEAD
   // CWalleveEventPeerNetClose eventClose(nNonce);
   // eventClose.data = reason;
   // pPeerNet->DispatchEvent(&eventClose);
=======
    std::cout << "net close thread id " << std::this_thread::get_id() << " [delegatenetchannel]\n";
    CWalleveEventPeerNetClose eventClose(nNonce);
    eventClose.data = reason;
    pPeerNet->DispatchEvent(&eventClose);
>>>>>>> 0e1bdff2
}

void CDelegatedChannel::PushBulletinTimerFunc(uint32 nTimerId)
{
    boost::unique_lock<boost::mutex> lock(mtxBulletin);
    if (nTimerBulletin == nTimerId)
    {
        if (fBulletin)
        {
            boost::unique_lock<boost::shared_mutex> wlock(rwPeer);
            PushBulletin();
            fBulletin = false;
            nTimerBulletin = WalleveSetTimer(BULLETIN_TIMEOUT,boost::bind(&CDelegatedChannel::PushBulletinTimerFunc,this,_1));
        }
        else
        {
            nTimerBulletin = 0;
        }
    }
}

void CDelegatedChannel::PushBulletin()
{
    vector<uint64> vPeer;
    schedPeer.GetPeerNonce(vPeer);

    list<uint256>& listHash = dataChain.GetHashList();

    if (!listHash.empty() && !vPeer.empty())
    {
        const uint256& hashAnchor = listHash.front();

        network::CMvEventPeerBulletin eventBulletin(0ULL,hashAnchor);
        eventBulletin.data.bmDistribute = dataChain.GetDistributeBitmap(hashAnchor);
        eventBulletin.data.bmPublish = dataChain.GetPublishBitmap(hashAnchor);
        for (list<uint256>::iterator it = ++listHash.begin(); it != listHash.end(); ++it)
        {
            const uint256& hash = (*it);
            uint64 bitmap = dataChain.GetDistributeBitmap(hash);
            if (bitmap != 0)
            {
                eventBulletin.data.AddBitmap(hash,bitmap);
            }
        }
        BOOST_FOREACH(const uint64& nNonce, vPeer)
        {
            std::shared_ptr<CDelegatedChannelPeer> spPeer = GetPeer(nNonce);
            if (spPeer != NULL && spPeer->HaveUnknown(hashAnchor,eventBulletin.data))
            {
                spPeer->Update(hashAnchor,eventBulletin.data);
                eventBulletin.nNonce = nNonce;
                pPeerNet->DispatchEvent(&eventBulletin);
            }
        }
    }
}<|MERGE_RESOLUTION|>--- conflicted
+++ resolved
@@ -528,16 +528,10 @@
 
 void CDelegatedChannel::DispatchMisbehaveEvent(uint64 nNonce, CEndpointManager::CloseReason reason)
 {
-<<<<<<< HEAD
-   // CWalleveEventPeerNetClose eventClose(nNonce);
-   // eventClose.data = reason;
-   // pPeerNet->DispatchEvent(&eventClose);
-=======
     std::cout << "net close thread id " << std::this_thread::get_id() << " [delegatenetchannel]\n";
     CWalleveEventPeerNetClose eventClose(nNonce);
     eventClose.data = reason;
     pPeerNet->DispatchEvent(&eventClose);
->>>>>>> 0e1bdff2
 }
 
 void CDelegatedChannel::PushBulletinTimerFunc(uint32 nTimerId)
