// Copyright (c) 2017-2018 The Multiverse developers
// Distributed under the MIT/X11 software license, see the accompanying
// file COPYING or http://www.opensource.org/licenses/mit-license.php.

#ifndef MULTIVERSE_BASE_H
#define MULTIVERSE_BASE_H

#include "param.h"
#include "error.h"
#include "uint256.h"
#include "mvtype.h"
#include "transaction.h"
#include "block.h"
#include "profile.h"
#include "wallettx.h"
#include "destination.h"
#include "template.h"
#include "crypto.h"
#include "key.h"
#include "config.h"
#include "blockbase.h"
#include "mvpeer.h"

#include <walleve/walleve.h>
#include <boost/foreach.hpp>

namespace multiverse
{

class ICoreProtocol : public walleve::IWalleveBase
{
  public:
    ICoreProtocol() : IWalleveBase("coreprotocol") {}
    virtual const uint256 &GetGenesisBlockHash() = 0;
    virtual void GetGenesisBlock(CBlock &block) = 0;
    virtual MvErr ValidateTransaction(const CTransaction &tx) = 0;
    virtual MvErr ValidateBlock(const CBlock &block) = 0;
    virtual MvErr ValidateOrigin(const CBlock &block, const CProfile &parentProfile, CProfile &forkProfile) = 0;
    virtual MvErr VerifyBlock(const CBlock &block, CBlockIndex *pIndexPrev) = 0;
    virtual MvErr VerifyBlockTx(const CTransaction &tx, const CTxContxt &txContxt, CBlockIndex *pIndexPrev) = 0;
    virtual MvErr VerifyTransaction(const CTransaction &tx, const std::vector<CTxOutput> &vPrevOutput, int nForkHeight) = 0;
    virtual bool GetProofOfWorkTarget(CBlockIndex *pIndexPrev, int nAlgo, int &nBits, int64 &nReward) = 0;
    virtual int GetProofOfWorkRunTimeBits(int nBits, int64 nTime, int64 nPrevTime) = 0;
    virtual int64 GetDelegatedProofOfStakeReward(CBlockIndex *pIndexPrev, std::size_t nWeight) = 0;
    virtual void GetDelegatedBallot(const uint256 &nAgreement, std::size_t nWeight,
                                    const std::map<CDestination, size_t> &mapBallot, std::vector<CDestination> &vBallot) = 0;
};

class IWorldLine : public walleve::IWalleveBase
{
  public:
    IWorldLine() : IWalleveBase("worldline") {}
<<<<<<< HEAD
    virtual void GetForkStatus(std::map<uint256, CForkStatus> &mapForkStatus) = 0;
    virtual bool GetForkProfile(const uint256 &hashFork, CProfile &profile) = 0;
    virtual bool GetBlockLocation(const uint256 &hashBlock, uint256 &hashFork, int &nHeight) = 0;
    virtual bool GetBlockHash(const uint256 &hashFork, int nHeight, uint256 &hashBlock) = 0;
    virtual bool GetLastBlock(const uint256 &hashFork, uint256 &hashBlock, int &nHeight, int64 &nTime) = 0;
    virtual bool GetLastBlockTime(const uint256 &hashFork, int nDepth, std::vector<int64> &vTime) = 0;
    virtual bool GetBlock(const uint256 &hashBlock, CBlock &block) = 0;
    virtual bool Exists(const uint256 &hashBlock) = 0;
    virtual bool GetTransaction(const uint256 &txid, CTransaction &tx) = 0;
    virtual bool GetTxLocation(const uint256 &txid, uint256 &hashFork, int &nHeight) = 0;
    virtual bool GetTxUnspent(const uint256 &hashFork, const std::vector<CTxIn> &vInput,
                              std::vector<CTxOutput> &vOutput) = 0;
    virtual bool ExistsTx(const uint256 &txid) = 0;
    virtual bool FilterTx(CTxFilter &filter) = 0;
    virtual MvErr AddNewBlock(const CBlock &block, CWorldLineUpdate &update) = 0;
    virtual MvErr AddNewOrigin(const CBlock &block, CWorldLineUpdate &update) = 0;
    virtual bool GetProofOfWorkTarget(const uint256 &hashPrev, int nAlgo, int &nBits, int64 &nReward) = 0;
    virtual bool GetDelegatedProofOfStakeReward(const uint256 &hashPrev, std::size_t nWeight, int64 &nReward) = 0;
    virtual bool GetBlockLocator(const uint256 &hashFork, CBlockLocator &locator) = 0;
    virtual bool GetBlockInv(const uint256 &hashFork, const CBlockLocator &locator, std::vector<uint256> &vBlockHash, std::size_t nMaxCount) = 0;
    virtual bool GetBlockDelegateEnrolled(const uint256 &hashBlock, std::map<CDestination, std::size_t> &mapWeight,
                                          std::map<CDestination, std::vector<unsigned char>> &mapEnrollData) = 0;
    const CMvBasicConfig *WalleveConfig()
=======
    virtual void GetForkStatus(std::map<uint256,CForkStatus>& mapForkStatus) = 0;
    virtual bool GetForkProfile(const uint256& hashFork,CProfile& profile) = 0;
    virtual int  GetBlockCount(const uint256& hashFork) = 0;
    virtual bool GetBlockLocation(const uint256& hashBlock,uint256& hashFork,int& nHeight) = 0;
    virtual bool GetBlockHash(const uint256& hashFork,int nHeight,uint256& hashBlock) = 0;
    virtual bool GetBlockHash(const uint256& hashFork,int nHeight,std::vector<uint256>& vBlockHash) = 0;
    virtual bool GetLastBlock(const uint256& hashFork,uint256& hashBlock,int& nHeight,int64& nTime) = 0;
    virtual bool GetLastBlockTime(const uint256& hashFork,int nDepth,std::vector<int64>& vTime) = 0;
    virtual bool GetBlock(const uint256& hashBlock,CBlock& block) = 0;
    virtual bool Exists(const uint256& hashBlock) = 0;
    virtual bool GetTransaction(const uint256& txid,CTransaction& tx) = 0;
    virtual bool GetTxLocation(const uint256& txid,uint256& hashFork,int& nHeight) = 0;
    virtual bool GetTxUnspent(const uint256& hashFork,const std::vector<CTxIn>& vInput,
                                                      std::vector<CTxOutput>& vOutput) = 0;
    virtual bool ExistsTx(const uint256& txid) = 0;
    virtual bool FilterTx(CTxFilter& filter) = 0;
    virtual MvErr AddNewBlock(const CBlock& block,CWorldLineUpdate& update) = 0;    
    virtual MvErr AddNewOrigin(const CBlock& block,CWorldLineUpdate& update) = 0;    
    virtual bool GetProofOfWorkTarget(const uint256& hashPrev,int nAlgo,int& nBits,int64& nReward) = 0;
    virtual bool GetDelegatedProofOfStakeReward(const uint256& hashPrev,std::size_t nWeight,int64& nReward) = 0;
    virtual bool GetBlockLocator(const uint256& hashFork,CBlockLocator& locator) = 0;
    virtual bool GetBlockInv(const uint256& hashFork,const CBlockLocator& locator,std::vector<uint256>& vBlockHash,std::size_t nMaxCount) = 0;
    virtual bool GetBlockDelegateEnrolled(const uint256& hashBlock,std::map<CDestination,std::size_t>& mapWeight,
                                                                   std::map<CDestination,std::vector<unsigned char> >& mapEnrollData) = 0;
    const CMvBasicConfig * WalleveConfig()
>>>>>>> cf057e63
    {
        return dynamic_cast<const CMvBasicConfig *>(walleve::IWalleveBase::WalleveConfig());
    }
    const CMvStorageConfig *StorageConfig()
    {
        return dynamic_cast<const CMvStorageConfig *>(walleve::IWalleveBase::WalleveConfig());
    }
};

class ITxPool : public walleve::IWalleveBase
{
  public:
    ITxPool() : IWalleveBase("txpool") {}
    virtual bool Exists(const uint256 &txid) = 0;
    virtual void Clear() = 0;
    virtual std::size_t Count(const uint256 &fork) const = 0;
    virtual MvErr Push(const CTransaction &tx, uint256 &hashFork, CDestination &destIn, int64 &nValueIn) = 0;
    virtual void Pop(const uint256 &txid) = 0;
    virtual bool Get(const uint256 &txid, CTransaction &tx) const = 0;
    virtual void ListTx(const uint256 &hashFork, std::vector<std::pair<uint256, std::size_t>> &vTxPool) = 0;
    virtual void ListTx(const uint256 &hashFork, std::vector<uint256> &vTxPool) = 0;
    virtual bool FilterTx(CTxFilter &filter) = 0;
    virtual void ArrangeBlockTx(const uint256 &hashFork, std::size_t nMaxSize, std::vector<CTransaction> &vtx, int64 &nTotalTxFee) = 0;
    virtual bool FetchInputs(const uint256 &hashFork, const CTransaction &tx, std::vector<CTxOutput> &vUnspent) = 0;
    virtual bool SynchronizeWorldLine(CWorldLineUpdate &update, CTxSetChange &change) = 0;
    const CMvStorageConfig *StorageConfig()
    {
        return dynamic_cast<const CMvStorageConfig *>(walleve::IWalleveBase::WalleveConfig());
    }
};

class IConsensus : public walleve::IWalleveBase
{
  public:
    IConsensus() : IWalleveBase("consensus") {}
    const CMvMintConfig *MintConfig()
    {
        return dynamic_cast<const CMvMintConfig *>(walleve::IWalleveBase::WalleveConfig());
    }
    virtual void PrimaryUpdate(const CWorldLineUpdate &update, const CTxSetChange &change, CDelegateRoutine &routine) = 0;
    virtual void AddNewTx(const CAssembledTx &tx) = 0;
    virtual void GetAgreement(int nTargetHeight, uint256 &nAgreement, std::size_t &nWeight,
                              std::vector<CDestination> &vBallot) = 0;
    virtual void GetProof(int nTargetHeight, std::vector<unsigned char> &vchProof) = 0;
};

class IBlockMaker : public walleve::CWalleveEventProc
{
  public:
    IBlockMaker() : CWalleveEventProc("blockmaker") {}
    const CMvMintConfig *MintConfig()
    {
        return dynamic_cast<const CMvMintConfig *>(walleve::IWalleveBase::WalleveConfig());
    }
};

class IWallet : public walleve::IWalleveBase
{
  public:
    IWallet() : IWalleveBase("wallet") {}
    /* Key store */
    virtual bool AddKey(const crypto::CKey &key) = 0;
    virtual void GetPubKeys(std::set<crypto::CPubKey> &setPubKey) const = 0;
    virtual bool Have(const crypto::CPubKey &pubkey) const = 0;
    virtual bool Export(const crypto::CPubKey &pubkey, std::vector<unsigned char> &vchKey) const = 0;
    virtual bool Import(const std::vector<unsigned char> &vchKey, crypto::CPubKey &pubkey) = 0;
    virtual bool Encrypt(const crypto::CPubKey &pubkey, const crypto::CCryptoString &strPassphrase,
                         const crypto::CCryptoString &strCurrentPassphrase) = 0;
    virtual bool GetKeyStatus(const crypto::CPubKey &pubkey, int &nVersion, bool &fLocked, int64 &nAutoLockTime) const = 0;
    virtual bool IsLocked(const crypto::CPubKey &pubkey) const = 0;
    virtual bool Lock(const crypto::CPubKey &pubkey) = 0;
    virtual bool Unlock(const crypto::CPubKey &pubkey, const crypto::CCryptoString &strPassphrase, int64 nTimeout) = 0;
    virtual bool Sign(const crypto::CPubKey &pubkey, const uint256 &hash, std::vector<uint8> &vchSig) const = 0;
    /* Template */
    virtual void GetTemplateIds(std::set<CTemplateId> &setTemplateId) const = 0;
    virtual bool Have(const CTemplateId &tid) const = 0;
    virtual bool AddTemplate(CTemplatePtr &ptr) = 0;
    virtual bool GetTemplate(const CTemplateId &tid, CTemplatePtr &ptr) = 0;
    /* Wallet Tx */
    virtual std::size_t GetTxCount() = 0;
    virtual bool ListTx(int nOffset, int nCount, std::vector<CWalletTx> &vWalletTx) = 0;
    virtual bool GetBalance(const CDestination &dest, const uint256 &hashFork, int nForkHeight, CWalletBalance &balance) = 0;
    virtual bool SignTransaction(const CDestination &destIn, CTransaction &tx, bool &fCompleted) const = 0;
    virtual bool ArrangeInputs(const CDestination &destIn, const uint256 &hashFork, int nForkHeight, CTransaction &tx) = 0;
    /* Update */
    virtual bool SynchronizeTxSet(CTxSetChange &change) = 0;
    virtual bool UpdateTx(const uint256 &hashFork, const CAssembledTx &tx) = 0;
    virtual bool ClearTx() = 0;
    virtual bool AddNewFork(const uint256 &hashFork, const uint256 &hashParent, int nOriginHeight) = 0;
    const CMvBasicConfig *WalleveConfig()
    {
        return dynamic_cast<const CMvBasicConfig *>(walleve::IWalleveBase::WalleveConfig());
    }
    const CMvStorageConfig *StorageConfig()
    {
        return dynamic_cast<const CMvStorageConfig *>(walleve::IWalleveBase::WalleveConfig());
    }
};

class IDispatcher : public walleve::IWalleveBase
{
  public:
    IDispatcher() : IWalleveBase("dispatcher") {}
    virtual MvErr AddNewBlock(const CBlock &block, uint64 nNonce = 0) = 0;
    virtual MvErr AddNewTx(const CTransaction &tx, uint64 nNonce = 0) = 0;
};

class IService : public walleve::IWalleveBase
{
  public:
    IService() : IWalleveBase("service") {}
    /* Notify */
    virtual void NotifyWorldLineUpdate(const CWorldLineUpdate &update) = 0;
    virtual void NotifyNetworkPeerUpdate(const CNetworkPeerUpdate &update) = 0;
    virtual void NotifyTransactionUpdate(const CTransactionUpdate &update) = 0;
    /* System */
    virtual void Shutdown() = 0;
    /* Network */
    virtual int GetPeerCount() = 0;
    virtual void GetPeers(std::vector<network::CMvPeerInfo> &vPeerInfo) = 0;
    virtual bool AddNode(const walleve::CNetHost &node) = 0;
    virtual bool RemoveNode(const walleve::CNetHost &node) = 0;
    /* Worldline & Tx Pool*/
<<<<<<< HEAD
    virtual int GetForkCount() = 0;
    virtual void ListFork(std::vector<std::pair<uint256, CProfile>> &vFork) = 0;
    virtual bool GetForkGenealogy(const uint256 &hashFork, std::vector<std::pair<uint256, int>> &vAncestry,
                                  std::vector<std::pair<int, uint256>> &vSubline) = 0;
    virtual bool GetBlockLocation(const uint256 &hashBlock, uint256 &hashFork, int &nHeight) = 0;
    virtual int GetBlockCount(const uint256 &hashFork) = 0;
    virtual bool GetBlockHash(const uint256 &hashFork, int nHeight, uint256 &hashBlock) = 0;
    virtual bool GetBlock(const uint256 &hashBlock, CBlock &block, uint256 &hashFork, int &nHeight) = 0;
    virtual void GetTxPool(const uint256 &hashFork, std::vector<std::pair<uint256, std::size_t>> &vTxPool) = 0;
    virtual bool GetTransaction(const uint256 &txid, CTransaction &tx, uint256 &hashFork, int &nHeight) = 0;
    virtual MvErr SendTransaction(CTransaction &tx) = 0;
    virtual bool RemovePendingTx(const uint256 &txid) = 0;
=======
    virtual int  GetForkCount() = 0;
    virtual int  GetForkHeight(const uint256& hashFork) = 0;
    virtual void ListFork(std::vector<std::pair<uint256,CProfile> >& vFork) = 0;
    virtual bool GetForkGenealogy(const uint256& hashFork,std::vector<std::pair<uint256,int> >& vAncestry,
                                                          std::vector<std::pair<int,uint256> >& vSubline) = 0;
    virtual bool GetBlockLocation(const uint256& hashBlock,uint256& hashFork,int& nHeight) = 0;
    virtual int  GetBlockCount(const uint256& hashFork) = 0;
    virtual bool GetBlockHash(const uint256& hashFork,int nHeight,uint256& hashBlock) = 0;
    virtual bool GetBlockHash(const uint256& hashFork,int nHeight,std::vector<uint256>& vBlockHash) = 0;
    virtual bool GetBlock(const uint256& hashBlock,CBlock& block,uint256& hashFork,int& nHeight) = 0;
    virtual void GetTxPool(const uint256& hashFork,std::vector<std::pair<uint256,std::size_t> >& vTxPool) = 0;
    virtual bool GetTransaction(const uint256& txid,CTransaction& tx,uint256& hashFork,int& nHeight) = 0;
    virtual MvErr SendTransaction(CTransaction& tx) = 0;
    virtual bool RemovePendingTx(const uint256& txid) = 0;
>>>>>>> cf057e63
    /* Wallet */
    virtual bool HaveKey(const crypto::CPubKey &pubkey) = 0;
    virtual void GetPubKeys(std::set<crypto::CPubKey> &setPubKey) = 0;
    virtual bool GetKeyStatus(const crypto::CPubKey &pubkey, int &nVersion, bool &fLocked, int64 &nAutoLockTime) = 0;
    virtual bool MakeNewKey(const crypto::CCryptoString &strPassphrase, crypto::CPubKey &pubkey) = 0;
    virtual bool AddKey(const crypto::CKey &key) = 0;
    virtual bool ImportKey(const std::vector<unsigned char> &vchKey, crypto::CPubKey &pubkey) = 0;
    virtual bool ExportKey(const crypto::CPubKey &pubkey, std::vector<unsigned char> &vchKey) = 0;
    virtual bool EncryptKey(const crypto::CPubKey &pubkey, const crypto::CCryptoString &strPassphrase,
                            const crypto::CCryptoString &strCurrentPassphrase) = 0;
    virtual bool Lock(const crypto::CPubKey &pubkey) = 0;
    virtual bool Unlock(const crypto::CPubKey &pubkey, const crypto::CCryptoString &strPassphrase, int64 nTimeout) = 0;
    virtual bool SignSignature(const crypto::CPubKey &pubkey, const uint256 &hash, std::vector<unsigned char> &vchSig) = 0;
    virtual bool SignTransaction(CTransaction &tx, bool &fCompleted) = 0;
    virtual bool HaveTemplate(const CTemplateId &tid) = 0;
    virtual void GetTemplateIds(std::set<CTemplateId> &setTid) = 0;
    virtual bool AddTemplate(CTemplatePtr &ptr) = 0;
    virtual bool GetTemplate(const CTemplateId &tid, CTemplatePtr &ptr) = 0;
    virtual bool GetBalance(const CDestination &dest, const uint256 &hashFork, CWalletBalance &balance) = 0;
    virtual bool ListWalletTx(int nOffset, int nCount, std::vector<CWalletTx> &vWalletTx) = 0;
    virtual bool CreateTransaction(const uint256 &hashFork, const CDestination &destFrom,
                                   const CDestination &destSendTo, int64 nAmount, int64 nTxFee,
                                   const std::vector<unsigned char> &vchData, CTransaction &txNew) = 0;
    virtual bool SynchronizeWalletTx(const CDestination &destNew) = 0;
    virtual bool ResynchronizeWalletTx() = 0;
    /* Mint */
    virtual bool GetWork(std::vector<unsigned char> &vchWorkData, uint256 &hashPrev, uint32 &nPrevTime, int &nAlgo, int &nBits) = 0;
    virtual MvErr SubmitWork(const std::vector<unsigned char> &vchWorkData, CTemplatePtr &templMint, crypto::CKey &keyMint, uint256 &hashBlock) = 0;
};

} // namespace multiverse

#endif //MULTIVERSE_BASE_H<|MERGE_RESOLUTION|>--- conflicted
+++ resolved
@@ -50,31 +50,6 @@
 {
   public:
     IWorldLine() : IWalleveBase("worldline") {}
-<<<<<<< HEAD
-    virtual void GetForkStatus(std::map<uint256, CForkStatus> &mapForkStatus) = 0;
-    virtual bool GetForkProfile(const uint256 &hashFork, CProfile &profile) = 0;
-    virtual bool GetBlockLocation(const uint256 &hashBlock, uint256 &hashFork, int &nHeight) = 0;
-    virtual bool GetBlockHash(const uint256 &hashFork, int nHeight, uint256 &hashBlock) = 0;
-    virtual bool GetLastBlock(const uint256 &hashFork, uint256 &hashBlock, int &nHeight, int64 &nTime) = 0;
-    virtual bool GetLastBlockTime(const uint256 &hashFork, int nDepth, std::vector<int64> &vTime) = 0;
-    virtual bool GetBlock(const uint256 &hashBlock, CBlock &block) = 0;
-    virtual bool Exists(const uint256 &hashBlock) = 0;
-    virtual bool GetTransaction(const uint256 &txid, CTransaction &tx) = 0;
-    virtual bool GetTxLocation(const uint256 &txid, uint256 &hashFork, int &nHeight) = 0;
-    virtual bool GetTxUnspent(const uint256 &hashFork, const std::vector<CTxIn> &vInput,
-                              std::vector<CTxOutput> &vOutput) = 0;
-    virtual bool ExistsTx(const uint256 &txid) = 0;
-    virtual bool FilterTx(CTxFilter &filter) = 0;
-    virtual MvErr AddNewBlock(const CBlock &block, CWorldLineUpdate &update) = 0;
-    virtual MvErr AddNewOrigin(const CBlock &block, CWorldLineUpdate &update) = 0;
-    virtual bool GetProofOfWorkTarget(const uint256 &hashPrev, int nAlgo, int &nBits, int64 &nReward) = 0;
-    virtual bool GetDelegatedProofOfStakeReward(const uint256 &hashPrev, std::size_t nWeight, int64 &nReward) = 0;
-    virtual bool GetBlockLocator(const uint256 &hashFork, CBlockLocator &locator) = 0;
-    virtual bool GetBlockInv(const uint256 &hashFork, const CBlockLocator &locator, std::vector<uint256> &vBlockHash, std::size_t nMaxCount) = 0;
-    virtual bool GetBlockDelegateEnrolled(const uint256 &hashBlock, std::map<CDestination, std::size_t> &mapWeight,
-                                          std::map<CDestination, std::vector<unsigned char>> &mapEnrollData) = 0;
-    const CMvBasicConfig *WalleveConfig()
-=======
     virtual void GetForkStatus(std::map<uint256,CForkStatus>& mapForkStatus) = 0;
     virtual bool GetForkProfile(const uint256& hashFork,CProfile& profile) = 0;
     virtual int  GetBlockCount(const uint256& hashFork) = 0;
@@ -100,7 +75,6 @@
     virtual bool GetBlockDelegateEnrolled(const uint256& hashBlock,std::map<CDestination,std::size_t>& mapWeight,
                                                                    std::map<CDestination,std::vector<unsigned char> >& mapEnrollData) = 0;
     const CMvBasicConfig * WalleveConfig()
->>>>>>> cf057e63
     {
         return dynamic_cast<const CMvBasicConfig *>(walleve::IWalleveBase::WalleveConfig());
     }
@@ -224,20 +198,6 @@
     virtual bool AddNode(const walleve::CNetHost &node) = 0;
     virtual bool RemoveNode(const walleve::CNetHost &node) = 0;
     /* Worldline & Tx Pool*/
-<<<<<<< HEAD
-    virtual int GetForkCount() = 0;
-    virtual void ListFork(std::vector<std::pair<uint256, CProfile>> &vFork) = 0;
-    virtual bool GetForkGenealogy(const uint256 &hashFork, std::vector<std::pair<uint256, int>> &vAncestry,
-                                  std::vector<std::pair<int, uint256>> &vSubline) = 0;
-    virtual bool GetBlockLocation(const uint256 &hashBlock, uint256 &hashFork, int &nHeight) = 0;
-    virtual int GetBlockCount(const uint256 &hashFork) = 0;
-    virtual bool GetBlockHash(const uint256 &hashFork, int nHeight, uint256 &hashBlock) = 0;
-    virtual bool GetBlock(const uint256 &hashBlock, CBlock &block, uint256 &hashFork, int &nHeight) = 0;
-    virtual void GetTxPool(const uint256 &hashFork, std::vector<std::pair<uint256, std::size_t>> &vTxPool) = 0;
-    virtual bool GetTransaction(const uint256 &txid, CTransaction &tx, uint256 &hashFork, int &nHeight) = 0;
-    virtual MvErr SendTransaction(CTransaction &tx) = 0;
-    virtual bool RemovePendingTx(const uint256 &txid) = 0;
-=======
     virtual int  GetForkCount() = 0;
     virtual int  GetForkHeight(const uint256& hashFork) = 0;
     virtual void ListFork(std::vector<std::pair<uint256,CProfile> >& vFork) = 0;
@@ -252,7 +212,6 @@
     virtual bool GetTransaction(const uint256& txid,CTransaction& tx,uint256& hashFork,int& nHeight) = 0;
     virtual MvErr SendTransaction(CTransaction& tx) = 0;
     virtual bool RemovePendingTx(const uint256& txid) = 0;
->>>>>>> cf057e63
     /* Wallet */
     virtual bool HaveKey(const crypto::CPubKey &pubkey) = 0;
     virtual void GetPubKeys(std::set<crypto::CPubKey> &setPubKey) = 0;
