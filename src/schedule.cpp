// Copyright (c) 2016-2019 The Multiverse developers
// Distributed under the MIT/X11 software license, see the accompanying
// file COPYING or http://www.opensource.org/licenses/mit-license.php.
    
#include "schedule.h"
    
using namespace std;
using namespace multiverse;

///////////////////////////////
// COrphan

size_t COrphan::GetSize()
{
    return mapOrphanByPrev.size();
}

void COrphan::AddNew(const uint256& prev,const uint256& hash)
{
    mapOrphanByPrev.insert(make_pair(prev,hash));
}

void COrphan::Remove(const uint256& hash)
{
    multimap<uint256,uint256>::iterator it = mapOrphanByPrev.begin();
    while(it != mapOrphanByPrev.end())
    {
        if ((*it).second == hash)
        {
            mapOrphanByPrev.erase(it++);
        }
        else
        {
            ++it;
        }
    }
}

void COrphan::GetNext(const uint256& prev,vector<uint256>& vNext)
{
    for (multimap<uint256,uint256>::iterator it = mapOrphanByPrev.lower_bound(prev);
         it != mapOrphanByPrev.upper_bound(prev);++it)
    {
        vNext.push_back((*it).second);
    }
}

void COrphan::GetNext(const uint256& prev,vector<uint256>& vNext,set<uint256>& setHash)
{
    for (multimap<uint256,uint256>::iterator it = mapOrphanByPrev.lower_bound(prev);
         it != mapOrphanByPrev.upper_bound(prev);++it)
    {
        if (setHash.insert((*it).second).second)
        {
            vNext.push_back((*it).second);
        }
    }
}

void COrphan::RemoveNext(const uint256& prev)
{
    mapOrphanByPrev.erase(prev);
}

void COrphan::RemoveBranch(const uint256& root,std::vector<uint256>& vBranch)
{
    set<uint256>setBranch;
    vBranch.reserve(mapOrphanByPrev.size());
    GetNext(root,vBranch,setBranch);
    mapOrphanByPrev.erase(root);

    for (size_t i = 0;i < vBranch.size();i++)
    {
        uint256 hash = vBranch[i];
        GetNext(hash,vBranch,setBranch);
        mapOrphanByPrev.erase(hash);
    }
}

///////////////////////////////
// CSchedule

bool CSchedule::Exists(const network::CInv& inv)
{
    return (!!mapState.count(inv));
}

void CSchedule::GetKnownPeer(const network::CInv& inv,set<uint64>& setKnownPeer)
{
    map<network::CInv,CInvState>::iterator it = mapState.find(inv);
    if (it != mapState.end())
    {
        setKnownPeer = (*it).second.setKnownPeer;
    }
}

void CSchedule::RemovePeer(uint64 nPeerNonce,set<uint64>& setSchedPeer)
{
    map<uint64,CInvPeer>::iterator it = mapPeer.find(nPeerNonce);
    if (it != mapPeer.end())
    {
        vector<network::CInv> vInvKnown;
        (*it).second.GetKnownInv(vInvKnown);
        for(const network::CInv& inv : vInvKnown)
        {
            CInvState& state = mapState[inv];
            state.setKnownPeer.erase(nPeerNonce);
            if (state.setKnownPeer.empty())
            {
                RemoveOrphan(inv);
                mapState.erase(inv);
            }
            else if (state.nAssigned == nPeerNonce)
            {
                state.nAssigned = 0;
                state.objReceived =  CNil();
                setSchedPeer.insert(state.setKnownPeer.begin(),state.setKnownPeer.end());
            }
        }
        mapPeer.erase(it);
    }
}

void CSchedule::AddNewInv(const network::CInv& inv,uint64 nPeerNonce)
{
    CInvPeer& peer = mapPeer[nPeerNonce];
    size_t nMaxPeerInv = (inv.nType == network::CInv::MSG_TX ? MAX_PEER_TX_INV_COUNT : MAX_PEER_BLOCK_INV_COUNT); 
    if (mapState.size() < MAX_INV_COUNT && peer.GetCount(inv.nType) < nMaxPeerInv)
    {
        mapState[inv].setKnownPeer.insert(nPeerNonce);
        peer.AddNewInv(inv);
    }
}

void CSchedule::RemoveInv(const network::CInv& inv,set<uint64>& setKnownPeer)
{
    map<network::CInv,CInvState>::iterator it = mapState.find(inv);
    if (it != mapState.end())
    {
        for(const uint64& nPeerNonce : (*it).second.setKnownPeer)
        {
            mapPeer[nPeerNonce].RemoveInv(inv);
        }
        if ((*it).second.IsReceived())
        {
            RemoveOrphan(inv); 
        }
        setKnownPeer.insert((*it).second.setKnownPeer.begin(),(*it).second.setKnownPeer.end());
        mapState.erase(it);
    }
}

bool CSchedule::ReceiveBlock(uint64 nPeerNonce,const uint256& hash,const CBlock& block,set<uint64>& setSchedPeer)
{
    map<network::CInv,CInvState>::iterator it = mapState.find(network::CInv(network::CInv::MSG_BLOCK,hash));
    if (it != mapState.end())
    {
        CInvState& state = (*it).second;

        if(nPeerNonce != std::numeric_limits<uint64>::max())
        {
            if (state.nAssigned == nPeerNonce && !state.IsReceived())
            {
                state.objReceived = block;
                setSchedPeer.insert(state.setKnownPeer.begin(),state.setKnownPeer.end());

                std::cout << "#########completed nonce " << std::hex << nPeerNonce << " [schedule]\n";
                mapPeer[nPeerNonce].Completed((*it).first);
               
            

                return true;
            }
        }
        else
        {
            if(!state.IsReceived())
            {
                state.objReceived = block;
                setSchedPeer.insert(state.setKnownPeer.begin(),state.setKnownPeer.end());
                
                std::cout << "#########completed nAssigned " << std::hex << state.nAssigned << " [schedule]\n";
                mapPeer[state.nAssigned].Completed((*it).first);

                return true;
            }
            else
            {
                std::cerr << " hash " << hash.ToString() << " hash Received in mapState [netchannel]\n";        
            }
        }
    }
    else
    {
        std::cerr << "Cannot Find hash " << hash.ToString() << " in mapState [netchannel]\n";
    }

    return false;
}

bool CSchedule::ReceiveTx(uint64 nPeerNonce,const uint256& txid,const CTransaction& tx,set<uint64>& setSchedPeer)
{
    map<network::CInv,CInvState>::iterator it = mapState.find(network::CInv(network::CInv::MSG_TX,txid));
    if (it != mapState.end())
    {
        CInvState& state = (*it).second;
        
        if(nPeerNonce != std::numeric_limits<uint64>::max())
        {
            if (state.nAssigned == nPeerNonce && !state.IsReceived())
            {
                state.objReceived = tx;
                setSchedPeer.insert(state.setKnownPeer.begin(),state.setKnownPeer.end());
                mapPeer[nPeerNonce].Completed((*it).first);
                return true;
            }
        }
        else
        {
            if (!state.IsReceived())
            {
                state.objReceived = tx;
                setSchedPeer.insert(state.setKnownPeer.begin(),state.setKnownPeer.end());
                mapPeer[state.nAssigned].Completed((*it).first);
                return true;
            }
        }
    }
    return false;
}

CBlock* CSchedule::GetBlock(const uint256& hash,uint64& nNonceSender)
{
    map<network::CInv,CInvState>::iterator it = mapState.find(network::CInv(network::CInv::MSG_BLOCK,hash));
    if (it != mapState.end())
    {
        CInvState& state = (*it).second;
        if (state.IsReceived())
        {
            nNonceSender = state.nAssigned;
            return &(boost::get<CBlock>(state.objReceived));
        }
    }
    return NULL;
}

CTransaction* CSchedule::GetTransaction(const uint256& txid,uint64& nNonceSender)
{
    map<network::CInv,CInvState>::iterator it = mapState.find(network::CInv(network::CInv::MSG_TX,txid));
    if (it != mapState.end())
    {
        CInvState& state = (*it).second;
        if (state.IsReceived())
        {
            nNonceSender = state.nAssigned;
            return &(boost::get<CTransaction>(state.objReceived));
        }
    }
    return NULL;
}

void CSchedule::AddOrphanBlockPrev(const uint256& hash,const uint256& prev)
{
    orphanBlock.AddNew(prev,hash);
}

void CSchedule::AddOrphanTxPrev(const uint256& txid,const uint256& prev)
{
    orphanTx.AddNew(prev,txid);
}

void CSchedule::GetNextBlock(const uint256& hash,vector<uint256>& vNext)
{
    orphanBlock.GetNext(hash,vNext);
}

void CSchedule::GetNextTx(const uint256& txid,vector<uint256>& vNext,set<uint256>& setTx)
{
    orphanTx.GetNext(txid,vNext,setTx);
}

void CSchedule::InvalidateBlock(const uint256& hash,set<uint64>& setMisbehavePeer)
{
    vector<uint256> vInvalid;
    orphanBlock.RemoveBranch(hash,vInvalid);
    for(const uint256& hashInvalid : vInvalid)
    {
        network::CInv inv(network::CInv::MSG_BLOCK,hashInvalid);
        map<network::CInv,CInvState>::iterator it = mapState.find(inv);
        if (it != mapState.end())
        {
            CInvState& state = (*it).second;
            for(const uint64& nPeerNonce : state.setKnownPeer)
            {
                mapPeer[nPeerNonce].RemoveInv(inv);
            }
            setMisbehavePeer.insert(state.setKnownPeer.begin(),state.setKnownPeer.end());
            mapState.erase(it);
        }
    }
    RemoveInv(network::CInv(network::CInv::MSG_BLOCK,hash),setMisbehavePeer);
}

void CSchedule::InvalidateTx(const uint256& txid,set<uint64>& setMisbehavePeer)
{
    vector<uint256> vInvalid;
    orphanTx.RemoveBranch(txid,vInvalid); 
    for(const uint256& hashInvalid : vInvalid)
    {
        network::CInv inv(network::CInv::MSG_TX,hashInvalid);
        map<network::CInv,CInvState>::iterator it = mapState.find(inv);
        if (it != mapState.end())
        {
            CInvState& state = (*it).second;
            for(const uint64& nPeerNonce : state.setKnownPeer)
            {
                mapPeer[nPeerNonce].RemoveInv(inv);
            }
            setMisbehavePeer.insert(state.setKnownPeer.begin(),state.setKnownPeer.end());
            mapState.erase(it);
        }
    }
    RemoveInv(network::CInv(network::CInv::MSG_TX,txid),setMisbehavePeer);
}

bool CSchedule::ScheduleBlockInv(uint64 nPeerNonce,vector<network::CInv>& vInv,size_t nMaxCount,bool& fMissingPrev,bool& fEmpty)
{
    fMissingPrev = false;
    fEmpty = true;

    std::cout << "entry ScheduleBlockInv [schedule]\n";

    std::cout << "nonce " << std::hex << nPeerNonce << " [schedule]\n";

    map<uint64,CInvPeer>::iterator it = mapPeer.find(nPeerNonce);
    if (it != mapPeer.end())
    {
        std::cout << "mapPeer finded [schedule]\n";
        CInvPeer& peer = (*it).second;
        fEmpty = peer.Empty(network::CInv::MSG_BLOCK); 
        if (!peer.IsAssigned())
        {
            bool fReceivedAll;
            std::cout << "is assigned false [schedule]\n";
        
            if (!ScheduleKnownInv(nPeerNonce,peer,network::CInv::MSG_BLOCK,vInv,nMaxCount,fReceivedAll))
            {
                fMissingPrev = fReceivedAll;
                return (!fReceivedAll || peer.GetCount(network::CInv::MSG_BLOCK) < MAX_PEER_BLOCK_INV_COUNT);
            }
        }
        else
        {
             std::cout << "is assigned true [schedule]\n";
        }
    }
    else
    {
         std::cout << "mapPeer not finded [schedule]\n";
    }
    return true;
}

bool CSchedule::ScheduleTxInv(uint64 nPeerNonce,vector<network::CInv>& vInv,size_t nMaxCount)
{
    map<uint64,CInvPeer>::iterator it = mapPeer.find(nPeerNonce);
    if (it != mapPeer.end() && !(*it).second.IsAssigned())
    {
        CInvPeer& peer = (*it).second;
        
        bool fReceivedAll;

        if (!ScheduleKnownInv(nPeerNonce,peer,network::CInv::MSG_TX,vInv,nMaxCount,fReceivedAll))
        {
            return (!fReceivedAll || peer.GetCount(network::CInv::MSG_TX) < MAX_PEER_TX_INV_COUNT);
        }
    }
    return true;
}

void CSchedule::RemoveOrphan(const network::CInv& inv)
{
    if (inv.nType == network::CInv::MSG_TX)
    {
        orphanTx.Remove(inv.nHash);
    }
    else if (inv.nType == network::CInv::MSG_BLOCK)
    {
        orphanBlock.Remove(inv.nHash);
    }
}

bool CSchedule::ScheduleKnownInv(uint64 nPeerNonce,CInvPeer& peer,uint32 type,
                                 vector<network::CInv>& vInv,size_t nMaxCount,bool& fReceivedAll)
{
    size_t nReceived = 0;
    vInv.clear();

    CUInt256List& listKnown = peer.GetKnownList(type);
<<<<<<< HEAD

    std::cout << " list known list size " << listKnown.size() << " [ScheduleKnownInv]\n";

    BOOST_FOREACH(const uint256& hash,listKnown)
=======
    for(const uint256& hash : listKnown)
>>>>>>> 088ec743
    {
        
        std::cout << "  known hash " << hash.ToString() << " [ScheduleKnownInv]\n";
        network::CInv inv(type,hash);
        CInvState& state = mapState[inv];

        std::cout << " state nAssigned " << std::hex << state.nAssigned << " [ScheduleKnownInv]\n";

        if (state.nAssigned == 0)
        {
            state.nAssigned = nPeerNonce;
            vInv.push_back(inv);
            peer.Assign(inv);
            if (vInv.size() >= nMaxCount)
            {
                break;
            }
        }
        else if (state.IsReceived())
        {
            nReceived++;
        }
    }
    fReceivedAll = (nReceived == listKnown.size() && nReceived != 0);
    return (!vInv.empty() || listKnown.empty());
}<|MERGE_RESOLUTION|>--- conflicted
+++ resolved
@@ -397,14 +397,9 @@
     vInv.clear();
 
     CUInt256List& listKnown = peer.GetKnownList(type);
-<<<<<<< HEAD
 
     std::cout << " list known list size " << listKnown.size() << " [ScheduleKnownInv]\n";
-
-    BOOST_FOREACH(const uint256& hash,listKnown)
-=======
     for(const uint256& hash : listKnown)
->>>>>>> 088ec743
     {
         
         std::cout << "  known hash " << hash.ToString() << " [ScheduleKnownInv]\n";
