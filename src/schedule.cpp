// Copyright (c) 2016-2018 The Multiverse developers
// Distributed under the MIT/X11 software license, see the accompanying
// file COPYING or http://www.opensource.org/licenses/mit-license.php.
    
#include "schedule.h"
    
using namespace std;
using namespace multiverse;

///////////////////////////////
// COrphan

size_t COrphan::GetSize()
{
    return mapOrphanByPrev.size();
}

void COrphan::AddNew(const uint256& prev,const uint256& hash)
{
    mapOrphanByPrev.insert(make_pair(prev,hash));
}

void COrphan::Remove(const uint256& hash)
{
    multimap<uint256,uint256>::iterator it = mapOrphanByPrev.begin();
    while(it != mapOrphanByPrev.end())
    {
        if ((*it).second == hash)
        {
            mapOrphanByPrev.erase(it++);
        }
        else
        {
            ++it;
        }
    }
}

void COrphan::GetNext(const uint256& prev,vector<uint256>& vNext)
{
    for (multimap<uint256,uint256>::iterator it = mapOrphanByPrev.lower_bound(prev);
         it != mapOrphanByPrev.upper_bound(prev);++it)
    {
        vNext.push_back((*it).second);
    }
}

void COrphan::GetNext(const uint256& prev,vector<uint256>& vNext,set<uint256>& setHash)
{
    for (multimap<uint256,uint256>::iterator it = mapOrphanByPrev.lower_bound(prev);
         it != mapOrphanByPrev.upper_bound(prev);++it)
    {
        if (setHash.insert((*it).second).second)
        {
            vNext.push_back((*it).second);
        }
    }
}

void COrphan::RemoveNext(const uint256& prev)
{
    mapOrphanByPrev.erase(prev);
}

void COrphan::RemoveBranch(const uint256& root,std::vector<uint256>& vBranch)
{
    set<uint256>setBranch;
    vBranch.reserve(mapOrphanByPrev.size());
    GetNext(root,vBranch,setBranch);
    mapOrphanByPrev.erase(root);

    for (size_t i = 0;i < vBranch.size();i++)
    {
        uint256 hash = vBranch[i];
        GetNext(hash,vBranch,setBranch);
        mapOrphanByPrev.erase(hash);
    }
}

///////////////////////////////
// CSchedule

bool CSchedule::Exists(const network::CInv& inv)
{
    return (!!mapState.count(inv));
}

void CSchedule::GetKnownPeer(const network::CInv& inv,set<uint64>& setKnownPeer)
{
    map<network::CInv,CInvState>::iterator it = mapState.find(inv);
    if (it != mapState.end())
    {
        setKnownPeer = (*it).second.setKnownPeer;
    }
}

void CSchedule::RemovePeer(uint64 nPeerNonce,set<uint64>& setSchedPeer)
{
    map<uint64,CInvPeer>::iterator it = mapPeer.find(nPeerNonce);
    if (it != mapPeer.end())
    {
        vector<network::CInv> vInvKnown;
        (*it).second.GetKnownInv(vInvKnown);
        BOOST_FOREACH(const network::CInv& inv,vInvKnown)
        {
            CInvState& state = mapState[inv];
            state.setKnownPeer.erase(nPeerNonce);
            if (state.setKnownPeer.empty())
            {
                RemoveOrphan(inv);
                mapState.erase(inv);
            }
            else if (state.nAssigned == nPeerNonce)
            {
                state.nAssigned = 0;
                state.objReceived =  CNil();
                setSchedPeer.insert(state.setKnownPeer.begin(),state.setKnownPeer.end());
            }
        }
        mapPeer.erase(it);
    }
}

void CSchedule::AddNewInv(const network::CInv& inv,uint64 nPeerNonce)
{
    CInvPeer& peer = mapPeer[nPeerNonce];
    size_t nMaxPeerInv = (inv.nType == network::CInv::MSG_TX ? MAX_PEER_TX_INV_COUNT : MAX_PEER_BLOCK_INV_COUNT); 
    if (mapState.size() < MAX_INV_COUNT && peer.GetCount(inv.nType) < nMaxPeerInv)
    {
        mapState[inv].setKnownPeer.insert(nPeerNonce);
        peer.AddNewInv(inv);
    }
}

void CSchedule::RemoveInv(const network::CInv& inv,set<uint64>& setKnownPeer)
{
    map<network::CInv,CInvState>::iterator it = mapState.find(inv);
    if (it != mapState.end())
    {
        BOOST_FOREACH(const uint64& nPeerNonce,(*it).second.setKnownPeer)
        {
            mapPeer[nPeerNonce].RemoveInv(inv);
        }
        if ((*it).second.IsReceived())
        {
            RemoveOrphan(inv); 
        }
        setKnownPeer.insert((*it).second.setKnownPeer.begin(),(*it).second.setKnownPeer.end());
        mapState.erase(it);
    }
}

bool CSchedule::ReceiveBlock(uint64 nPeerNonce,const uint256& hash,const CBlock& block,set<uint64>& setSchedPeer)
{
    map<network::CInv,CInvState>::iterator it = mapState.find(network::CInv(network::CInv::MSG_BLOCK,hash));
    if (it != mapState.end())
    {
        CInvState& state = (*it).second;

        if(nPeerNonce != std::numeric_limits<uint64>::max())
        {
            if (state.nAssigned == nPeerNonce && !state.IsReceived())
            {
                state.objReceived = block;
                setSchedPeer.insert(state.setKnownPeer.begin(),state.setKnownPeer.end());

                std::cout << "#########completed nonce " << std::hex << nPeerNonce << " [schedule]\n";
                mapPeer[nPeerNonce].Completed((*it).first);
               
            

                return true;
            }
        }
        else
        {
            if(!state.IsReceived())
            {
                state.objReceived = block;
                setSchedPeer.insert(state.setKnownPeer.begin(),state.setKnownPeer.end());
                
                std::cout << "#########completed nAssigned " << std::hex << state.nAssigned << " [schedule]\n";
                mapPeer[state.nAssigned].Completed((*it).first);

                return true;
            }
            else
            {
                std::cerr << " hash " << hash.ToString() << " hash Received in mapState [netchannel]\n";        
            }
        }
    }
    else
    {
        std::cerr << "Cannot Find hash " << hash.ToString() << " in mapState [netchannel]\n";
    }

    return false;
}

bool CSchedule::ReceiveTx(uint64 nPeerNonce,const uint256& txid,const CTransaction& tx,set<uint64>& setSchedPeer)
{
    map<network::CInv,CInvState>::iterator it = mapState.find(network::CInv(network::CInv::MSG_TX,txid));
    if (it != mapState.end())
    {
        CInvState& state = (*it).second;
        
        if(nPeerNonce != std::numeric_limits<uint64>::max())
        {
            if (state.nAssigned == nPeerNonce && !state.IsReceived())
            {
                state.objReceived = tx;
                setSchedPeer.insert(state.setKnownPeer.begin(),state.setKnownPeer.end());
                mapPeer[nPeerNonce].Completed((*it).first);
                return true;
            }
        }
        else
        {
            if (!state.IsReceived())
            {
                state.objReceived = tx;
                setSchedPeer.insert(state.setKnownPeer.begin(),state.setKnownPeer.end());
                mapPeer[state.nAssigned].Completed((*it).first);
                return true;
            }
        }
    }
    return false;
}

CBlock* CSchedule::GetBlock(const uint256& hash,uint64& nNonceSender)
{
    map<network::CInv,CInvState>::iterator it = mapState.find(network::CInv(network::CInv::MSG_BLOCK,hash));
    if (it != mapState.end())
    {
        CInvState& state = (*it).second;
        if (state.IsReceived())
        {
            nNonceSender = state.nAssigned;
            return &(boost::get<CBlock>(state.objReceived));
        }
    }
    return NULL;
}

CTransaction* CSchedule::GetTransaction(const uint256& txid,uint64& nNonceSender)
{
    map<network::CInv,CInvState>::iterator it = mapState.find(network::CInv(network::CInv::MSG_TX,txid));
    if (it != mapState.end())
    {
        CInvState& state = (*it).second;
        if (state.IsReceived())
        {
            nNonceSender = state.nAssigned;
            return &(boost::get<CTransaction>(state.objReceived));
        }
    }
    return NULL;
}

void CSchedule::AddOrphanBlockPrev(const uint256& hash,const uint256& prev)
{
    orphanBlock.AddNew(prev,hash);
}

void CSchedule::AddOrphanTxPrev(const uint256& txid,const uint256& prev)
{
    orphanTx.AddNew(prev,txid);
}

void CSchedule::GetNextBlock(const uint256& hash,vector<uint256>& vNext)
{
    orphanBlock.GetNext(hash,vNext);
}

void CSchedule::GetNextTx(const uint256& txid,vector<uint256>& vNext,set<uint256>& setTx)
{
    orphanTx.GetNext(txid,vNext,setTx);
}

void CSchedule::InvalidateBlock(const uint256& hash,set<uint64>& setMisbehavePeer)
{
    vector<uint256> vInvalid;
    orphanBlock.RemoveBranch(hash,vInvalid);
    BOOST_FOREACH(const uint256& hashInvalid,vInvalid)
    {
        network::CInv inv(network::CInv::MSG_BLOCK,hashInvalid);
        map<network::CInv,CInvState>::iterator it = mapState.find(inv);
        if (it != mapState.end())
        {
            CInvState& state = (*it).second;
            BOOST_FOREACH(const uint64& nPeerNonce,state.setKnownPeer)
            {
                mapPeer[nPeerNonce].RemoveInv(inv);
            }
            setMisbehavePeer.insert(state.setKnownPeer.begin(),state.setKnownPeer.end());
            mapState.erase(it);
        }
    }
    RemoveInv(network::CInv(network::CInv::MSG_BLOCK,hash),setMisbehavePeer);
}

void CSchedule::InvalidateTx(const uint256& txid,set<uint64>& setMisbehavePeer)
{
    vector<uint256> vInvalid;
    orphanTx.RemoveBranch(txid,vInvalid); 
    BOOST_FOREACH(const uint256& hashInvalid,vInvalid)
    {
        network::CInv inv(network::CInv::MSG_TX,hashInvalid);
        map<network::CInv,CInvState>::iterator it = mapState.find(inv);
        if (it != mapState.end())
        {
            CInvState& state = (*it).second;
            BOOST_FOREACH(const uint64& nPeerNonce,state.setKnownPeer)
            {
                mapPeer[nPeerNonce].RemoveInv(inv);
            }
            setMisbehavePeer.insert(state.setKnownPeer.begin(),state.setKnownPeer.end());
            mapState.erase(it);
        }
    }
    RemoveInv(network::CInv(network::CInv::MSG_TX,txid),setMisbehavePeer);
}

bool CSchedule::ScheduleBlockInv(uint64 nPeerNonce,vector<network::CInv>& vInv,size_t nMaxCount,bool& fMissingPrev,bool& fEmpty)
{
    fMissingPrev = false;
    fEmpty = true;

    std::cout << "entry ScheduleBlockInv [schedule]\n";

    std::cout << "nonce " << std::hex << nPeerNonce << " [schedule]\n";

    map<uint64,CInvPeer>::iterator it = mapPeer.find(nPeerNonce);
    if (it != mapPeer.end())
    {
        std::cout << "mapPeer finded [schedule]\n";
        CInvPeer& peer = (*it).second;
        fEmpty = peer.Empty(network::CInv::MSG_BLOCK); 
        if (!peer.IsAssigned())
        {
            bool fReceivedAll;
            std::cout << "is assigned false [schedule]\n";
        
            if (!ScheduleKnownInv(nPeerNonce,peer,network::CInv::MSG_BLOCK,vInv,nMaxCount,fReceivedAll))
            {
                fMissingPrev = fReceivedAll;
                return (!fReceivedAll || peer.GetCount(network::CInv::MSG_BLOCK) < MAX_PEER_BLOCK_INV_COUNT);
            }
        }
        else
        {
             std::cout << "is assigned true [schedule]\n";
        }
    }
    else
    {
         std::cout << "mapPeer not finded [schedule]\n";
    }
    return true;
}

bool CSchedule::ScheduleTxInv(uint64 nPeerNonce,vector<network::CInv>& vInv,size_t nMaxCount)
{
    map<uint64,CInvPeer>::iterator it = mapPeer.find(nPeerNonce);
    if (it != mapPeer.end() && !(*it).second.IsAssigned())
    {
        CInvPeer& peer = (*it).second;
        
        bool fReceivedAll;

        if (!ScheduleKnownInv(nPeerNonce,peer,network::CInv::MSG_TX,vInv,nMaxCount,fReceivedAll))
        {
            return (!fReceivedAll || peer.GetCount(network::CInv::MSG_TX) < MAX_PEER_TX_INV_COUNT);
        }
    }
    return true;
}

void CSchedule::RemoveOrphan(const network::CInv& inv)
{
    if (inv.nType == network::CInv::MSG_TX)
    {
        orphanTx.Remove(inv.nHash);
    }
    else if (inv.nType == network::CInv::MSG_BLOCK)
    {
        orphanBlock.Remove(inv.nHash);
    }
}

bool CSchedule::ScheduleKnownInv(uint64 nPeerNonce,CInvPeer& peer,uint32 type,
                                 vector<network::CInv>& vInv,size_t nMaxCount,bool& fReceivedAll)
{
    size_t nReceived = 0;
    vInv.clear();
<<<<<<< HEAD
    list<uint256>& listKnown = peer.GetKnownList(type);

    std::cout << " list known list size " << listKnown.size() << " [ScheduleKnownInv]\n";

=======
    CUInt256List& listKnown = peer.GetKnownList(type);
>>>>>>> 2e5b5551
    BOOST_FOREACH(const uint256& hash,listKnown)
    {
        
        std::cout << "  known hash " << hash.ToString() << " [ScheduleKnownInv]\n";
        network::CInv inv(type,hash);
        CInvState& state = mapState[inv];

        std::cout << " state nAssigned " << std::hex << state.nAssigned << " [ScheduleKnownInv]\n";

        if (state.nAssigned == 0)
        {
            state.nAssigned = nPeerNonce;
            vInv.push_back(inv);
            peer.Assign(inv);
            if (vInv.size() >= nMaxCount)
            {
                break;
            }
        }
        else if (state.IsReceived())
        {
            nReceived++;
        }
    }
    fReceivedAll = (nReceived == listKnown.size() && nReceived != 0);
    return (!vInv.empty() || listKnown.empty());
}<|MERGE_RESOLUTION|>--- conflicted
+++ resolved
@@ -395,14 +395,11 @@
 {
     size_t nReceived = 0;
     vInv.clear();
-<<<<<<< HEAD
-    list<uint256>& listKnown = peer.GetKnownList(type);
+
+    CUInt256List& listKnown = peer.GetKnownList(type);
 
     std::cout << " list known list size " << listKnown.size() << " [ScheduleKnownInv]\n";
 
-=======
-    CUInt256List& listKnown = peer.GetKnownList(type);
->>>>>>> 2e5b5551
     BOOST_FOREACH(const uint256& hash,listKnown)
     {
         
