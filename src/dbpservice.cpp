// Copyright (c) 2017-2018 The Multiverse developers
// Distributed under the MIT/X11 software license, see the accompanying
// file COPYING or http://www.opensource.org/licenses/mit-license.php.

#include "dbpservice.h"

#include "dbputils.h"
#include <boost/assign/list_of.hpp>
#include <boost/lexical_cast.hpp>
#include <algorithm>

using namespace multiverse;

CDbpService::CDbpService()
    : walleve::IIOModule("dbpservice")
{
    pService = NULL;
    pCoreProtocol = NULL;
    pWallet = NULL;
    pDbpServer = NULL;
    pNetChannel = NULL;
    pVirtualPeerNet = NULL;

    std::unordered_map<std::string, IdsType> temp_map = 
        boost::assign::map_list_of(ALL_BLOCK_TOPIC, std::set<std::string>())
                                  (ALL_TX_TOPIC,    std::set<std::string>())
                                  (SYS_CMD_TOPIC,   std::set<std::string>())
                                  (TX_CMD_TOPIC,    std::set<std::string>())
                                  (BLOCK_CMD_TOPIC, std::set<std::string>())
                                  (CHANGED_TOPIC,   std::set<std::string>())
                                  (REMOVED_TOPIC,   std::set<std::string>());

    mapTopicIds = temp_map;

    fEnableSuperNode = false;
    fEnableForkNode = false;
}

CDbpService::~CDbpService() noexcept
{
}

bool CDbpService::WalleveHandleInitialize()
{
    if (!WalleveGetObject("coreprotocol", pCoreProtocol))
    {
        WalleveError("Failed to request coreprotocol\n");
        return false;
    }

    if (!WalleveGetObject("service", pService))
    {
        WalleveError("Failed to request service\n");
        return false;
    }

    if (!WalleveGetObject("wallet", pWallet))
    {
        WalleveError("Failed to request wallet\n");
        return false;
    }

    if (!WalleveGetObject("dbpserver", pDbpServer))
    {
        WalleveError("Failed to request dbpserver\n");
        return false;
    }

    if(!WalleveGetObject("dbpclient",pDbpClient))
    {
        WalleveError("Failed to request dbpclient\n");
        return false;
    }

    if (!WalleveGetObject("netchannel",pNetChannel))
    {
        WalleveError("Failed to request peer net datachannel\n");
        return false;
    }

    if (!WalleveGetObject("virtualpeernet",pVirtualPeerNet))
    {
        WalleveLog("Failed to request virtual peer net\n");
        return false;
    }

    return true;
}

void CDbpService::WalleveHandleDeinitialize()
{
    pDbpServer = NULL;
    pService = NULL;
    pCoreProtocol = NULL;
    pWallet = NULL;
    pNetChannel = NULL;
    pVirtualPeerNet = NULL;
}

void CDbpService::EnableForkNode(bool enable)
{
    fEnableForkNode = enable;
}

void CDbpService::EnableSuperNode(bool enable)
{
    fEnableSuperNode = enable;
}

void CDbpService::SetSupportForks(const std::vector<uint256>& vForks)
{
    vSupportFork = vForks;
}

bool CDbpService::HandleEvent(CMvEventDbpPong& event)
{
    (void)event;
    return true;
}

bool CDbpService::HandleEvent(CMvEventDbpBroken& event)
{
    mapSessionChildNodeForks.erase(event.strSessionId);
    return true;
}

bool CDbpService::HandleEvent(CMvEventDbpRemoveSession& event)
{
    RemoveSession(event.data.session);
    return true;
}

static std::string GetHex(std::string data)
{
    int n = 2 * data.length() + 1;
    std::string ret;
    const char c_map[16] = {'0', '1', '2', '3', '4', '5', '6', '7',
                            '8', '9', 'a', 'b', 'c', 'd', 'e', 'f'};

    ret.reserve(n);
    for (const unsigned char &c : data)
    {
        ret.push_back(c_map[c >> 4]);
        ret.push_back(c_map[c & 15]);
    }

    return ret;
}

static void print_block(const CBlock &block)
{
   

}

static void print_tx(const CTransaction &tx)
{
    
}

bool CDbpService::HandleEvent(CMvEventDbpConnect& event)
{
    bool isReconnect = event.data.isReconnect;
    
    if (isReconnect)
    {
        RespondConnected(event);
    }
    else
    {
        if (event.data.version != 1)
        {
            RespondFailed(event);
        }
        else
        {
            std::cout << "[<] Recved Connect [dbpservice]\n"; 
            
            RespondConnected(event);


            std::cout << "[>] Sent Connected " << event.strSessionId << " [dbpservice]\n";

            std::cout << "[>] MapPeerEvent Size " << mapPeerEvent.size() << " [dbpservice]\n";


            for(const auto& virtualevent : mapPeerEvent)
            {
                std::string session(event.strSessionId);
                CMvEventDbpAdded eventAdd(session);
                eventAdd.data.name = "event";
                eventAdd.data.anyAddedObj = virtualevent.second;
                return pDbpServer->DispatchEvent(&eventAdd);
            }
        }
    }

    return true;
}

bool CDbpService::HandleEvent(CMvEventDbpSub& event)
{
    std::string id = event.data.id;
    std::string topicName = event.data.name;

    if (!IsTopicExist(topicName))
    {
        RespondNoSub(event);
    }
    else
    {
        SubTopic(id, event.strSessionId, topicName);
        RespondReady(event);
    }

    return true;
}

bool CDbpService::HandleEvent(CMvEventDbpUnSub& event)
{
    UnSubTopic(event.data.id);
    return true;
}

void CDbpService::HandleGetTransaction(CMvEventDbpMethod& event)
{
    std::string id = event.data.id;
    std::string txid = boost::any_cast<std::string> 
     (event.data.params["hash"]);

    uint256 txHash(txid);
    CTransaction tx;
    uint256 forkHash;
    int blockHeight;

    if (pService->GetTransaction(txHash, tx, forkHash, blockHeight))
    {
        CMvDbpTransaction dbpTx;
        CDbpUtils::RawToDbpTransaction(tx, forkHash, 0, dbpTx);

        CMvEventDbpMethodResult eventResult(event.strSessionId);
        eventResult.data.id = id;
        eventResult.data.anyResultObjs.push_back(dbpTx);
        pDbpServer->DispatchEvent(&eventResult);
    }
    else
    {
        CMvEventDbpMethodResult eventResult(event.strSessionId);
        eventResult.data.id = id;
        eventResult.data.error = "404";
        pDbpServer->DispatchEvent(&eventResult);
    }
}

void CDbpService::HandleSendTransaction(CMvEventDbpMethod& event)
{
    std::string data = boost::any_cast 
        <std::string>(event.data.params["data"]);

    std::vector<unsigned char> txData(data.begin(), data.end());
    walleve::CWalleveBufStream ss;
    ss.Write((char *)&txData[0], txData.size());

    CTransaction rawTx;
    try
    {
        ss >> rawTx;
    }
    catch (const std::exception& e)
    {
        CMvEventDbpMethodResult eventResult(event.strSessionId);
        eventResult.data.id = event.data.id;
        eventResult.data.error = "400";
        pDbpServer->DispatchEvent(&eventResult);
        return;
    }

    MvErr err = pService->SendTransaction(rawTx);
    if (err == MV_OK)
    {
        CMvEventDbpMethodResult eventResult(event.strSessionId);
        eventResult.data.id = event.data.id;

        CMvDbpSendTransactionRet sendTxRet;
        sendTxRet.hash = data;
        sendTxRet.result = "succeed";
        eventResult.data.anyResultObjs.push_back(sendTxRet);

        pDbpServer->DispatchEvent(&eventResult);
    }
    else
    {
        CMvEventDbpMethodResult eventResult(event.strSessionId);
        eventResult.data.id = event.data.id;

        CMvDbpSendTransactionRet sendTxRet;
        sendTxRet.hash = data;
        sendTxRet.result = "failed";
        sendTxRet.reason = std::string(MvErrString(err));
        eventResult.data.anyResultObjs.push_back(sendTxRet);

        pDbpServer->DispatchEvent(&eventResult);
    }
}

bool CDbpService::IsTopicExist(const std::string& topic)
{
    return mapTopicIds.find(topic) != mapTopicIds.end();
}

void CDbpService::SubTopic(const std::string& id, const std::string& session, const std::string& topic)
{
    mapTopicIds[topic].insert(id);
    mapIdSubedSession.insert(std::make_pair(id, session));
}

void CDbpService::UnSubTopic(const std::string& id)
{
    for(auto& kv : mapTopicIds)
    {
        kv.second.erase(id);
    }
    mapIdSubedSession.erase(id);
}

void CDbpService::RemoveSession(const std::string& session)
{
    std::vector<std::string> vBeDeletedIds;
    for(const auto& kv : mapIdSubedSession)
    {
        std::string id = kv.first;
        std::string valueSession = kv.second;
        if(valueSession == session)
        {
            vBeDeletedIds.push_back(id);
        }
    }

    for(const auto& id : vBeDeletedIds)
    {
        UnSubTopic(id);
    }
}

bool CDbpService::IsEmpty(const uint256& hash)
{
    static const uint256 EMPTY_HASH;
    return hash == EMPTY_HASH;
}

bool CDbpService::IsForkHash(const uint256& hash)
{
    std::vector<std::pair<uint256,CProfile>> forks;
    pService->ListFork(forks);

    for(const auto& fork : forks)
    {
        if(fork.first == hash)
        {
            return true;
        }
    }

    return false;
}

bool CDbpService::IsMyFork(const uint256& hash)
{
    return pNetChannel->IsContains(hash);
}

bool CDbpService::IsForkNodeOfSuperNode()
{
    return (fEnableSuperNode && fEnableForkNode);
}

bool CDbpService::IsRootNodeOfSuperNode()
{
    return (fEnableSuperNode && !fEnableForkNode);
}

void CDbpService::TrySwitchFork(const uint256& blockHash,uint256& forkHash)
{
    auto it = mapForkPoint.find(blockHash.ToString());
    if(it != mapForkPoint.end())
    {
        auto value = it->second; 
        forkHash = value.first;
    } 
}

bool CDbpService::CalcForkPoints(const uint256& forkHash)
{
    std::vector<std::pair<uint256,int>> vAncestors;
    std::vector<std::pair<int,uint256>> vSublines;
    std::vector<std::pair<uint256,uint256>> path;
    if(!pService->GetForkGenealogy(forkHash,vAncestors,vSublines))
    {
        return false;
    }

    std::vector<std::pair<uint256,uint256>> forkAncestors;
    for(int i = vAncestors.size() - 1; i >= 0; i--)
    {
        CBlock block;
        uint256 tempFork;
        int nHeight = 0;
        pService->GetBlock(vAncestors[i].first,block,tempFork,nHeight);
        forkAncestors.push_back(std::make_pair(vAncestors[i].first,block.hashPrev));
    }

    path = forkAncestors;
    CBlock block;
    uint256 tempFork;
    int nHeight = 0;
    pService->GetBlock(forkHash,block,tempFork,nHeight);
    path.push_back(std::make_pair(forkHash,block.hashPrev));

    for(const auto& fork : path)
    {
        mapForkPoint.insert(std::make_pair(fork.second.ToString(), 
            std::make_pair(fork.first,fork.second)));
    }
    
    return true;
}

bool CDbpService::GetLwsBlocks(const uint256& forkHash, const uint256& startHash, int32 n, std::vector<CMvDbpBlock>& blocks)
{
    uint256 connectForkHash = forkHash;
    uint256 blockHash = startHash;

    if (IsEmpty(connectForkHash))
    {
        connectForkHash = pCoreProtocol->GetGenesisBlockHash();
    }

    if(!IsForkHash(connectForkHash))
    {
        std::cerr << "connect fork hash is not a fork hash.\n";
        return false;
    }

    if (IsEmpty(blockHash))
    {
        blockHash = pCoreProtocol->GetGenesisBlockHash();
    }

    int blockHeight = 0;
    uint256 tempForkHash;
    if (!pService->GetBlockLocation(blockHash, tempForkHash, blockHeight))
    {
        std::cerr << "GetBlockLocation failed\n";
        return false;
    }

    if(!CalcForkPoints(connectForkHash))
    {
        std::cerr << "CalcForkPoint failed.\n";
        return false;
    }

    const std::size_t nonExtendBlockMaxNum = n;
    std::size_t nonExtendBlockCount = 0;
    
    pService->GetBlockLocation(blockHash, tempForkHash, blockHeight);
    
    std::vector<uint256> blocksHash;
    while (nonExtendBlockCount < nonExtendBlockMaxNum && 
            pService->GetBlockHash(tempForkHash, blockHeight, blocksHash))
    {  
        for(int i = 0; i < blocksHash.size(); ++i)
        {
            CBlockEx block;
            int height;
            pService->GetBlockEx(blocksHash[i], block, tempForkHash, height);
            if (block.nType != CBlock::BLOCK_EXTENDED)
            {
                nonExtendBlockCount++;
            }

            CMvDbpBlock DbpBlock;
            CDbpUtils::RawToDbpBlock(block, tempForkHash, height, DbpBlock);
            blocks.push_back(DbpBlock);
        }
        
        TrySwitchFork(blocksHash[0],tempForkHash);
        blockHeight++;
        blocksHash.clear(); blocksHash.shrink_to_fit();
       
    }

    return true;
}

void CDbpService::HandleGetBlocks(CMvEventDbpMethod& event)
{
    std::string forkid = boost::any_cast<std::string>(event.data.params["forkid"]);
    std::string blockHash = boost::any_cast<std::string>(event.data.params["hash"]);
    std::string num = boost::any_cast<std::string>(event.data.params["number"]);
    int32 blockNum = boost::lexical_cast<int32>(num);
    
    uint256 startBlockHash(std::vector<unsigned char>(blockHash.begin(), blockHash.end()));
    uint256 forkHash;
    forkHash.SetHex(forkid);
    std::vector<CMvDbpBlock> blocks;
    if (GetLwsBlocks(forkHash, startBlockHash, blockNum, blocks))
    {
        CMvEventDbpMethodResult eventResult(event.strSessionId);
        eventResult.data.id = event.data.id;

        for (auto& block : blocks)
        {
            eventResult.data.anyResultObjs.push_back(block);
        }

        pDbpServer->DispatchEvent(&eventResult);
    }
    else
    {
        CMvEventDbpMethodResult eventResult(event.strSessionId);
        eventResult.data.id = event.data.id;
        eventResult.data.error = "400";
        pDbpServer->DispatchEvent(&eventResult);
    }
}

void CDbpService::FilterChildSubscribeFork(const CMvEventPeerSubscribe& in, CMvEventPeerSubscribe& out)
{
    auto& vSubForks = in.data;
    for(const auto& fork : vSubForks)
    {
        auto key = ForkNonceKeyType(fork, in.nNonce);
        if(mapChildNodeForkCount.find(key) == mapChildNodeForkCount.end())
        {
            mapChildNodeForkCount[key] = 1;
            out.data.push_back(fork);
        }
        else
        {
            mapChildNodeForkCount[key]++;
        }
        
    }
}

void CDbpService::FilterChildUnsubscribeFork(const CMvEventPeerUnsubscribe& in, CMvEventPeerUnsubscribe& out)
{
    auto& vUnSubForks = in.data;
    for(const auto& fork : vUnSubForks)
    {
        auto key = ForkNonceKeyType(fork, in.nNonce);
        if(mapChildNodeForkCount.find(key) != mapChildNodeForkCount.end())
        {
            if(mapChildNodeForkCount[key] == 1)
            {
                mapChildNodeForkCount[key] = 0;
                out.data.push_back(fork);
                mapChildNodeForkCount.erase(key);
            }
            else
            {
                mapChildNodeForkCount[key]--;
            }
        }
    }
}

// event from down to up
void CDbpService::HandleSendEvent(CMvEventDbpMethod& event)
{
    int type = boost::any_cast<int>(event.data.params["type"]);
    std::string eventData = boost::any_cast<std::string>(event.data.params["data"]);

    CWalleveBufStream ss;
    ss.Write(eventData.data(), eventData.size());
   
    // process reward event from down node
    if(type == CMvDbpVirtualPeerNetEvent::EventType::DBP_EVENT_PEER_REWARD)
    {
        if(IsRootNodeOfSuperNode())
        {
            CWalleveSuperNodeEventPeerNetReward eventSNReward(0);
            ss >> eventSNReward;

            CWalleveEventPeerNetReward eventReward(eventSNReward.nNonce);
            eventReward.nType = eventSNReward.nType;
            eventReward.result = eventSNReward.result;
            eventReward.data = static_cast<CEndpointManager::Bonus>(eventSNReward.data);
            pVirtualPeerNet->DispatchEvent(&eventReward);
        }

        if(IsForkNodeOfSuperNode())
        {
            CMvDbpVirtualPeerNetEvent vpeerEvent;
            vpeerEvent.type = CMvDbpVirtualPeerNetEvent::EventType::DBP_EVENT_PEER_REWARD;
            vpeerEvent.data = std::vector<uint8>(eventData.begin(), eventData.end());
            SendEventToParentNode(vpeerEvent);
        }
    }

    if(type == CMvDbpVirtualPeerNetEvent::EventType::DBP_EVENT_PEER_CLOSE)
    {
        if(IsRootNodeOfSuperNode())
        {
            CWalleveSuperNodeEventPeerNetClose eventSNClose(0);
            ss >> eventSNClose;

            CWalleveEventPeerNetClose eventClose(eventSNClose.nNonce);
            eventClose.nType = eventSNClose.nType;
            eventClose.result = eventSNClose.result;
            eventClose.data = static_cast<CEndpointManager::CloseReason>(eventSNClose.data);
            pVirtualPeerNet->DispatchEvent(&eventClose);
        }

        if(IsForkNodeOfSuperNode())
        {
            CMvDbpVirtualPeerNetEvent vpeerEvent;
            vpeerEvent.type = CMvDbpVirtualPeerNetEvent::EventType::DBP_EVENT_PEER_CLOSE;
            vpeerEvent.data = std::vector<uint8>(eventData.begin(), eventData.end());
            SendEventToParentNode(vpeerEvent);
        }
    }

    if(type == CMvDbpVirtualPeerNetEvent::EventType::DBP_EVENT_PEER_SUBSCRIBE)
    {
        CMvEventPeerSubscribe eventSub(0,uint256());
        ss >> eventSub;

        CMvEventPeerSubscribe eventUpSub(eventSub.nNonce, eventSub.hashFork);


        FilterChildSubscribeFork(eventSub, eventUpSub);

        if(!eventUpSub.data.empty())
        {
            CWalleveBufStream eventSs;
            eventSs << eventUpSub;
            std::string data(eventSs.GetData(), eventSs.GetSize());
            
            if(IsForkNodeOfSuperNode())
            {
                CMvDbpVirtualPeerNetEvent vpeerEvent;
                vpeerEvent.type = CMvDbpVirtualPeerNetEvent::EventType::DBP_EVENT_PEER_SUBSCRIBE;
                vpeerEvent.data = std::vector<uint8>(data.begin(), data.end());
                SendEventToParentNode(vpeerEvent);
            }

            if(IsRootNodeOfSuperNode())
            {
                std::cout << "#############[rootnode] "  << "Subscribe Fork: [dbpservice]\n";
                for(const auto& fork : eventUpSub.data)
                {
                    std::cout << "Fork ID " << fork.ToString() << " [dbpservice]\n";
                }
                eventUpSub.flow = "up";
                eventUpSub.sender = "dbpservice";
                pVirtualPeerNet->DispatchEvent(&eventUpSub);
            }
        }
    }

    if(type == CMvDbpVirtualPeerNetEvent::EventType::DBP_EVENT_PEER_UNSUBSCRIBE)
    {
        CMvEventPeerUnsubscribe eventUnSub(0,uint256());
        ss >> eventUnSub;

        CMvEventPeerUnsubscribe eventUpUnSub(eventUnSub.nNonce, eventUnSub.hashFork);

        FilterChildUnsubscribeFork(eventUnSub, eventUpUnSub);

        if(!eventUpUnSub.data.empty())
        {
            CWalleveBufStream eventSs;
            eventSs << eventUpUnSub;
            std::string data(eventSs.GetData(), eventSs.GetSize());
            
            if(IsForkNodeOfSuperNode())
            {
                CMvDbpVirtualPeerNetEvent vpeerEvent;
                vpeerEvent.type = CMvDbpVirtualPeerNetEvent::EventType::DBP_EVENT_PEER_UNSUBSCRIBE;
                vpeerEvent.data = std::vector<uint8>(data.begin(), data.end());
                SendEventToParentNode(vpeerEvent);
            }

            if(IsRootNodeOfSuperNode())
            {
                eventUpUnSub.flow = "up";
                eventUpUnSub.sender = "dbpservice";
                pVirtualPeerNet->DispatchEvent(&eventUpUnSub);
            }
        }
    }

    if(type == CMvDbpVirtualPeerNetEvent::EventType::DBP_EVENT_PEER_GETBLOCKS)
    {
        CMvEventPeerGetBlocks eventGetBlocks(0,uint256());
        ss >> eventGetBlocks;


        if(IsRootNodeOfSuperNode())
        {
            eventGetBlocks.flow = "up";
            eventGetBlocks.sender = "dbpservice";
            pVirtualPeerNet->DispatchEvent(&eventGetBlocks);
        }

        if(IsForkNodeOfSuperNode())
        {
            if(IsMyFork(eventGetBlocks.hashFork)
                && eventGetBlocks.nNonce == std::numeric_limits<uint64>::max())
            {
                eventGetBlocks.flow = "up";
                eventGetBlocks.sender = "dbpservice";
                pVirtualPeerNet->DispatchEvent(&eventGetBlocks);
            }
            else
            {
                CMvDbpVirtualPeerNetEvent vpeerEvent;
                vpeerEvent.type = CMvDbpVirtualPeerNetEvent::EventType::DBP_EVENT_PEER_GETBLOCKS;
                vpeerEvent.data = std::vector<uint8>(eventData.begin(), eventData.end());
                SendEventToParentNode(vpeerEvent);
            }
<<<<<<< HEAD

            if(IsRootNodeOfSuperNode())
            {   
                eventGetBlocks.flow = "up";
                eventGetBlocks.sender = "dbpservice";
                pVirtualPeerNet->DispatchEvent(&eventGetBlocks);
            }
=======
>>>>>>> 427eafdd
        }
    }

    if(type == CMvDbpVirtualPeerNetEvent::EventType::DBP_EVENT_PEER_GETDATA)
    {
        CMvEventPeerGetData eventGetData(0,uint256());
        ss >> eventGetData;

        if(IsRootNodeOfSuperNode())
        {
            eventGetData.flow = "up";
            eventGetData.sender = "dbpservice";
            pVirtualPeerNet->DispatchEvent(&eventGetData);
        }

        if(IsForkNodeOfSuperNode())
        {
            if(IsMyFork(eventGetData.hashFork)
                && eventGetData.nNonce == std::numeric_limits<uint64>::max())
            {
                eventGetData.flow = "up";
                eventGetData.sender = "dbpservice";
                pVirtualPeerNet->DispatchEvent(&eventGetData);
            }
            else
            {
                CMvDbpVirtualPeerNetEvent vpeerEvent;
                vpeerEvent.type = CMvDbpVirtualPeerNetEvent::EventType::DBP_EVENT_PEER_GETDATA;
                vpeerEvent.data = std::vector<uint8>(eventData.begin(), eventData.end());
                SendEventToParentNode(vpeerEvent);
            }
<<<<<<< HEAD

            if(IsRootNodeOfSuperNode())
            {
                std::cout << "#############[rootnode] "  << "GetData Begin [dbpservice]\n";
                for(const auto& inv : eventGetData.data)
                {
                    std::cout << "Get Data Inv Hash " << inv.nHash.ToString() << " \n";
                }
                
                std::cout << "#############[rootnode] "  << "GetData End [dbpservice]\n";
                eventGetData.flow = "up";
                eventGetData.sender = "dbpservice";
                pVirtualPeerNet->DispatchEvent(&eventGetData);
            }
=======
>>>>>>> 427eafdd
        }
    }

    if(type == CMvDbpVirtualPeerNetEvent::EventType::DBP_EVENT_PEER_INV)
    {
        if(IsRootNodeOfSuperNode())
        {
            CMvEventPeerInv eventInv(0,uint256());
            ss >> eventInv;
            eventInv.sender = "dbpservice";
            eventInv.flow = "up";
            std::cout << "from down to up Peer Inv " <<  eventInv.hashFork.ToString() << " [rootnode dbpservice]\n";
            pVirtualPeerNet->DispatchEvent(&eventInv);
        }
        
        if(IsForkNodeOfSuperNode())
        {
            CMvDbpVirtualPeerNetEvent vpeerEvent;
            vpeerEvent.type = CMvDbpVirtualPeerNetEvent::EventType::DBP_EVENT_PEER_INV;
            vpeerEvent.data = std::vector<uint8>(eventData.begin(), eventData.end());
            SendEventToParentNode(vpeerEvent);
        }
    }

    if(type == CMvDbpVirtualPeerNetEvent::EventType::DBP_EVENT_PEER_TX)
    {
        if(IsRootNodeOfSuperNode())
        {
            CMvEventPeerTx eventTx(0,uint256());
            ss >> eventTx;
            eventTx.sender = "dbpservice";
            eventTx.flow = "up";
            pVirtualPeerNet->DispatchEvent(&eventTx);
        }
        
        if(IsForkNodeOfSuperNode())
        {
            CMvDbpVirtualPeerNetEvent vpeerEvent;
            vpeerEvent.type = CMvDbpVirtualPeerNetEvent::EventType::DBP_EVENT_PEER_TX;
            vpeerEvent.data = std::vector<uint8>(eventData.begin(), eventData.end());
            SendEventToParentNode(vpeerEvent);
        }
    }

    if(type == CMvDbpVirtualPeerNetEvent::EventType::DBP_EVENT_PEER_BLOCK)
    {
        if(IsRootNodeOfSuperNode())
        {
            CMvEventPeerBlock eventBlock(0,uint256());
            ss >> eventBlock;
            eventBlock.sender = "dbpservice";
            eventBlock.flow = "up";
            pVirtualPeerNet->DispatchEvent(&eventBlock);
        }
        
        if(IsForkNodeOfSuperNode())
        {
            CMvDbpVirtualPeerNetEvent vpeerEvent;
            vpeerEvent.type = CMvDbpVirtualPeerNetEvent::EventType::DBP_EVENT_PEER_BLOCK;
            vpeerEvent.data = std::vector<uint8>(eventData.begin(), eventData.end());
            SendEventToParentNode(vpeerEvent);
        }
    }
    
}

bool CDbpService::HandleEvent(CMvEventDbpMethod& event)
{
    if (event.data.method == CMvDbpMethod::LwsMethod::GET_BLOCKS)
    {
        HandleGetBlocks(event);
    }
    else if (event.data.method == CMvDbpMethod::LwsMethod::GET_TRANSACTION)
    {
        HandleGetTransaction(event);
    }
    else if (event.data.method == CMvDbpMethod::LwsMethod::SEND_TRANSACTION)
    {
        HandleSendTransaction(event);
    }
    else if(event.data.method == CMvDbpMethod::SnMethod::SEND_EVENT)
    {
        HandleSendEvent(event);
    }
    else
    {
        return false;
    }

    return true;
}

void CDbpService::PushBlock(const std::string& forkid, const CMvDbpBlock& block)
{
    const auto& allBlockIds = mapTopicIds[ALL_BLOCK_TOPIC];   
    for (const auto& kv : mapIdSubedSession)
    {
        std::string id = kv.first;
        std::string session = kv.second;

        if (allBlockIds.find(id) != allBlockIds.end())
        {
            CMvEventDbpAdded eventAdded(session);
            eventAdded.data.id = id;
            eventAdded.data.forkid = forkid;
            eventAdded.data.name = ALL_BLOCK_TOPIC;
            eventAdded.data.anyAddedObj = block;
            pDbpServer->DispatchEvent(&eventAdded);
        }
    }
}

void CDbpService::PushTx(const std::string& forkid, const CMvDbpTransaction& dbptx)
{
    const auto& allTxIds = mapTopicIds[ALL_TX_TOPIC];
    for (const auto& kv : mapIdSubedSession)
    {
        std::string id = kv.first;
        std::string session = kv.second;

        if (allTxIds.find(id) != allTxIds.end())
        {
            CMvEventDbpAdded eventAdded(session);
            eventAdded.data.id = id;
            eventAdded.data.forkid = forkid;
            eventAdded.data.name = ALL_TX_TOPIC;
            eventAdded.data.anyAddedObj = dbptx;
            pDbpServer->DispatchEvent(&eventAdded);
        }
    }
}

bool CDbpService::PushEvent(const CMvDbpVirtualPeerNetEvent& event)
{
    std::string session;
    CMvEventDbpAdded eventAdd(session);
    eventAdd.data.name = "event";
    eventAdd.data.anyAddedObj = event;
    return pDbpServer->DispatchEvent(&eventAdd);
}

void CDbpService::RespondFailed(CMvEventDbpConnect& event)
{
    std::vector<int> versions{1};
    CMvEventDbpFailed eventFailed(event.strSessionId);
    eventFailed.data.reason = "001";
    eventFailed.data.versions = versions;
    eventFailed.data.session = event.data.session;
    pDbpServer->DispatchEvent(&eventFailed);
}

void CDbpService::RespondConnected(CMvEventDbpConnect& event)
{
    CMvEventDbpConnected eventConnected(event.strSessionId);
    eventConnected.data.session = event.data.session;
    pDbpServer->DispatchEvent(&eventConnected);
}

void CDbpService::RespondNoSub(CMvEventDbpSub& event)
{
    CMvEventDbpNoSub eventNoSub(event.strSessionId);
    eventNoSub.data.id = event.data.id;
    pDbpServer->DispatchEvent(&eventNoSub);
}

void CDbpService::RespondReady(CMvEventDbpSub& event)
{
    CMvEventDbpReady eventReady(event.strSessionId);
    eventReady.data.id = event.data.id;
    pDbpServer->DispatchEvent(&eventReady);
}

bool CDbpService::HandleEvent(CMvEventDbpUpdateNewBlock& event)
{
    // get details about new block
    CBlockEx& newBlock = event.data;
    uint256 forkHash;
    int blockHeight = 0;
    if (pService->GetBlockLocation(newBlock.GetHash(),forkHash,blockHeight))
    {
        CMvDbpBlock block;
        CDbpUtils::RawToDbpBlock(newBlock, forkHash, blockHeight, block);
        PushBlock(forkHash.ToString(),block);
    }

    return true;
}

bool CDbpService::HandleEvent(CMvEventDbpUpdateNewTx& event)
{
    decltype(event.data)& newtx = event.data;
    uint256& hashFork = event.hashFork;
    int64& change = event.nChange;

    CMvDbpTransaction dbpTx;
    CDbpUtils::RawToDbpTransaction(newtx, hashFork, change, dbpTx);
    PushTx(hashFork.ToString(),dbpTx);

    return true;
}

// from virtual peernet
bool CDbpService::HandleEvent(CMvEventPeerActive& event)
{
    if(IsRootNodeOfSuperNode())
    {
        CWalleveBufStream ss;
        ss << event;
        std::string data(ss.GetData(), ss.GetSize());
        
        CMvDbpVirtualPeerNetEvent eventVPeer;
        eventVPeer.nNonce = event.nNonce;
        eventVPeer.type = CMvDbpVirtualPeerNetEvent::EventType::DBP_EVENT_PEER_ACTIVE;
        eventVPeer.data = std::vector<uint8>(data.begin(), data.end());
       
        mapPeerEvent[event.nNonce] = eventVPeer;
        PushEvent(eventVPeer);
    }

    return true;
}

bool CDbpService::HandleEvent(CMvEventPeerDeactive& event)
{
    if(IsRootNodeOfSuperNode())
    {
        CWalleveBufStream ss;
        ss << event;
        std::string data(ss.GetData(), ss.GetSize());
        
        CMvDbpVirtualPeerNetEvent eventVPeer;
        eventVPeer.nNonce = event.nNonce;
        eventVPeer.type = CMvDbpVirtualPeerNetEvent::EventType::DBP_EVENT_PEER_DEACTIVE;
        eventVPeer.data = std::vector<uint8>(data.begin(), data.end());
        
        mapPeerEvent.erase(event.nNonce);
        PushEvent(eventVPeer);
    }
    
    return true;
}

void CDbpService::FilterThisSubscribeFork(const CMvEventPeerSubscribe& in, CMvEventPeerSubscribe& out)
{
    auto& vSubForks = in.data;
    for(const auto& fork : vSubForks)
    {
        auto key = ForkNonceKeyType(fork, in.nNonce);
        
        if(mapThisNodeForkCount.find(key) == mapThisNodeForkCount.end())
        {
            mapThisNodeForkCount[key] = 1;
            out.data.push_back(fork);
        }
        else
        {
            mapThisNodeForkCount[key]++;
        }

        std::cout << "[forknode] Subscribe fork " << fork.ToString() << " [dbpservice]\n";
    }
}

void CDbpService::FilterThisUnsubscribeFork(const CMvEventPeerUnsubscribe& in, CMvEventPeerUnsubscribe& out)
{
    auto& vUnSubForks = in.data;
    for(const auto& fork : vUnSubForks)
    {
        auto key = ForkNonceKeyType(fork, in.nNonce);
        
        if(mapThisNodeForkCount.find(key) != mapThisNodeForkCount.end())
        {
            if(mapThisNodeForkCount[key] == 1)
            {
                mapThisNodeForkCount[key] = 0;
                out.data.push_back(fork);
                mapThisNodeForkCount.erase(key);
            }
            else
            {
                mapThisNodeForkCount[key]--;
            }
        }

        std::cout << "UnSub Fork: " << fork.ToString() << " [dbpservice]\n";
    }
}

bool CDbpService::HandleEvent(CMvEventPeerSubscribe& event)
{
    
    
    if(IsRootNodeOfSuperNode())
    {   
        CWalleveBufStream ss;
        ss << event;
        std::string data(ss.GetData(), ss.GetSize());
        
        CMvDbpVirtualPeerNetEvent eventVPeer;
        eventVPeer.type = CMvDbpVirtualPeerNetEvent::EventType::DBP_EVENT_PEER_SUBSCRIBE;
        eventVPeer.hashFork = event.hashFork;
        eventVPeer.data = std::vector<uint8>(data.begin(), data.end());
        PushEvent(eventVPeer);
    }

    if(IsForkNodeOfSuperNode())
    {
        std::cout << "###################[forknode] generate subscribe event [dbpservice]\n";
        
        CMvEventPeerSubscribe eventUpSub(event.nNonce, event.hashFork);


        std::cout << "nonce " << event.nNonce << " [dbpservice]\n";
        std::cout << "hashfork " << event.hashFork.ToString() << " [dbpservice]\n";

        FilterThisSubscribeFork(event, eventUpSub);


        if(!eventUpSub.data.empty())
        {
            CWalleveBufStream UpSubSs;
            UpSubSs << eventUpSub;
            std::string data(UpSubSs.GetData(), UpSubSs.GetSize());
            CMvDbpVirtualPeerNetEvent eventVPeer;
            eventVPeer.type = CMvDbpVirtualPeerNetEvent::EventType::DBP_EVENT_PEER_SUBSCRIBE;
            eventVPeer.data = std::vector<uint8>(data.begin(), data.end());
            SendEventToParentNode(eventVPeer);
        }
    }
    
    return true;
}

bool CDbpService::HandleEvent(CMvEventPeerUnsubscribe& event)
{
    if(IsRootNodeOfSuperNode())
    {
        CWalleveBufStream ss;
        ss << event;
        std::string data(ss.GetData(), ss.GetSize());
        
        CMvDbpVirtualPeerNetEvent eventVPeer;
        eventVPeer.type = CMvDbpVirtualPeerNetEvent::EventType::DBP_EVENT_PEER_UNSUBSCRIBE;
        eventVPeer.hashFork = event.hashFork;
        eventVPeer.data = std::vector<uint8>(data.begin(), data.end());
        PushEvent(eventVPeer);
    }

    if(IsForkNodeOfSuperNode())
    {
        std::cout << "[forknode] generate unSubscribe event [dbpservice]\n";
        
        CMvEventPeerUnsubscribe eventUpUnSub(event.nNonce, event.hashFork);


        FilterThisUnsubscribeFork(event, eventUpUnSub);


        if(!eventUpUnSub.data.empty())
        {
            CWalleveBufStream eventSs;
            eventSs << eventUpUnSub;
            std::string data(eventSs.GetData(), eventSs.GetSize());
            
            CMvDbpVirtualPeerNetEvent vpeerEvent;
            vpeerEvent.type = CMvDbpVirtualPeerNetEvent::EventType::DBP_EVENT_PEER_UNSUBSCRIBE;
            vpeerEvent.data = std::vector<uint8>(data.begin(), data.end());
            SendEventToParentNode(vpeerEvent); 
        }
    }
    
    return true;
}

bool CDbpService::HandleEvent(CMvEventPeerInv& event)
{
    CWalleveBufStream ss;
    ss << event;
    std::string data(ss.GetData(), ss.GetSize());
        
    CMvDbpVirtualPeerNetEvent eventVPeer;
    eventVPeer.type = CMvDbpVirtualPeerNetEvent::EventType::DBP_EVENT_PEER_INV;
    eventVPeer.data = std::vector<uint8>(data.begin(), data.end());
    
    if(IsRootNodeOfSuperNode())
    {
        std::cout << "[rootnode] Generated PeerInv Nonce" << event.nNonce << " fork " 
            << event.hashFork.ToString() << " [rootnode dbpservice]\n";
        PushEvent(eventVPeer);
    }

    if(IsForkNodeOfSuperNode())
    {
        if(event.nNonce == std::numeric_limits<uint64>::max())
        {
            PushEvent(eventVPeer);
        }
        else
        {
            std::cout << "[forknode] Generated PeerInv Nonce" << event.nNonce << " fork " 
             << event.hashFork.ToString() << " [forknode dbpservice]\n";
            
            SendEventToParentNode(eventVPeer);
        }
    }
    
    return true;
}

bool CDbpService::HandleEvent(CMvEventPeerBlock& event)
{
    CWalleveBufStream ss;
    ss << event;
    std::string data(ss.GetData(), ss.GetSize());
        
    CMvDbpVirtualPeerNetEvent eventVPeer;
    eventVPeer.type = CMvDbpVirtualPeerNetEvent::EventType::DBP_EVENT_PEER_BLOCK;
    eventVPeer.data = std::vector<uint8>(data.begin(), data.end());

    if(IsRootNodeOfSuperNode())
    {
        PushEvent(eventVPeer);
    }

    if(IsForkNodeOfSuperNode())
    {
        if(event.nNonce == std::numeric_limits<uint64>::max())
        {
            PushEvent(eventVPeer);
        }
        else
        {
            SendEventToParentNode(eventVPeer);
        }
    }
    
    
    return true;
}

bool CDbpService::HandleEvent(CMvEventPeerTx& event)
{
    CWalleveBufStream ss;
    ss << event;
    std::string data(ss.GetData(), ss.GetSize());
        
    CMvDbpVirtualPeerNetEvent eventVPeer;
    eventVPeer.type = CMvDbpVirtualPeerNetEvent::EventType::DBP_EVENT_PEER_TX;
    eventVPeer.data = std::vector<uint8>(data.begin(), data.end());

    if(IsRootNodeOfSuperNode())
    {
        PushEvent(eventVPeer);
    }

    if(IsForkNodeOfSuperNode())
    {
        if(event.nNonce == std::numeric_limits<uint64>::max())
        {
            PushEvent(eventVPeer);
        }
        else
        {
            SendEventToParentNode(eventVPeer);
        }
    }
    
    return true;
}

bool CDbpService::HandleEvent(CMvEventPeerGetBlocks& event)
{
    CWalleveBufStream ss;
    ss << event;
    std::string data(ss.GetData(), ss.GetSize());
        
    CMvDbpVirtualPeerNetEvent eventVPeer;
    eventVPeer.type = CMvDbpVirtualPeerNetEvent::EventType::DBP_EVENT_PEER_GETBLOCKS;
    eventVPeer.data = std::vector<uint8>(data.begin(), data.end());
    
    if(IsRootNodeOfSuperNode())
    {
        PushEvent(eventVPeer);
    }

    if(IsForkNodeOfSuperNode())
    {
       SendEventToParentNode(eventVPeer);
    }

    return true;
}

bool CDbpService::HandleEvent(CMvEventPeerGetData& event)
{
    CWalleveBufStream ss;
    ss << event;
    std::string data(ss.GetData(), ss.GetSize());
        
    CMvDbpVirtualPeerNetEvent eventVPeer;
    eventVPeer.type = CMvDbpVirtualPeerNetEvent::EventType::DBP_EVENT_PEER_GETDATA;
    eventVPeer.data = std::vector<uint8>(data.begin(), data.end());
    
    if(IsRootNodeOfSuperNode())
    {
        PushEvent(eventVPeer);
    }

    if(IsForkNodeOfSuperNode())
    {
        UpdateGetDataEventRecord(event);
        SendEventToParentNode(eventVPeer);
    }
    
    return true;
}

bool CDbpService::HandleEvent(CWalleveEventPeerNetReward& event)
{
    CWalleveSuperNodeEventPeerNetReward eventSNReward(event.nNonce);
    eventSNReward.result = event.result;
    eventSNReward.nType = event.nType;
    eventSNReward.data = event.data;
    
    CWalleveBufStream ss;
    ss << eventSNReward;
    std::string data(ss.GetData(), ss.GetSize());
        
    CMvDbpVirtualPeerNetEvent eventVPeer;
    eventVPeer.type = CMvDbpVirtualPeerNetEvent::EventType::DBP_EVENT_PEER_REWARD;
    eventVPeer.data = std::vector<uint8>(data.begin(), data.end());

    if(IsForkNodeOfSuperNode())
    {
        SendEventToParentNode(eventVPeer);
    }
    
    return true;
}
    
bool CDbpService::HandleEvent(CWalleveEventPeerNetClose& event)
{
    CWalleveSuperNodeEventPeerNetClose eventSNNetClose(event.nNonce);
    eventSNNetClose.result = event.result;
    eventSNNetClose.nType = event.nType;
    eventSNNetClose.data = event.data;
    
    CWalleveBufStream ss;
    ss << eventSNNetClose;
    std::string data(ss.GetData(), ss.GetSize());
        
    CMvDbpVirtualPeerNetEvent eventVPeer;
    eventVPeer.type = CMvDbpVirtualPeerNetEvent::EventType::DBP_EVENT_PEER_CLOSE;
    eventVPeer.data = std::vector<uint8>(data.begin(), data.end());

    if(IsForkNodeOfSuperNode())
    {
        std::cout << "[forknode] generate netclose nonce: " << event.nNonce << " [dbpservice]\n";
        std::cout << "[forknode] generate netclose type: " << event.data << " [dbpservice]\n";
        SendEventToParentNode(eventVPeer);
    }
    
    return true;
}

//Event from up to down
bool CDbpService::HandleEvent(CMvEventDbpVirtualPeerNet& event)
{
    CWalleveBufStream ss;
    decltype(event.data.data) bytes = event.data.data;
    ss.Write((char*)bytes.data(), bytes.size());

    // process and classify and dispatch to vpeernet
    if(event.data.type == CMvDbpVirtualPeerNetEvent::EventType::DBP_EVENT_PEER_ACTIVE)
    {
        CMvEventPeerActive eventActive(0);
        ss >> eventActive;  
        
        boost::asio::ip::tcp::endpoint ep;
        eventActive.data.ssEndpoint.GetEndpoint(ep);
        std::cout << "recv active event address: " << ep.address().to_string() << " [dbpservice]\n";
        std::cout << "recv active event nonce: " << eventActive.nNonce << "[dbpservice]\n";

        pVirtualPeerNet->DispatchEvent(&eventActive);

        mapPeerEvent[eventActive.nNonce] = event.data;
        PushEvent(event.data);
    }

    if(event.data.type == CMvDbpVirtualPeerNetEvent::EventType::DBP_EVENT_PEER_DEACTIVE)
    {
        CMvEventPeerDeactive eventDeactive(0);
        ss >> eventDeactive;   
        
        boost::asio::ip::tcp::endpoint ep;
        eventDeactive.data.ssEndpoint.GetEndpoint(ep);
        std::cout << "recv deactive event address: " << ep.address().to_string() << " [dbpservice]\n";
        
        pVirtualPeerNet->DispatchEvent(&eventDeactive);

        mapPeerEvent.erase(eventDeactive.nNonce);
        PushEvent(event.data);
    }

    if(event.data.type == CMvDbpVirtualPeerNetEvent::EventType::DBP_EVENT_PEER_SUBSCRIBE)
    {
        CMvEventPeerSubscribe eventSub(0, uint256());
        ss >> eventSub;

        if(IsMyFork(eventSub.hashFork))
        {
            eventSub.sender = "dbpservice";
            eventSub.flow = "down";    
            pVirtualPeerNet->DispatchEvent(&eventSub);
        }
    }

    if(event.data.type == CMvDbpVirtualPeerNetEvent::EventType::DBP_EVENT_PEER_UNSUBSCRIBE)
    {
        CMvEventPeerUnsubscribe eventUnSub(0, uint256());
        ss >> eventUnSub;
        
        if(IsMyFork(eventUnSub.hashFork))
        {
            eventUnSub.flow = "down";
            eventUnSub.sender = "dbpservice";
            pVirtualPeerNet->DispatchEvent(&eventUnSub);
        }
    }

    if(event.data.type == CMvDbpVirtualPeerNetEvent::EventType::DBP_EVENT_PEER_GETBLOCKS)
    {
        CMvEventPeerGetBlocks eventGetBlocks(0, uint256());
        ss >> eventGetBlocks;

        if(IsMyFork(eventGetBlocks.hashFork))
        {
            eventGetBlocks.sender = "dbpservice";
            eventGetBlocks.flow = "down";
            pVirtualPeerNet->DispatchEvent(&eventGetBlocks);
        }

        PushEvent(event.data);
    }

    if(event.data.type == CMvDbpVirtualPeerNetEvent::EventType::DBP_EVENT_PEER_GETDATA)
    {
        CMvEventPeerGetData eventGetData(0, uint256());
        ss >> eventGetData; 

        if(IsMyFork(eventGetData.hashFork))
        {
            eventGetData.sender = "dbpservice";
            eventGetData.flow = "down";
            pVirtualPeerNet->DispatchEvent(&eventGetData);
        }

        PushEvent(event.data);
    }

    if(event.data.type == CMvDbpVirtualPeerNetEvent::EventType::DBP_EVENT_PEER_INV)
    {
        CMvEventPeerInv eventInv(0, uint256());
        ss >> eventInv;

        if(IsMyFork(eventInv.hashFork))
        {
            std::cout << "[forknode] [<] Peer Inv Fork " << eventInv.hashFork.ToString() << " [dbpservice]\n"; 
            std::cout << "[forknode] [<] Peer Inv Nonce " << eventInv.nNonce << " [dbpservice]\n"; 
            
            if(eventInv.hashFork.ToString()  == 
                "6c78270ac6d5892deb4b33ec9123289b24067a8649937ccfe43a98e68992a8ea")
            {
                std::cout << "##################### RECV add fork inv [forknode]\n"; 
            }
            
            eventInv.sender = "dbpservice";
            eventInv.flow = "down";
            pVirtualPeerNet->DispatchEvent(&eventInv);
        }

        PushEvent(event.data);
    }

    if(event.data.type == CMvDbpVirtualPeerNetEvent::EventType::DBP_EVENT_PEER_TX)
    {
        CMvEventPeerTx eventTx(0, uint256());
        ss >> eventTx;

        if(IsMyFork(eventTx.hashFork) && IsThisNodeTx(eventTx))
        {
            std::cout << "[forknode] [<] Peer Tx Fork " << eventTx.hashFork.ToString() << " [dbpservice]\n"; 
            std::cout << "[forknode] [<] Peer Tx Nonce " << eventTx.nNonce << " [dbpservice]\n"; 
            
            eventTx.sender = "dbpservice";
            eventTx.flow = "down";
            pVirtualPeerNet->DispatchEvent(&eventTx);
        }

        PushEvent(event.data);
    }

    if(event.data.type == CMvDbpVirtualPeerNetEvent::EventType::DBP_EVENT_PEER_BLOCK)
    {
        CMvEventPeerBlock eventBlock(0, uint256());
        ss >> eventBlock;

        if(IsMyFork(eventBlock.hashFork) && IsThisNodeBlock(eventBlock))
        {
            std::cout << "[forknode] [<] Peer Block Fork " << eventBlock.hashFork.ToString() << " [dbpservice]\n"; 
            std::cout << "[forknode] [<] Peer Block Nonce " << eventBlock.nNonce << " [dbpservice]\n"; 
            
            eventBlock.sender = "dbpservice";
            eventBlock.flow = "down";
            pVirtualPeerNet->DispatchEvent(&eventBlock);
        }

        PushEvent(event.data);
    }

    return true;
}

void CDbpService::SendEventToParentNode(CMvDbpVirtualPeerNetEvent& event)
{
    CMvEventDbpVirtualPeerNet eventVirtualPeerNet("");
    eventVirtualPeerNet.data.type = event.type;
    eventVirtualPeerNet.data.data = event.data;
    pDbpClient->DispatchEvent(&eventVirtualPeerNet);
}

void CDbpService::UpdateGetDataEventRecord(const CMvEventPeerGetData& event)
{
    uint64 nNonce = event.nNonce;
    const uint256& hashFork = event.hashFork;
    
    std::set<uint256> setInvHash;
    for(const auto& inv : event.data)
    {
        setInvHash.insert(inv.nHash);
        std::cout << "Get Data Inv Hash " << inv.nHash.ToString() << " [dbpservice]\n";
    }

    std::cout << "Get Data nonce " << nNonce << " [dbpservice]\n";
    std::cout << "Get Data hashFork " << hashFork.ToString() << " [dbpservice]\n";

    mapThisNodeGetData[std::make_pair(hashFork, nNonce)] = setInvHash;
}

bool CDbpService::IsThisNodeBlock(CMvEventPeerBlock& eventBlock)
{
    uint64 nNonce = eventBlock.nNonce;
    uint256& hashFork = eventBlock.hashFork;
    uint256 blockHash = eventBlock.data.GetHash();
    auto pairKey = std::make_pair(hashFork, nNonce);
    
    std::cout << "Pair Key " << pairKey.first.ToString() << " , " << nNonce << " [dbpservice]\n";
    std::cout << "Block Hash " << blockHash.ToString() << " \n";
    
    if(mapThisNodeGetData.find(pairKey) == mapThisNodeGetData.end())
    {
        std::cout << "pair key cannot find \n";
        return false;
    }

    auto& setInvHash = mapThisNodeGetData[pairKey];
    if(setInvHash.find(blockHash) == setInvHash.end())
    {
        std::cout << "blockHash cannot find \n";
        return false;
    }

    setInvHash.erase(blockHash);

    return true;
}

bool CDbpService::IsThisNodeTx(CMvEventPeerTx& eventTx)
{
    uint64 nNonce = eventTx.nNonce;
    uint256& hashFork = eventTx.hashFork;
    uint256 txHash = eventTx.data.GetHash();
    auto pairKey = std::make_pair(hashFork, nNonce);

    std::cout << "Pair Key " << pairKey.first.ToString() << " , " << nNonce << " [dbpservice]\n";
    std::cout << "Tx Hash " << txHash.ToString() << " \n";
    
    if(mapThisNodeGetData.find(pairKey) == mapThisNodeGetData.end())
    {
        std::cout << "pair key cannot find \n";
        return false;
    }

    auto& setInvHash = mapThisNodeGetData[pairKey];
    if(setInvHash.find(txHash) == setInvHash.end())
    {
        std::cout << "txHash cannot find \n";
        return false;
    }

    setInvHash.erase(txHash);

    return true;
}
<|MERGE_RESOLUTION|>--- conflicted
+++ resolved
@@ -721,16 +721,6 @@
                 vpeerEvent.data = std::vector<uint8>(eventData.begin(), eventData.end());
                 SendEventToParentNode(vpeerEvent);
             }
-<<<<<<< HEAD
-
-            if(IsRootNodeOfSuperNode())
-            {   
-                eventGetBlocks.flow = "up";
-                eventGetBlocks.sender = "dbpservice";
-                pVirtualPeerNet->DispatchEvent(&eventGetBlocks);
-            }
-=======
->>>>>>> 427eafdd
         }
     }
 
@@ -762,23 +752,6 @@
                 vpeerEvent.data = std::vector<uint8>(eventData.begin(), eventData.end());
                 SendEventToParentNode(vpeerEvent);
             }
-<<<<<<< HEAD
-
-            if(IsRootNodeOfSuperNode())
-            {
-                std::cout << "#############[rootnode] "  << "GetData Begin [dbpservice]\n";
-                for(const auto& inv : eventGetData.data)
-                {
-                    std::cout << "Get Data Inv Hash " << inv.nHash.ToString() << " \n";
-                }
-                
-                std::cout << "#############[rootnode] "  << "GetData End [dbpservice]\n";
-                eventGetData.flow = "up";
-                eventGetData.sender = "dbpservice";
-                pVirtualPeerNet->DispatchEvent(&eventGetData);
-            }
-=======
->>>>>>> 427eafdd
         }
     }
 
