--- conflicted
+++ resolved
@@ -1211,18 +1211,7 @@
 
     if(IsForkNodeOfSuperNode())
     {
-<<<<<<< HEAD
-        if(event.nNonce == 0)
-        {
-            PushEvent(eventVPeer);
-        }
-        else
-        {   
-            SendEventToParentNode(eventVPeer);
-        }
-=======
        SendEventToParentNode(eventVPeer);
->>>>>>> 9111b300
     }
 
     return true;
@@ -1428,14 +1417,10 @@
         CMvEventPeerBlock eventBlock(0, uint256());
         ss >> eventBlock;
 
-<<<<<<< HEAD
         std::cout << "[forknode] [<] Peer Block Fork " << eventBlock.hashFork.ToString() << " [dbpservice]\n"; 
         std::cout << "[forknode] [<] Peer Block Nonce " << eventBlock.nNonce << " [dbpservice]\n"; 
 
-        if(IsMyFork(eventBlock.hashFork))
-=======
         if(IsMyFork(eventBlock.hashFork) && IsThisNodeBlock(eventBlock))
->>>>>>> 9111b300
         {
             eventBlock.sender = "dbpservice";
             eventBlock.flow = "down";
