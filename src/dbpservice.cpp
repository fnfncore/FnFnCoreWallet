--- conflicted
+++ resolved
@@ -486,15 +486,11 @@
         {
             CBlockEx block;
             int height;
-<<<<<<< HEAD
-            pService->GetBlock(blocksHash[i], block, tempForkHash, height);
+            pService->GetBlockEx(blocksHash[i], block, tempForkHash, height);
             std::cout << "block hash: "  << block.GetHash().ToString() << "\n";
             std::cout << "block height: " << height << "\n";
             std::cout << "block fork: " << tempForkHash.ToString() << "\n";
             std::cout << "block type: " << block.nType << "\n"; 
-=======
-            pService->GetBlockEx(blocksHash[i], block, tempForkHash, height);
->>>>>>> 7f3c63a3
             if (block.nType != CBlock::BLOCK_EXTENDED)
             {
                 nonExtendBlockCount++;
