--- conflicted
+++ resolved
@@ -19,7 +19,6 @@
     pWallet = NULL;
     pDbpServer = NULL;
     pNetChannel = NULL;
-<<<<<<< HEAD
     pVirtualPeerNet = NULL;
     pForkManager = NULL;
 
@@ -33,12 +32,6 @@
                                   (REMOVED_TOPIC,   std::set<std::string>());
 
     mapTopicIds = temp_map;
-=======
-
-    std::unordered_map<std::string, bool> temp_map = boost::assign::map_list_of("all-block", true)("all-tx", true)("changed", true)("removed", true);
-
-    mapCurrentTopicExist = temp_map;
->>>>>>> 5e5998ca
 }
 
 CDbpService::~CDbpService()
@@ -83,7 +76,6 @@
         return false;
     }
 
-<<<<<<< HEAD
     if (!WalleveGetObject("forkpseudopeernet",pVirtualPeerNet))
     {
         WalleveLog("Failed to request virtual peer net\n");
@@ -96,8 +88,6 @@
         return false;
     }
 
-=======
->>>>>>> 5e5998ca
     return true;
 }
 
@@ -108,11 +98,8 @@
     pCoreProtocol = NULL;
     pWallet = NULL;
     pNetChannel = NULL;
-<<<<<<< HEAD
     pVirtualPeerNet = NULL;
     pForkManager = NULL;
-=======
->>>>>>> 5e5998ca
 }
 
 bool CDbpService::HandleEvent(CMvEventDbpPong& event)
@@ -150,7 +137,6 @@
     return ret;
 }
 
-<<<<<<< HEAD
 static void print_block(const CMvDbpBlock &block)
 {
     uint256 hash(std::vector<unsigned char>(block.hash.begin(),block.hash.end()));
@@ -327,37 +313,10 @@
         // Dispatch TxCmd to child fork node
         PushTxCmd(forkHash.ToString(),cmd);
     }
-=======
-static void print_block(CMvDbpBlock &block)
-{
-    std::string hash(block.hash.begin(), block.hash.end());
-    std::reverse(hash.begin(), hash.end());
-
-    std::string prev_hash(block.hashPrev.begin(), block.hashPrev.end());
-    std::reverse(prev_hash.begin(), prev_hash.end());
-    std::cout << "[<]recived block" << std::endl;
-    std::cout << "   hash:" << GetHex(hash) << std::endl;
-    std::cout << "   height:" << block.nHeight << std::endl;
-    std::cout << "   prev hash:" << GetHex(prev_hash) << std::endl;
-}
-
-static void print_tx(CMvDbpTransaction &tx)
-{
-    std::string hash(tx.hash.begin(),tx.hash.end());
-    std::reverse(hash.begin(), hash.end());
-
-    std::string sig(tx.vchSig.begin(),tx.vchSig.end());
-    std::reverse(sig.begin(), sig.end());
-
-    std::cout << "[<]recived transaction" << std::endl;
-    std::cout << "   hash:" << GetHex(hash) << std::endl;
-    std::cout << "   sig:" << GetHex(sig) << std::endl;
->>>>>>> 5e5998ca
 }
 
 bool CDbpService::HandleEvent(CMvEventDbpAdded& event)
 {
-<<<<<<< HEAD
     if(event.data.name == ALL_BLOCK_TOPIC)
     {
         CMvDbpBlock block = boost::any_cast<CMvDbpBlock>(event.data.anyAddedObj);
@@ -382,17 +341,6 @@
     {
         CMvDbpTxCmd cmd = boost::any_cast<CMvDbpTxCmd>(event.data.anyAddedObj);
         HandleAddedTxCmd(cmd);
-=======
-    if(event.data.name == "all-block")
-    {
-        CMvDbpBlock block = boost::any_cast<CMvDbpBlock>(event.data.anyAddedObj);
-        print_block(block);
-    }
-    else if(event.data.name == "all-tx")
-    {
-        CMvDbpTransaction tx = boost::any_cast<CMvDbpTransaction>(event.data.anyAddedObj);
-        print_tx(tx);
->>>>>>> 5e5998ca
     }
     else
     {
@@ -409,15 +357,7 @@
     if (isReconnect)
     {
         UpdateChildNodeForks(event.strSessionId,event.data.forks);
-<<<<<<< HEAD
         RespondConnected(event);
-=======
-        
-        // reply normal
-        CMvEventDbpConnected eventConnected(event.strSessionId);
-        eventConnected.data.session = event.data.session;
-        pDbpServer->DispatchEvent(&eventConnected);
->>>>>>> 5e5998ca
     }
     else
     {
@@ -427,18 +367,8 @@
         }
         else
         {
-<<<<<<< HEAD
             UpdateChildNodeForks(event.strSessionId,event.data.forks);
             RespondConnected(event);
-=======
-            
-            UpdateChildNodeForks(event.strSessionId,event.data.forks);
-            
-            // reply normal
-            CMvEventDbpConnected eventConnected(event.strSessionId);
-            eventConnected.data.session = event.data.session;
-            pDbpServer->DispatchEvent(&eventConnected);
->>>>>>> 5e5998ca
         }
     }
 
@@ -835,7 +765,6 @@
     }
 }
 
-<<<<<<< HEAD
 bool CDbpService::IsForkNode()
 {
     return mapThisNodeForkStates.empty() ? false : true;
@@ -883,12 +812,6 @@
         UpdateChildNodeForksStatesToParent();
     }
     
-=======
-bool CDbpService::HandleEvent(CMvEventDbpRegisterForkID& event)
-{
-    std::string& forkid = event.data.forkid;
-    setThisNodeForks.insert(forkid);
->>>>>>> 5e5998ca
     return true;
 }
 
@@ -897,7 +820,6 @@
     std::string forkid = boost::any_cast<std::string>(event.data.params["forkid"]);
     UpdateChildNodeForks(event.strSessionId,forkid);
 
-<<<<<<< HEAD
     uint256 forkHashRet;
     forkHashRet.SetHex(forkid);
     std::vector<uint8> forkHashBin;
@@ -920,35 +842,13 @@
     {
         UpdateChildNodeForksToParent();  
     }
-=======
-    CMvEventDbpMethodResult eventResult(event.strSessionId);
-    eventResult.data.id = event.data.id;
-    CMvDbpRegisterForkIDRet ret;
-    ret.forkid = forkid;
-    eventResult.data.anyResultObjs.push_back(ret);
-    pDbpServer->DispatchEvent(&eventResult);
-
-    // notify dbp client to send message to parent node
-    CMvEventDbpRegisterForkID eventRegister("");
-    eventRegister.data.forkid = forkid;
-    pDbpClient->DispatchEvent(&eventRegister);
->>>>>>> 5e5998ca
 }
 
 void CDbpService::HandleSendBlock(CMvEventDbpMethod& event)
 {
-<<<<<<< HEAD
     std::string id = boost::any_cast<std::string>(event.data.params["id"]);
     CMvDbpBlock block = boost::any_cast<CMvDbpBlock>(event.data.params["data"]);
     
-=======
-    CMvDbpBlock block = boost::any_cast<CMvDbpBlock>(event.data.params["data"]);
-    
-    // TO DO
-    
-    
-
->>>>>>> 5e5998ca
     CMvEventDbpMethodResult eventResult(event.strSessionId);
     eventResult.data.id = event.data.id;
     CMvDbpSendBlockRet ret;
@@ -956,7 +856,6 @@
     eventResult.data.anyResultObjs.push_back(ret);
     pDbpServer->DispatchEvent(&eventResult);
 
-<<<<<<< HEAD
     if(!IsForkNode())
     {
         // send block to virtual peer net TODO
@@ -965,16 +864,10 @@
     {
         SendBlockToParent(id, block);
     }
-=======
-    CMvEventDbpSendBlock eventSendBlock("");
-    eventSendBlock.data.block = block;
-    pDbpClient->DispatchEvent(&eventSendBlock);
->>>>>>> 5e5998ca
 }
 
 void CDbpService::HandleSendTx(CMvEventDbpMethod& event)
 {
-<<<<<<< HEAD
     std::string id = boost::any_cast<std::string>(event.data.params["id"]);
     CMvDbpTransaction tx = boost::any_cast<CMvDbpTransaction>(event.data.params["data"]);
 
@@ -1123,24 +1016,6 @@
             UpdateChildNodeForksStatesToParent();
         }
     }
-=======
-    CMvDbpTransaction tx = boost::any_cast<CMvDbpTransaction>(event.data.params["data"]);
-
-    // TODO
-
-
-
-    CMvEventDbpMethodResult eventResult(event.strSessionId);
-    eventResult.data.id = event.data.id;
-    CMvDbpSendTxRet ret;
-    ret.hash = std::string(tx.hash.begin(), tx.hash.end()); 
-    eventResult.data.anyResultObjs.push_back(ret);
-    pDbpServer->DispatchEvent(&eventResult);
-
-    CMvEventDbpSendTx eventSendTx("");
-    eventSendTx.data.tx = tx;
-    pDbpClient->DispatchEvent(&eventSendTx);
->>>>>>> 5e5998ca
 }
 
 bool CDbpService::HandleEvent(CMvEventDbpMethod& event)
@@ -1149,7 +1024,6 @@
     {
         HandleGetBlocks(event);
     }
-<<<<<<< HEAD
     else if (event.data.method == CMvDbpMethod::LwsMethod::GET_TRANSACTION)
     {
         HandleGetTransaction(event);
@@ -1185,27 +1059,6 @@
     else if(event.data.method == CMvDbpMethod::SNMethod::UPDATE_FORK_STATE)
     {
         HandleUpdateForkState(event);
-=======
-    else if (event.data.method == CMvDbpMethod::Method::GET_TRANSACTION)
-    {
-        HandleGetTransaction(event);
-    }
-    else if (event.data.method == CMvDbpMethod::Method::SEND_TRANSACTION)
-    {
-        HandleSendTransaction(event);
-    }
-    else if(event.data.method == CMvDbpMethod::Method::REGISTER_FORK)
-    {
-        HandleRegisterFork(event);
-    }
-    else if(event.data.method == CMvDbpMethod::Method::SEND_BLOCK)
-    {
-        HandleSendBlock(event);
-    }
-    else if(event.data.method == CMvDbpMethod::Method::SEND_TX)
-    {
-
->>>>>>> 5e5998ca
     }
     else
     {
@@ -1332,7 +1185,6 @@
     }
 }
 
-<<<<<<< HEAD
 void CDbpService::PushSysCmd(const std::string& forkid, const CMvDbpSysCmd& syscmd)
 {
     const auto& sysCmdIds = mapTopicIds[SYS_CMD_TOPIC];
@@ -1424,8 +1276,6 @@
     pDbpServer->DispatchEvent(&eventReady);
 }
 
-=======
->>>>>>> 5e5998ca
 void CDbpService::UpdateChildNodeForks(const std::string& session, const std::string& forks)
 {
     std::vector<std::string> vForks = CDbpUtils::Split(forks,';');
@@ -1446,7 +1296,6 @@
     }
 }
 
-<<<<<<< HEAD
 void CDbpService::UpdateChildNodeForksStates(const std::string& forkid, int currentHeight, 
     const std::string& lastBlockHash)
 {
@@ -1570,8 +1419,6 @@
 }
 
 
-=======
->>>>>>> 5e5998ca
 bool CDbpService::HandleEvent(CMvEventDbpUpdateNewBlock& event)
 {
     // get details about new block
