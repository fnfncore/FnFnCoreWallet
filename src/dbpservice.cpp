--- conflicted
+++ resolved
@@ -930,19 +930,6 @@
 // from up node Event
 bool CDbpService::HandleEvent(CMvEventDbpVirtualPeerNet& event)
 {
-<<<<<<< HEAD
-    // process and classify and dispatch to vpeernet
-    if(event.data.type == CMvDbpVirtualPeerNetEvent::EventType::DBP_EVENT_PEER_ACTIVE)
-    {
-        CWalleveBufStream ss;
-        decltype(event.data.data) bytes;
-        ss.Write((char*)bytes.data(), bytes.size());
-
-        CMvEventPeerActive eventActive(0);
-        ss >> eventActive;
-        
-        pVirtualPeerNet->DispatchEvent(&eventActive);
-=======
     CWalleveBufStream ss;
     decltype(event.data.data) bytes = event.data.data;
     ss.Write((char*)bytes.data(), bytes.size());
@@ -955,53 +942,37 @@
         pVirtualPeerNet->DispatchEvent(&eventActive);
 
         vCacheEvent.push_back(event.data);
->>>>>>> 2e0145ef
     }
 
     if(event.data.type == CMvDbpVirtualPeerNetEvent::EventType::DBP_EVENT_PEER_DEACTIVE)
     {
-<<<<<<< HEAD
-        
-=======
         CMvEventPeerDeactive eventDeactive(0);
         ss >> eventDeactive;   
         pVirtualPeerNet->DispatchEvent(&eventDeactive);
 
         vCacheEvent.push_back(event.data);
->>>>>>> 2e0145ef
     }
 
     if(event.data.type == CMvDbpVirtualPeerNetEvent::EventType::DBP_EVENT_PEER_SUBSCRIBE)
     {
-<<<<<<< HEAD
-
-=======
         CMvEventPeerSubscribe eventSub(0, uint256());
         ss >> eventSub;    
         pVirtualPeerNet->DispatchEvent(&eventSub);
 
         vCacheEvent.push_back(event.data);
->>>>>>> 2e0145ef
     }
 
     if(event.data.type == CMvDbpVirtualPeerNetEvent::EventType::DBP_EVENT_PEER_UNSUBSCRIBE)
     {
-<<<<<<< HEAD
-
-=======
         CMvEventPeerUnsubscribe eventUnSub(0, uint256());
         ss >> eventUnSub;
         pVirtualPeerNet->DispatchEvent(&eventUnSub);
 
         vCacheEvent.push_back(event.data);
->>>>>>> 2e0145ef
     }
 
     if(event.data.type == CMvDbpVirtualPeerNetEvent::EventType::DBP_EVENT_PEER_GETBLOCKS)
     {
-<<<<<<< HEAD
-
-=======
         CMvEventPeerGetBlocks eventGetBlocks(0, uint256());
         ss >> eventGetBlocks;
 
@@ -1011,14 +982,10 @@
         }
 
         PushEvent(event.data);
->>>>>>> 2e0145ef
     }
 
     if(event.data.type == CMvDbpVirtualPeerNetEvent::EventType::DBP_EVENT_PEER_GETDATA)
     {
-<<<<<<< HEAD
-
-=======
         CMvEventPeerGetData eventGetData(0, uint256());
         ss >> eventGetData; 
 
@@ -1028,14 +995,10 @@
         }
 
         PushEvent(event.data);
->>>>>>> 2e0145ef
     }
 
     if(event.data.type == CMvDbpVirtualPeerNetEvent::EventType::DBP_EVENT_PEER_INV)
     {
-<<<<<<< HEAD
-
-=======
         CMvEventPeerInv eventInv(0, uint256());
         ss >> eventInv;   
         
@@ -1045,14 +1008,10 @@
         }
 
         PushEvent(event.data);
->>>>>>> 2e0145ef
     }
 
     if(event.data.type == CMvDbpVirtualPeerNetEvent::EventType::DBP_EVENT_PEER_TX)
     {
-<<<<<<< HEAD
-
-=======
         CMvEventPeerTx eventTx(0, uint256());
         ss >> eventTx;
 
@@ -1062,14 +1021,10 @@
         }
 
         PushEvent(event.data);
->>>>>>> 2e0145ef
     }
 
     if(event.data.type == CMvDbpVirtualPeerNetEvent::EventType::DBP_EVENT_PEER_BLOCK)
     {
-<<<<<<< HEAD
-
-=======
         CMvEventPeerBlock eventBlock(0, uint256());
         ss >> eventBlock;
 
@@ -1079,7 +1034,6 @@
         }
 
         PushEvent(event.data);
->>>>>>> 2e0145ef
     }
 
     return true;
