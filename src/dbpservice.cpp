// Copyright (c) 2017-2018 The Multiverse developers
// Distributed under the MIT/X11 software license, see the accompanying
// file COPYING or http://www.opensource.org/licenses/mit-license.php.

#include "dbpservice.h"

#include "dbputils.h"
#include <boost/assign/list_of.hpp>
#include <boost/lexical_cast.hpp>
#include <algorithm>

using namespace multiverse;

CDbpService::CDbpService()
    : walleve::IIOModule("dbpservice")
{
    pService = NULL;
    pCoreProtocol = NULL;
    pWallet = NULL;
    pDbpServer = NULL;
    pNetChannel = NULL;
    pVirtualPeerNet = NULL;

    std::unordered_map<std::string, IdsType> temp_map = 
        boost::assign::map_list_of(ALL_BLOCK_TOPIC, std::set<std::string>())
                                  (ALL_TX_TOPIC,    std::set<std::string>())
                                  (SYS_CMD_TOPIC,   std::set<std::string>())
                                  (TX_CMD_TOPIC,    std::set<std::string>())
                                  (BLOCK_CMD_TOPIC, std::set<std::string>())
                                  (CHANGED_TOPIC,   std::set<std::string>())
                                  (REMOVED_TOPIC,   std::set<std::string>());

    mapTopicIds = temp_map;

    fEnableSuperNode = false;
    fEnableForkNode = false;
}

CDbpService::~CDbpService() noexcept
{
}

bool CDbpService::WalleveHandleInitialize()
{
    if (!WalleveGetObject("coreprotocol", pCoreProtocol))
    {
        WalleveError("Failed to request coreprotocol\n");
        return false;
    }

    if (!WalleveGetObject("service", pService))
    {
        WalleveError("Failed to request service\n");
        return false;
    }

    if (!WalleveGetObject("wallet", pWallet))
    {
        WalleveError("Failed to request wallet\n");
        return false;
    }

    if (!WalleveGetObject("dbpserver", pDbpServer))
    {
        WalleveError("Failed to request dbpserver\n");
        return false;
    }

    if(!WalleveGetObject("dbpclient",pDbpClient))
    {
        WalleveError("Failed to request dbpclient\n");
        return false;
    }

    if (!WalleveGetObject("netchannel",pNetChannel))
    {
        WalleveError("Failed to request peer net datachannel\n");
        return false;
    }

    if (!WalleveGetObject("virtualpeernet",pVirtualPeerNet))
    {
        WalleveLog("Failed to request virtual peer net\n");
        return false;
    }

    return true;
}

void CDbpService::WalleveHandleDeinitialize()
{
    pDbpServer = NULL;
    pService = NULL;
    pCoreProtocol = NULL;
    pWallet = NULL;
    pNetChannel = NULL;
    pVirtualPeerNet = NULL;
}

void CDbpService::EnableForkNode(bool enable)
{
    fEnableForkNode = enable;
}

void CDbpService::EnableSuperNode(bool enable)
{
    fEnableSuperNode = enable;
}

void CDbpService::SetSupportForks(const std::vector<uint256>& vForks)
{
    vSupportFork = vForks;
}

bool CDbpService::HandleEvent(CMvEventDbpPong& event)
{
    (void)event;
    return true;
}

bool CDbpService::HandleEvent(CMvEventDbpBroken& event)
{
    mapSessionChildNodeForks.erase(event.strSessionId);
    return true;
}

bool CDbpService::HandleEvent(CMvEventDbpRemoveSession& event)
{
    RemoveSession(event.data.session);
    return true;
}

static std::string GetHex(std::string data)
{
    int n = 2 * data.length() + 1;
    std::string ret;
    const char c_map[16] = {'0', '1', '2', '3', '4', '5', '6', '7',
                            '8', '9', 'a', 'b', 'c', 'd', 'e', 'f'};

    ret.reserve(n);
    for (const unsigned char &c : data)
    {
        ret.push_back(c_map[c >> 4]);
        ret.push_back(c_map[c & 15]);
    }

    return ret;
}

static void print_block(const CBlock &block)
{
   

}

static void print_tx(const CTransaction &tx)
{
    
}

bool CDbpService::HandleEvent(CMvEventDbpConnect& event)
{
    bool isReconnect = event.data.isReconnect;
    
    if (isReconnect)
    {
        RespondConnected(event);
    }
    else
    {
        if (event.data.version != 1)
        {
            RespondFailed(event);
        }
        else
        {
            std::cout << "[<] Recved Connect [dbpservice]\n"; 
            
            RespondConnected(event);


            std::cout << "[>] Sent Connected " << event.strSessionId << " [dbpservice]\n";

            std::cout << "[>] MapPeerEvent Size " << mapPeerEvent.size() << " [dbpservice]\n";


            for(const auto& virtualevent : mapPeerEvent)
            {
                std::string session(event.strSessionId);
                CMvEventDbpAdded eventAdd(session);
                eventAdd.data.name = "event";
                eventAdd.data.anyAddedObj = virtualevent.second;
                return pDbpServer->DispatchEvent(&eventAdd);
            }
        }
    }

    return true;
}

bool CDbpService::HandleEvent(CMvEventDbpSub& event)
{
    std::string id = event.data.id;
    std::string topicName = event.data.name;

    if (!IsTopicExist(topicName))
    {
        RespondNoSub(event);
    }
    else
    {
        SubTopic(id, event.strSessionId, topicName);
        RespondReady(event);
    }

    return true;
}

bool CDbpService::HandleEvent(CMvEventDbpUnSub& event)
{
    UnSubTopic(event.data.id);
    return true;
}

void CDbpService::HandleGetTransaction(CMvEventDbpMethod& event)
{
    std::string id = event.data.id;
    std::string txid = boost::any_cast<std::string> 
     (event.data.params["hash"]);

    uint256 txHash(txid);
    CTransaction tx;
    uint256 forkHash;
    int blockHeight;

    if (pService->GetTransaction(txHash, tx, forkHash, blockHeight))
    {
        CMvDbpTransaction dbpTx;
        CDbpUtils::RawToDbpTransaction(tx, forkHash, 0, dbpTx);

        CMvEventDbpMethodResult eventResult(event.strSessionId);
        eventResult.data.id = id;
        eventResult.data.anyResultObjs.push_back(dbpTx);
        pDbpServer->DispatchEvent(&eventResult);
    }
    else
    {
        CMvEventDbpMethodResult eventResult(event.strSessionId);
        eventResult.data.id = id;
        eventResult.data.error = "404";
        pDbpServer->DispatchEvent(&eventResult);
    }
}

void CDbpService::HandleSendTransaction(CMvEventDbpMethod& event)
{
    std::string data = boost::any_cast 
        <std::string>(event.data.params["data"]);

    std::vector<unsigned char> txData(data.begin(), data.end());
    walleve::CWalleveBufStream ss;
    ss.Write((char *)&txData[0], txData.size());

    CTransaction rawTx;
    try
    {
        ss >> rawTx;
    }
    catch (const std::exception& e)
    {
        CMvEventDbpMethodResult eventResult(event.strSessionId);
        eventResult.data.id = event.data.id;
        eventResult.data.error = "400";
        pDbpServer->DispatchEvent(&eventResult);
        return;
    }

    MvErr err = pService->SendTransaction(rawTx);
    if (err == MV_OK)
    {
        CMvEventDbpMethodResult eventResult(event.strSessionId);
        eventResult.data.id = event.data.id;

        CMvDbpSendTransactionRet sendTxRet;
        sendTxRet.hash = data;
        sendTxRet.result = "succeed";
        eventResult.data.anyResultObjs.push_back(sendTxRet);

        pDbpServer->DispatchEvent(&eventResult);
    }
    else
    {
        CMvEventDbpMethodResult eventResult(event.strSessionId);
        eventResult.data.id = event.data.id;

        CMvDbpSendTransactionRet sendTxRet;
        sendTxRet.hash = data;
        sendTxRet.result = "failed";
        sendTxRet.reason = std::string(MvErrString(err));
        eventResult.data.anyResultObjs.push_back(sendTxRet);

        pDbpServer->DispatchEvent(&eventResult);
    }
}

bool CDbpService::IsTopicExist(const std::string& topic)
{
    return mapTopicIds.find(topic) != mapTopicIds.end();
}

void CDbpService::SubTopic(const std::string& id, const std::string& session, const std::string& topic)
{
    mapTopicIds[topic].insert(id);
    mapIdSubedSession.insert(std::make_pair(id, session));
}

void CDbpService::UnSubTopic(const std::string& id)
{
    for(auto& kv : mapTopicIds)
    {
        kv.second.erase(id);
    }
    mapIdSubedSession.erase(id);
}

void CDbpService::RemoveSession(const std::string& session)
{
    std::vector<std::string> vBeDeletedIds;
    for(const auto& kv : mapIdSubedSession)
    {
        std::string id = kv.first;
        std::string valueSession = kv.second;
        if(valueSession == session)
        {
            vBeDeletedIds.push_back(id);
        }
    }

    for(const auto& id : vBeDeletedIds)
    {
        UnSubTopic(id);
    }
}

bool CDbpService::IsEmpty(const uint256& hash)
{
    static const uint256 EMPTY_HASH;
    return hash == EMPTY_HASH;
}

bool CDbpService::IsForkHash(const uint256& hash)
{
    std::vector<std::pair<uint256,CProfile>> forks;
    pService->ListFork(forks);

    for(const auto& fork : forks)
    {
        if(fork.first == hash)
        {
            return true;
        }
    }

    return false;
}

bool CDbpService::IsMyFork(const uint256& hash)
{
    return pNetChannel->IsContains(hash);
}

bool CDbpService::IsForkNodeOfSuperNode()
{
    return (fEnableSuperNode && fEnableForkNode);
}

bool CDbpService::IsRootNodeOfSuperNode()
{
    return (fEnableSuperNode && !fEnableForkNode);
}

void CDbpService::TrySwitchFork(const uint256& blockHash,uint256& forkHash)
{
    auto it = mapForkPoint.find(blockHash.ToString());
    if(it != mapForkPoint.end())
    {
        auto value = it->second; 
        forkHash = value.first;
    } 
}

bool CDbpService::CalcForkPoints(const uint256& forkHash)
{
    std::vector<std::pair<uint256,int>> vAncestors;
    std::vector<std::pair<int,uint256>> vSublines;
    std::vector<std::pair<uint256,uint256>> path;
    if(!pService->GetForkGenealogy(forkHash,vAncestors,vSublines))
    {
        return false;
    }

    std::vector<std::pair<uint256,uint256>> forkAncestors;
    for(int i = vAncestors.size() - 1; i >= 0; i--)
    {
        CBlock block;
        uint256 tempFork;
        int nHeight = 0;
        pService->GetBlock(vAncestors[i].first,block,tempFork,nHeight);
        forkAncestors.push_back(std::make_pair(vAncestors[i].first,block.hashPrev));
    }

    path = forkAncestors;
    CBlock block;
    uint256 tempFork;
    int nHeight = 0;
    pService->GetBlock(forkHash,block,tempFork,nHeight);
    path.push_back(std::make_pair(forkHash,block.hashPrev));

    for(const auto& fork : path)
    {
        mapForkPoint.insert(std::make_pair(fork.second.ToString(), 
            std::make_pair(fork.first,fork.second)));
    }
    
    return true;
}

bool CDbpService::GetLwsBlocks(const uint256& forkHash, const uint256& startHash, int32 n, std::vector<CMvDbpBlock>& blocks)
{
    uint256 connectForkHash = forkHash;
    uint256 blockHash = startHash;

    if (IsEmpty(connectForkHash))
    {
        connectForkHash = pCoreProtocol->GetGenesisBlockHash();
    }

    if(!IsForkHash(connectForkHash))
    {
        std::cerr << "connect fork hash is not a fork hash.\n";
        return false;
    }

    if (IsEmpty(blockHash))
    {
        blockHash = pCoreProtocol->GetGenesisBlockHash();
    }

    int blockHeight = 0;
    uint256 tempForkHash;
    if (!pService->GetBlockLocation(blockHash, tempForkHash, blockHeight))
    {
        std::cerr << "GetBlockLocation failed\n";
        return false;
    }

    if(!CalcForkPoints(connectForkHash))
    {
        std::cerr << "CalcForkPoint failed.\n";
        return false;
    }

    const std::size_t nonExtendBlockMaxNum = n;
    std::size_t nonExtendBlockCount = 0;
    
    pService->GetBlockLocation(blockHash, tempForkHash, blockHeight);
    
    std::vector<uint256> blocksHash;
    while (nonExtendBlockCount < nonExtendBlockMaxNum && 
            pService->GetBlockHash(tempForkHash, blockHeight, blocksHash))
    {  
        for(int i = 0; i < blocksHash.size(); ++i)
        {
            CBlockEx block;
            int height;
            pService->GetBlockEx(blocksHash[i], block, tempForkHash, height);
            if (block.nType != CBlock::BLOCK_EXTENDED)
            {
                nonExtendBlockCount++;
            }

            CMvDbpBlock DbpBlock;
            CDbpUtils::RawToDbpBlock(block, tempForkHash, height, DbpBlock);
            blocks.push_back(DbpBlock);
        }
        
        TrySwitchFork(blocksHash[0],tempForkHash);
        blockHeight++;
        blocksHash.clear(); blocksHash.shrink_to_fit();
       
    }

    return true;
}

void CDbpService::HandleGetBlocks(CMvEventDbpMethod& event)
{
    std::string forkid = boost::any_cast<std::string>(event.data.params["forkid"]);
    std::string blockHash = boost::any_cast<std::string>(event.data.params["hash"]);
    std::string num = boost::any_cast<std::string>(event.data.params["number"]);
    int32 blockNum = boost::lexical_cast<int32>(num);
    
    uint256 startBlockHash(std::vector<unsigned char>(blockHash.begin(), blockHash.end()));
    uint256 forkHash;
    forkHash.SetHex(forkid);
    std::vector<CMvDbpBlock> blocks;
    if (GetLwsBlocks(forkHash, startBlockHash, blockNum, blocks))
    {
        CMvEventDbpMethodResult eventResult(event.strSessionId);
        eventResult.data.id = event.data.id;

        for (auto& block : blocks)
        {
            eventResult.data.anyResultObjs.push_back(block);
        }

        pDbpServer->DispatchEvent(&eventResult);
    }
    else
    {
        CMvEventDbpMethodResult eventResult(event.strSessionId);
        eventResult.data.id = event.data.id;
        eventResult.data.error = "400";
        pDbpServer->DispatchEvent(&eventResult);
    }
}

void CDbpService::FilterChildSubscribeFork(const CMvEventPeerSubscribe& in, CMvEventPeerSubscribe& out)
{
    auto& vSubForks = in.data;
    for(const auto& fork : vSubForks)
    {
        auto key = ForkNonceKeyType(fork, in.nNonce);
        if(mapChildNodeForkCount.find(key) == mapChildNodeForkCount.end())
        {
            mapChildNodeForkCount[key] = 1;
            out.data.push_back(fork);
        }
        else
        {
            mapChildNodeForkCount[key]++;
        }
        
    }
}

void CDbpService::FilterChildUnsubscribeFork(const CMvEventPeerUnsubscribe& in, CMvEventPeerUnsubscribe& out)
{
    auto& vUnSubForks = in.data;
    for(const auto& fork : vUnSubForks)
    {
        auto key = ForkNonceKeyType(fork, in.nNonce);
        if(mapChildNodeForkCount.find(key) != mapChildNodeForkCount.end())
        {
            if(mapChildNodeForkCount[key] == 1)
            {
                mapChildNodeForkCount[key] = 0;
                out.data.push_back(fork);
                mapChildNodeForkCount.erase(key);
            }
            else
            {
                mapChildNodeForkCount[key]--;
            }
        }
    }
}

// event from down to up
void CDbpService::HandleSendEvent(CMvEventDbpMethod& event)
{
    int type = boost::any_cast<int>(event.data.params["type"]);
    std::string eventData = boost::any_cast<std::string>(event.data.params["data"]);

    CWalleveBufStream ss;
    ss.Write(eventData.data(), eventData.size());
   
    // process reward event from down node
    if(type == CMvDbpVirtualPeerNetEvent::EventType::DBP_EVENT_PEER_REWARD)
    {
        if(IsRootNodeOfSuperNode())
        {
            CWalleveSuperNodeEventPeerNetReward eventSNReward(0);
            ss >> eventSNReward;

            CWalleveEventPeerNetReward eventReward(eventSNReward.nNonce);
            eventReward.nType = eventSNReward.nType;
            eventReward.result = eventSNReward.result;
            eventReward.data = static_cast<CEndpointManager::Bonus>(eventSNReward.data);
            pVirtualPeerNet->DispatchEvent(&eventReward);
        }

        if(IsForkNodeOfSuperNode())
        {
            CMvDbpVirtualPeerNetEvent vpeerEvent;
            vpeerEvent.type = CMvDbpVirtualPeerNetEvent::EventType::DBP_EVENT_PEER_REWARD;
            vpeerEvent.data = std::vector<uint8>(eventData.begin(), eventData.end());
            SendEventToParentNode(vpeerEvent);
        }
    }

    if(type == CMvDbpVirtualPeerNetEvent::EventType::DBP_EVENT_PEER_CLOSE)
    {
        if(IsRootNodeOfSuperNode())
        {
            CWalleveSuperNodeEventPeerNetClose eventSNClose(0);
            ss >> eventSNClose;

            CWalleveEventPeerNetClose eventClose(eventSNClose.nNonce);
            eventClose.nType = eventSNClose.nType;
            eventClose.result = eventSNClose.result;
            eventClose.data = static_cast<CEndpointManager::CloseReason>(eventSNClose.data);
            pVirtualPeerNet->DispatchEvent(&eventClose);
        }

        if(IsForkNodeOfSuperNode())
        {
            CMvDbpVirtualPeerNetEvent vpeerEvent;
            vpeerEvent.type = CMvDbpVirtualPeerNetEvent::EventType::DBP_EVENT_PEER_CLOSE;
            vpeerEvent.data = std::vector<uint8>(eventData.begin(), eventData.end());
            SendEventToParentNode(vpeerEvent);
        }
    }

    if(type == CMvDbpVirtualPeerNetEvent::EventType::DBP_EVENT_PEER_SUBSCRIBE)
    {
        CMvEventPeerSubscribe eventSub(0,uint256());
        ss >> eventSub;

        CMvEventPeerSubscribe eventUpSub(eventSub.nNonce, eventSub.hashFork);


        FilterChildSubscribeFork(eventSub, eventUpSub);

        if(!eventUpSub.data.empty())
        {
            CWalleveBufStream eventSs;
            eventSs << eventUpSub;
            std::string data(eventSs.GetData(), eventSs.GetSize());
            
            if(IsForkNodeOfSuperNode())
            {
                CMvDbpVirtualPeerNetEvent vpeerEvent;
                vpeerEvent.type = CMvDbpVirtualPeerNetEvent::EventType::DBP_EVENT_PEER_SUBSCRIBE;
                vpeerEvent.data = std::vector<uint8>(data.begin(), data.end());
                SendEventToParentNode(vpeerEvent);
            }

            if(IsRootNodeOfSuperNode())
            {
                std::cout << "#############[rootnode] "  << "Subscribe Fork: [dbpservice]\n";
                for(const auto& fork : eventUpSub.data)
                {
                    std::cout << "Fork ID " << fork.ToString() << " [dbpservice]\n";
                }
                eventUpSub.flow = "up";
                eventUpSub.sender = "dbpservice";
                pVirtualPeerNet->DispatchEvent(&eventUpSub);
            }
        }
    }

    if(type == CMvDbpVirtualPeerNetEvent::EventType::DBP_EVENT_PEER_UNSUBSCRIBE)
    {
        CMvEventPeerUnsubscribe eventUnSub(0,uint256());
        ss >> eventUnSub;

        CMvEventPeerUnsubscribe eventUpUnSub(eventUnSub.nNonce, eventUnSub.hashFork);

        FilterChildUnsubscribeFork(eventUnSub, eventUpUnSub);

        if(!eventUpUnSub.data.empty())
        {
            CWalleveBufStream eventSs;
            eventSs << eventUpUnSub;
            std::string data(eventSs.GetData(), eventSs.GetSize());
            
            if(IsForkNodeOfSuperNode())
            {
                CMvDbpVirtualPeerNetEvent vpeerEvent;
                vpeerEvent.type = CMvDbpVirtualPeerNetEvent::EventType::DBP_EVENT_PEER_UNSUBSCRIBE;
                vpeerEvent.data = std::vector<uint8>(data.begin(), data.end());
                SendEventToParentNode(vpeerEvent);
            }

            if(IsRootNodeOfSuperNode())
            {
                eventUpUnSub.flow = "up";
                eventUpUnSub.sender = "dbpservice";
                pVirtualPeerNet->DispatchEvent(&eventUpUnSub);
            }
        }
    }

    if(type == CMvDbpVirtualPeerNetEvent::EventType::DBP_EVENT_PEER_GETBLOCKS)
    {
        CMvEventPeerGetBlocks eventGetBlocks(0,uint256());
        ss >> eventGetBlocks;


        if(IsRootNodeOfSuperNode())
        {
            eventGetBlocks.flow = "up";
            eventGetBlocks.sender = "dbpservice";
            pVirtualPeerNet->DispatchEvent(&eventGetBlocks);
        }

        if(IsForkNodeOfSuperNode())
        {
            if(IsMyFork(eventGetBlocks.hashFork)
                && eventGetBlocks.nNonce == std::numeric_limits<uint64>::max())
            {
                eventGetBlocks.flow = "up";
                eventGetBlocks.sender = "dbpservice";
                pVirtualPeerNet->DispatchEvent(&eventGetBlocks);
            }
            else
            {
                CMvDbpVirtualPeerNetEvent vpeerEvent;
                vpeerEvent.type = CMvDbpVirtualPeerNetEvent::EventType::DBP_EVENT_PEER_GETBLOCKS;
                vpeerEvent.data = std::vector<uint8>(eventData.begin(), eventData.end());
                SendEventToParentNode(vpeerEvent);
            }
        }
    }

    if(type == CMvDbpVirtualPeerNetEvent::EventType::DBP_EVENT_PEER_GETDATA)
    {
        CMvEventPeerGetData eventGetData(0,uint256());
        ss >> eventGetData;

        if(IsRootNodeOfSuperNode())
        {
            std::cout << "#############[rootnode] "  << "GetData Begin [dbpservice]\n";
            for(const auto& inv : eventGetData.data)
            {
                std::cout << "Get Data Inv Hash " << inv.nHash.ToString() << " \n";
            }
            std::cout << "#############[rootnode] "  << "GetData End [dbpservice]\n";
               
            eventGetData.flow = "up";
            eventGetData.sender = "dbpservice";
            pVirtualPeerNet->DispatchEvent(&eventGetData);
        }

        if(IsForkNodeOfSuperNode())
        {
            if(IsMyFork(eventGetData.hashFork)
                && eventGetData.nNonce == std::numeric_limits<uint64>::max())
            {
                eventGetData.flow = "up";
                eventGetData.sender = "dbpservice";
                pVirtualPeerNet->DispatchEvent(&eventGetData);
            }
            else
            {
                CMvDbpVirtualPeerNetEvent vpeerEvent;
                vpeerEvent.type = CMvDbpVirtualPeerNetEvent::EventType::DBP_EVENT_PEER_GETDATA;
                vpeerEvent.data = std::vector<uint8>(eventData.begin(), eventData.end());
                SendEventToParentNode(vpeerEvent);
            }

        }
    }

    if(type == CMvDbpVirtualPeerNetEvent::EventType::DBP_EVENT_PEER_INV)
    {
        if(IsRootNodeOfSuperNode())
        {
            CMvEventPeerInv eventInv(0,uint256());
            ss >> eventInv;
            eventInv.sender = "dbpservice";
            eventInv.flow = "up";
            std::cout << "from down to up Peer Inv " <<  eventInv.hashFork.ToString() << " [rootnode dbpservice]\n";
            pVirtualPeerNet->DispatchEvent(&eventInv);
        }
        
        if(IsForkNodeOfSuperNode())
        {
            CMvDbpVirtualPeerNetEvent vpeerEvent;
            vpeerEvent.type = CMvDbpVirtualPeerNetEvent::EventType::DBP_EVENT_PEER_INV;
            vpeerEvent.data = std::vector<uint8>(eventData.begin(), eventData.end());
            SendEventToParentNode(vpeerEvent);
        }
    }

    if(type == CMvDbpVirtualPeerNetEvent::EventType::DBP_EVENT_PEER_TX)
    {
        if(IsRootNodeOfSuperNode())
        {
            CMvEventPeerTx eventTx(0,uint256());
            ss >> eventTx;
            eventTx.sender = "dbpservice";
            eventTx.flow = "up";
            pVirtualPeerNet->DispatchEvent(&eventTx);
        }
        
        if(IsForkNodeOfSuperNode())
        {
            CMvDbpVirtualPeerNetEvent vpeerEvent;
            vpeerEvent.type = CMvDbpVirtualPeerNetEvent::EventType::DBP_EVENT_PEER_TX;
            vpeerEvent.data = std::vector<uint8>(eventData.begin(), eventData.end());
            SendEventToParentNode(vpeerEvent);
        }
    }

    if(type == CMvDbpVirtualPeerNetEvent::EventType::DBP_EVENT_PEER_BLOCK)
    {
        if(IsRootNodeOfSuperNode())
        {
            CMvEventPeerBlock eventBlock(0,uint256());
            ss >> eventBlock;
            eventBlock.sender = "dbpservice";
            eventBlock.flow = "up";
            pVirtualPeerNet->DispatchEvent(&eventBlock);
        }
        
        if(IsForkNodeOfSuperNode())
        {
            CMvDbpVirtualPeerNetEvent vpeerEvent;
            vpeerEvent.type = CMvDbpVirtualPeerNetEvent::EventType::DBP_EVENT_PEER_BLOCK;
            vpeerEvent.data = std::vector<uint8>(eventData.begin(), eventData.end());
            SendEventToParentNode(vpeerEvent);
        }
    }
    
}

bool CDbpService::HandleEvent(CMvEventDbpMethod& event)
{
    if (event.data.method == CMvDbpMethod::LwsMethod::GET_BLOCKS)
    {
        HandleGetBlocks(event);
    }
    else if (event.data.method == CMvDbpMethod::LwsMethod::GET_TRANSACTION)
    {
        HandleGetTransaction(event);
    }
    else if (event.data.method == CMvDbpMethod::LwsMethod::SEND_TRANSACTION)
    {
        HandleSendTransaction(event);
    }
    else if(event.data.method == CMvDbpMethod::SnMethod::SEND_EVENT)
    {
        HandleSendEvent(event);
    }
    else
    {
        return false;
    }

    return true;
}

void CDbpService::PushBlock(const std::string& forkid, const CMvDbpBlock& block)
{
    const auto& allBlockIds = mapTopicIds[ALL_BLOCK_TOPIC];
    for(const auto& id : allBlockIds)
    {
        auto it = mapIdSubedSession.find(id);
        if(it != mapIdSubedSession.end())
        {
            CMvEventDbpAdded eventAdded(it->second);
            eventAdded.data.id = id;
            eventAdded.data.forkid = forkid;
            eventAdded.data.name = ALL_BLOCK_TOPIC;
            eventAdded.data.anyAddedObj = block;
            pDbpServer->DispatchEvent(&eventAdded);
        }
    }
}

void CDbpService::PushTx(const std::string& forkid, const CMvDbpTransaction& dbptx)
{
    const auto& allTxIds = mapTopicIds[ALL_TX_TOPIC];
    for(const auto& id : allTxIds)
    {
        auto it = mapIdSubedSession.find(id);
        if(it != mapIdSubedSession.end())
        {
            CMvEventDbpAdded eventAdded(it->second);
            eventAdded.data.id = id;
            eventAdded.data.forkid = forkid;
            eventAdded.data.name = ALL_TX_TOPIC;
            eventAdded.data.anyAddedObj = dbptx;
            pDbpServer->DispatchEvent(&eventAdded);
        }
    }
}

bool CDbpService::PushEvent(const CMvDbpVirtualPeerNetEvent& event)
{
    std::string session;
    CMvEventDbpAdded eventAdd(session);
    eventAdd.data.name = "event";
    eventAdd.data.anyAddedObj = event;
    return pDbpServer->DispatchEvent(&eventAdd);
}

void CDbpService::RespondFailed(CMvEventDbpConnect& event)
{
    std::vector<int> versions{1};
    CMvEventDbpFailed eventFailed(event.strSessionId);
    eventFailed.data.reason = "001";
    eventFailed.data.versions = versions;
    eventFailed.data.session = event.data.session;
    pDbpServer->DispatchEvent(&eventFailed);
}

void CDbpService::RespondConnected(CMvEventDbpConnect& event)
{
    CMvEventDbpConnected eventConnected(event.strSessionId);
    eventConnected.data.session = event.data.session;
    pDbpServer->DispatchEvent(&eventConnected);
}

void CDbpService::RespondNoSub(CMvEventDbpSub& event)
{
    CMvEventDbpNoSub eventNoSub(event.strSessionId);
    eventNoSub.data.id = event.data.id;
    pDbpServer->DispatchEvent(&eventNoSub);
}

void CDbpService::RespondReady(CMvEventDbpSub& event)
{
    CMvEventDbpReady eventReady(event.strSessionId);
    eventReady.data.id = event.data.id;
    pDbpServer->DispatchEvent(&eventReady);
}

bool CDbpService::HandleEvent(CMvEventDbpUpdateNewBlock& event)
{
    // get details about new block
    CBlockEx& newBlock = event.data;
    uint256 forkHash;
    int blockHeight = 0;
    if (pService->GetBlockLocation(newBlock.GetHash(),forkHash,blockHeight))
    {
        CMvDbpBlock block;
        CDbpUtils::RawToDbpBlock(newBlock, forkHash, blockHeight, block);
        PushBlock(forkHash.ToString(),block);
    }

    return true;
}

bool CDbpService::HandleEvent(CMvEventDbpUpdateNewTx& event)
{
    decltype(event.data)& newtx = event.data;
    uint256& hashFork = event.hashFork;
    int64& change = event.nChange;

    CMvDbpTransaction dbpTx;
    CDbpUtils::RawToDbpTransaction(newtx, hashFork, change, dbpTx);
    PushTx(hashFork.ToString(),dbpTx);

    return true;
}

// from virtual peernet
bool CDbpService::HandleEvent(CMvEventPeerActive& event)
{
    if(IsRootNodeOfSuperNode())
    {
        CWalleveBufStream ss;
        ss << event;
        std::string data(ss.GetData(), ss.GetSize());
        
        CMvDbpVirtualPeerNetEvent eventVPeer;
        eventVPeer.nNonce = event.nNonce;
        eventVPeer.type = CMvDbpVirtualPeerNetEvent::EventType::DBP_EVENT_PEER_ACTIVE;
        eventVPeer.data = std::vector<uint8>(data.begin(), data.end());
       
        mapPeerEvent[event.nNonce] = eventVPeer;
        PushEvent(eventVPeer);
    }

    return true;
}

bool CDbpService::HandleEvent(CMvEventPeerDeactive& event)
{
    if(IsRootNodeOfSuperNode())
    {
        CWalleveBufStream ss;
        ss << event;
        std::string data(ss.GetData(), ss.GetSize());
        
        CMvDbpVirtualPeerNetEvent eventVPeer;
        eventVPeer.nNonce = event.nNonce;
        eventVPeer.type = CMvDbpVirtualPeerNetEvent::EventType::DBP_EVENT_PEER_DEACTIVE;
        eventVPeer.data = std::vector<uint8>(data.begin(), data.end());
        
        mapPeerEvent.erase(event.nNonce);
        PushEvent(eventVPeer);
    }
    
    return true;
}

void CDbpService::FilterThisSubscribeFork(const CMvEventPeerSubscribe& in, CMvEventPeerSubscribe& out)
{
    auto& vSubForks = in.data;
    for(const auto& fork : vSubForks)
    {
        auto key = ForkNonceKeyType(fork, in.nNonce);
        
        if(mapThisNodeForkCount.find(key) == mapThisNodeForkCount.end())
        {
            mapThisNodeForkCount[key] = 1;
            out.data.push_back(fork);
        }
        else
        {
            mapThisNodeForkCount[key]++;
        }

        std::cout << "[forknode] Subscribe fork " << fork.ToString() << " [dbpservice]\n";
    }
}

void CDbpService::FilterThisUnsubscribeFork(const CMvEventPeerUnsubscribe& in, CMvEventPeerUnsubscribe& out)
{
    auto& vUnSubForks = in.data;
    for(const auto& fork : vUnSubForks)
    {
        auto key = ForkNonceKeyType(fork, in.nNonce);
        
        if(mapThisNodeForkCount.find(key) != mapThisNodeForkCount.end())
        {
            if(mapThisNodeForkCount[key] == 1)
            {
                mapThisNodeForkCount[key] = 0;
                out.data.push_back(fork);
                mapThisNodeForkCount.erase(key);
            }
            else
            {
                mapThisNodeForkCount[key]--;
            }
        }

        std::cout << "UnSub Fork: " << fork.ToString() << " [dbpservice]\n";
    }
}

bool CDbpService::HandleEvent(CMvEventPeerSubscribe& event)
{
    
    
    if(IsRootNodeOfSuperNode())
    {   
        CWalleveBufStream ss;
        ss << event;
        std::string data(ss.GetData(), ss.GetSize());
        
        CMvDbpVirtualPeerNetEvent eventVPeer;
        eventVPeer.type = CMvDbpVirtualPeerNetEvent::EventType::DBP_EVENT_PEER_SUBSCRIBE;
        eventVPeer.hashFork = event.hashFork;
        eventVPeer.data = std::vector<uint8>(data.begin(), data.end());
        PushEvent(eventVPeer);
    }

    if(IsForkNodeOfSuperNode())
    {
        std::cout << "###################[forknode] generate subscribe event [dbpservice]\n";
        
        CMvEventPeerSubscribe eventUpSub(event.nNonce, event.hashFork);


        std::cout << "nonce " << event.nNonce << " [dbpservice]\n";
        std::cout << "hashfork " << event.hashFork.ToString() << " [dbpservice]\n";

        FilterThisSubscribeFork(event, eventUpSub);


        if(!eventUpSub.data.empty())
        {
            CWalleveBufStream UpSubSs;
            UpSubSs << eventUpSub;
            std::string data(UpSubSs.GetData(), UpSubSs.GetSize());
            CMvDbpVirtualPeerNetEvent eventVPeer;
            eventVPeer.type = CMvDbpVirtualPeerNetEvent::EventType::DBP_EVENT_PEER_SUBSCRIBE;
            eventVPeer.data = std::vector<uint8>(data.begin(), data.end());
            SendEventToParentNode(eventVPeer);
        }
    }
    
    return true;
}

bool CDbpService::HandleEvent(CMvEventPeerUnsubscribe& event)
{
    if(IsRootNodeOfSuperNode())
    {
        CWalleveBufStream ss;
        ss << event;
        std::string data(ss.GetData(), ss.GetSize());
        
        CMvDbpVirtualPeerNetEvent eventVPeer;
        eventVPeer.type = CMvDbpVirtualPeerNetEvent::EventType::DBP_EVENT_PEER_UNSUBSCRIBE;
        eventVPeer.hashFork = event.hashFork;
        eventVPeer.data = std::vector<uint8>(data.begin(), data.end());
        PushEvent(eventVPeer);
    }

    if(IsForkNodeOfSuperNode())
    {
        std::cout << "[forknode] generate unSubscribe event [dbpservice]\n";
        
        CMvEventPeerUnsubscribe eventUpUnSub(event.nNonce, event.hashFork);


        FilterThisUnsubscribeFork(event, eventUpUnSub);


        if(!eventUpUnSub.data.empty())
        {
            CWalleveBufStream eventSs;
            eventSs << eventUpUnSub;
            std::string data(eventSs.GetData(), eventSs.GetSize());
            
            CMvDbpVirtualPeerNetEvent vpeerEvent;
            vpeerEvent.type = CMvDbpVirtualPeerNetEvent::EventType::DBP_EVENT_PEER_UNSUBSCRIBE;
            vpeerEvent.data = std::vector<uint8>(data.begin(), data.end());
            SendEventToParentNode(vpeerEvent); 
        }
    }
    
    return true;
}

bool CDbpService::HandleEvent(CMvEventPeerInv& event)
{
    CWalleveBufStream ss;
    ss << event;
    std::string data(ss.GetData(), ss.GetSize());
        
    CMvDbpVirtualPeerNetEvent eventVPeer;
    eventVPeer.type = CMvDbpVirtualPeerNetEvent::EventType::DBP_EVENT_PEER_INV;
    eventVPeer.data = std::vector<uint8>(data.begin(), data.end());
    
    if(IsRootNodeOfSuperNode())
    {
        std::cout << "[rootnode] Generated PeerInv Nonce" << event.nNonce << " fork " 
            << event.hashFork.ToString() << " [rootnode dbpservice]\n";
        PushEvent(eventVPeer);
    }

    if(IsForkNodeOfSuperNode())
    {
        if(event.nNonce == std::numeric_limits<uint64>::max())
        {
            PushEvent(eventVPeer);
        }
        else
        {
            std::cout << "[forknode] Generated PeerInv Nonce" << event.nNonce << " fork " 
             << event.hashFork.ToString() << " [forknode dbpservice]\n";
            
            SendEventToParentNode(eventVPeer);
        }
    }
    
    return true;
}

bool CDbpService::HandleEvent(CMvEventPeerBlock& event)
{
    CWalleveBufStream ss;
    ss << event;
    std::string data(ss.GetData(), ss.GetSize());
        
    CMvDbpVirtualPeerNetEvent eventVPeer;
    eventVPeer.type = CMvDbpVirtualPeerNetEvent::EventType::DBP_EVENT_PEER_BLOCK;
    eventVPeer.data = std::vector<uint8>(data.begin(), data.end());

    if(IsRootNodeOfSuperNode())
    {
        PushEvent(eventVPeer);
    }

    if(IsForkNodeOfSuperNode())
    {
        if(event.nNonce == std::numeric_limits<uint64>::max())
        {
            PushEvent(eventVPeer);
        }
        else
        {
            SendEventToParentNode(eventVPeer);
        }
    }
    
    
    return true;
}

bool CDbpService::HandleEvent(CMvEventPeerTx& event)
{
    CWalleveBufStream ss;
    ss << event;
    std::string data(ss.GetData(), ss.GetSize());
        
    CMvDbpVirtualPeerNetEvent eventVPeer;
    eventVPeer.type = CMvDbpVirtualPeerNetEvent::EventType::DBP_EVENT_PEER_TX;
    eventVPeer.data = std::vector<uint8>(data.begin(), data.end());

    if(IsRootNodeOfSuperNode())
    {
        PushEvent(eventVPeer);
    }

    if(IsForkNodeOfSuperNode())
    {
        if(event.nNonce == std::numeric_limits<uint64>::max())
        {
            PushEvent(eventVPeer);
        }
        else
        {
            SendEventToParentNode(eventVPeer);
        }
    }
    
    return true;
}

bool CDbpService::HandleEvent(CMvEventPeerGetBlocks& event)
{
    CWalleveBufStream ss;
    ss << event;
    std::string data(ss.GetData(), ss.GetSize());
        
    CMvDbpVirtualPeerNetEvent eventVPeer;
    eventVPeer.type = CMvDbpVirtualPeerNetEvent::EventType::DBP_EVENT_PEER_GETBLOCKS;
    eventVPeer.data = std::vector<uint8>(data.begin(), data.end());
    
    if(IsRootNodeOfSuperNode())
    {
        PushEvent(eventVPeer);
    }

    if(IsForkNodeOfSuperNode())
    {
       SendEventToParentNode(eventVPeer);
    }

    return true;
}

bool CDbpService::HandleEvent(CMvEventPeerGetData& event)
{
    CWalleveBufStream ss;
    ss << event;
    std::string data(ss.GetData(), ss.GetSize());
        
    CMvDbpVirtualPeerNetEvent eventVPeer;
    eventVPeer.type = CMvDbpVirtualPeerNetEvent::EventType::DBP_EVENT_PEER_GETDATA;
    eventVPeer.data = std::vector<uint8>(data.begin(), data.end());
    
    if(IsRootNodeOfSuperNode())
    {
        PushEvent(eventVPeer);
    }

    if(IsForkNodeOfSuperNode())
    {
        UpdateGetDataEventRecord(event);
        SendEventToParentNode(eventVPeer);
    }
    
    return true;
}

bool CDbpService::HandleEvent(CWalleveEventPeerNetReward& event)
{
    CWalleveSuperNodeEventPeerNetReward eventSNReward(event.nNonce);
    eventSNReward.result = event.result;
    eventSNReward.nType = event.nType;
    eventSNReward.data = event.data;
    
    CWalleveBufStream ss;
    ss << eventSNReward;
    std::string data(ss.GetData(), ss.GetSize());
        
    CMvDbpVirtualPeerNetEvent eventVPeer;
    eventVPeer.type = CMvDbpVirtualPeerNetEvent::EventType::DBP_EVENT_PEER_REWARD;
    eventVPeer.data = std::vector<uint8>(data.begin(), data.end());

    if(IsForkNodeOfSuperNode())
    {
        SendEventToParentNode(eventVPeer);
    }
    
    return true;
}
    
bool CDbpService::HandleEvent(CWalleveEventPeerNetClose& event)
{
    CWalleveSuperNodeEventPeerNetClose eventSNNetClose(event.nNonce);
    eventSNNetClose.result = event.result;
    eventSNNetClose.nType = event.nType;
    eventSNNetClose.data = event.data;
    
    CWalleveBufStream ss;
    ss << eventSNNetClose;
    std::string data(ss.GetData(), ss.GetSize());
        
    CMvDbpVirtualPeerNetEvent eventVPeer;
    eventVPeer.type = CMvDbpVirtualPeerNetEvent::EventType::DBP_EVENT_PEER_CLOSE;
    eventVPeer.data = std::vector<uint8>(data.begin(), data.end());

    if(IsForkNodeOfSuperNode())
    {
        std::cout << "[forknode] generate netclose nonce: " << event.nNonce << " [dbpservice]\n";
        std::cout << "[forknode] generate netclose type: " << event.data << " [dbpservice]\n";
        SendEventToParentNode(eventVPeer);
    }
    
    return true;
}

//Event from up to down
bool CDbpService::HandleEvent(CMvEventDbpVirtualPeerNet& event)
{
    CWalleveBufStream ss;
    decltype(event.data.data) bytes = event.data.data;
    ss.Write((char*)bytes.data(), bytes.size());

    // process and classify and dispatch to vpeernet
    if(event.data.type == CMvDbpVirtualPeerNetEvent::EventType::DBP_EVENT_PEER_ACTIVE)
    {
        CMvEventPeerActive eventActive(0);
        ss >> eventActive;  
        
        boost::asio::ip::tcp::endpoint ep;
        eventActive.data.ssEndpoint.GetEndpoint(ep);
        std::cout << "recv active event address: " << ep.address().to_string() << " [dbpservice]\n";
        std::cout << "recv active event nonce: " << std::hex << eventActive.nNonce << "[dbpservice]\n";

        pVirtualPeerNet->DispatchEvent(&eventActive);

        mapPeerEvent[eventActive.nNonce] = event.data;
        PushEvent(event.data);
    }

    if(event.data.type == CMvDbpVirtualPeerNetEvent::EventType::DBP_EVENT_PEER_DEACTIVE)
    {
        CMvEventPeerDeactive eventDeactive(0);
        ss >> eventDeactive;   
        
        boost::asio::ip::tcp::endpoint ep;
        eventDeactive.data.ssEndpoint.GetEndpoint(ep);
        std::cout << "recv deactive event address: " << ep.address().to_string() << " [dbpservice]\n";
        
        pVirtualPeerNet->DispatchEvent(&eventDeactive);

        mapPeerEvent.erase(eventDeactive.nNonce);
        PushEvent(event.data);
    }

    if(event.data.type == CMvDbpVirtualPeerNetEvent::EventType::DBP_EVENT_PEER_SUBSCRIBE)
    {
        CMvEventPeerSubscribe eventSub(0, uint256());
        ss >> eventSub;

        if(IsMyFork(eventSub.hashFork))
        {
            eventSub.sender = "dbpservice";
            eventSub.flow = "down";    
            pVirtualPeerNet->DispatchEvent(&eventSub);
        }
        else
        {
            PushEvent(event.data);
        }
    }

    if(event.data.type == CMvDbpVirtualPeerNetEvent::EventType::DBP_EVENT_PEER_UNSUBSCRIBE)
    {
        CMvEventPeerUnsubscribe eventUnSub(0, uint256());
        ss >> eventUnSub;
        
        if(IsMyFork(eventUnSub.hashFork))
        {
            eventUnSub.flow = "down";
            eventUnSub.sender = "dbpservice";
            pVirtualPeerNet->DispatchEvent(&eventUnSub);
        }
        else
        {
            PushEvent(event.data);
        }
    }

    if(event.data.type == CMvDbpVirtualPeerNetEvent::EventType::DBP_EVENT_PEER_GETBLOCKS)
    {
        CMvEventPeerGetBlocks eventGetBlocks(0, uint256());
        ss >> eventGetBlocks;

        if(IsMyFork(eventGetBlocks.hashFork))
        {
            eventGetBlocks.sender = "dbpservice";
            eventGetBlocks.flow = "down";
            pVirtualPeerNet->DispatchEvent(&eventGetBlocks);
        }
        else
        {
            PushEvent(event.data);
        }
    }

    if(event.data.type == CMvDbpVirtualPeerNetEvent::EventType::DBP_EVENT_PEER_GETDATA)
    {
        CMvEventPeerGetData eventGetData(0, uint256());
        ss >> eventGetData; 

        if(IsMyFork(eventGetData.hashFork))
        {
            eventGetData.sender = "dbpservice";
            eventGetData.flow = "down";
            pVirtualPeerNet->DispatchEvent(&eventGetData);
        }
        else
        {
            PushEvent(event.data);
        }
    }

    if(event.data.type == CMvDbpVirtualPeerNetEvent::EventType::DBP_EVENT_PEER_INV)
    {
        CMvEventPeerInv eventInv(0, uint256());
        ss >> eventInv;

        if(IsMyFork(eventInv.hashFork))
        {
            std::cout << "[forknode] [<] Peer Inv Fork " << eventInv.hashFork.ToString() << " [dbpservice]\n"; 
            std::cout << "[forknode] [<] Peer Inv Nonce " << eventInv.nNonce << " [dbpservice]\n"; 
            
            if(eventInv.hashFork.ToString()  == 
                "6c78270ac6d5892deb4b33ec9123289b24067a8649937ccfe43a98e68992a8ea")
            {
                std::cout << "##################### RECV add fork inv [forknode]\n"; 
            }
            
            eventInv.sender = "dbpservice";
            eventInv.flow = "down";
            pVirtualPeerNet->DispatchEvent(&eventInv);
        }

        PushEvent(event.data);
    }

    if(event.data.type == CMvDbpVirtualPeerNetEvent::EventType::DBP_EVENT_PEER_TX)
    {
        CMvEventPeerTx eventTx(0, uint256());
        ss >> eventTx;

<<<<<<< HEAD
        std::cout << "[forknode] From up to down:  Peer Tx Hash " << eventTx.data.GetHash().ToString() << " [dbpservice]\n"; 
        
        if(IsMyFork(eventTx.hashFork) && IsThisNodeTx(eventTx))
=======
        if(IsMyFork(eventTx.hashFork) && 
            IsThisNodeData(eventTx.hashFork, eventTx.nNonce, eventTx.data.GetHash()))
>>>>>>> 234accf0
        {
            std::cout << "[forknode] [<] Peer Tx Fork " << eventTx.hashFork.ToString() << " [dbpservice]\n"; 
            std::cout << "[forknode] [<] Peer Tx Nonce " << eventTx.nNonce << " [dbpservice]\n";
            std::cout << "[forknode] [<] Peer Tx Hash " << eventTx.data.GetHash().ToString() << " [dbpservice]\n"; 
            
            eventTx.sender = "dbpservice";
            eventTx.flow = "down";
            pVirtualPeerNet->DispatchEvent(&eventTx);
        }

        PushEvent(event.data);
    }

    if(event.data.type == CMvDbpVirtualPeerNetEvent::EventType::DBP_EVENT_PEER_BLOCK)
    {
        CMvEventPeerBlock eventBlock(0, uint256());
        ss >> eventBlock;

<<<<<<< HEAD
        std::cout << "[forknode] From up to down:  Peer Block Hash " << eventBlock.data.GetHash().ToString() << " [dbpservice]\n"; 
        
        if(IsMyFork(eventBlock.hashFork) && IsThisNodeBlock(eventBlock))
=======
        if(IsMyFork(eventBlock.hashFork) && 
            IsThisNodeData(eventBlock.hashFork, eventBlock.nNonce, eventBlock.data.GetHash()))
>>>>>>> 234accf0
        {
            std::cout << "[forknode] [<] Peer Block Fork " << eventBlock.hashFork.ToString() << " [dbpservice]\n"; 
            std::cout << "[forknode] [<] Peer Block Nonce " << eventBlock.nNonce << " [dbpservice]\n";
            std::cout << "[forknode] [<] Peer Block Hask " << eventBlock.data.GetHash().ToString() << " [dbpservice]\n"; 
            
            eventBlock.sender = "dbpservice";
            eventBlock.flow = "down";
            pVirtualPeerNet->DispatchEvent(&eventBlock);
        }

        PushEvent(event.data);
    }

    return true;
}

void CDbpService::SendEventToParentNode(CMvDbpVirtualPeerNetEvent& event)
{
    CMvEventDbpVirtualPeerNet eventVirtualPeerNet("");
    eventVirtualPeerNet.data.type = event.type;
    eventVirtualPeerNet.data.data = event.data;
    pDbpClient->DispatchEvent(&eventVirtualPeerNet);
}

void CDbpService::UpdateGetDataEventRecord(const CMvEventPeerGetData& event)
{
    uint64 nNonce = event.nNonce;
    const uint256& hashFork = event.hashFork;
    
    std::set<uint256> setInvHash;
    std::for_each(event.data.begin(), event.data.end(), [&](const CInv& inv) {
        setInvHash.insert(inv.nHash);
<<<<<<< HEAD
        std::cout << "Get Data Inv Hash " << inv.nHash.ToString() << " [dbpservice]\n";
    }

    std::cout << "Get Data nonce " << nNonce << " [dbpservice]\n";
    std::cout << "Get Data hashFork " << hashFork.ToString() << " [dbpservice]\n";

    mapThisNodeGetData[std::make_pair(hashFork, nNonce)] = setInvHash;
}

bool CDbpService::IsThisNodeBlock(CMvEventPeerBlock& eventBlock)
{
    uint64 nNonce = eventBlock.nNonce;
    uint256& hashFork = eventBlock.hashFork;
    uint256 blockHash = eventBlock.data.GetHash();
    auto pairKey = std::make_pair(hashFork, nNonce);
    
    if(mapThisNodeGetData.find(pairKey) == mapThisNodeGetData.end())
    {
        return false;
    }

    auto& setInvHash = mapThisNodeGetData[pairKey];
    if(setInvHash.find(blockHash) == setInvHash.end())
    {
        return false;
    }

    setInvHash.erase(blockHash);

    return true;
}

bool CDbpService::IsThisNodeTx(CMvEventPeerTx& eventTx)
=======
    });
    mapThisNodeGetData[std::make_pair(hashFork, nNonce)] = setInvHash;
}

bool CDbpService::IsThisNodeData(const uint256& hashFork, uint64 nNonce, const uint256& dataHash)
>>>>>>> 234accf0
{
    auto pairKey = std::make_pair(hashFork, nNonce);

    if(mapThisNodeGetData.find(pairKey) == mapThisNodeGetData.end())
    {
        return false;
    }

    auto& setInvHash = mapThisNodeGetData[pairKey];
    if(setInvHash.find(dataHash) == setInvHash.end())
    {
        return false;
    }

    setInvHash.erase(dataHash);

    return true;
}<|MERGE_RESOLUTION|>--- conflicted
+++ resolved
@@ -1457,14 +1457,10 @@
         CMvEventPeerTx eventTx(0, uint256());
         ss >> eventTx;
 
-<<<<<<< HEAD
         std::cout << "[forknode] From up to down:  Peer Tx Hash " << eventTx.data.GetHash().ToString() << " [dbpservice]\n"; 
         
-        if(IsMyFork(eventTx.hashFork) && IsThisNodeTx(eventTx))
-=======
         if(IsMyFork(eventTx.hashFork) && 
             IsThisNodeData(eventTx.hashFork, eventTx.nNonce, eventTx.data.GetHash()))
->>>>>>> 234accf0
         {
             std::cout << "[forknode] [<] Peer Tx Fork " << eventTx.hashFork.ToString() << " [dbpservice]\n"; 
             std::cout << "[forknode] [<] Peer Tx Nonce " << eventTx.nNonce << " [dbpservice]\n";
@@ -1483,14 +1479,10 @@
         CMvEventPeerBlock eventBlock(0, uint256());
         ss >> eventBlock;
 
-<<<<<<< HEAD
         std::cout << "[forknode] From up to down:  Peer Block Hash " << eventBlock.data.GetHash().ToString() << " [dbpservice]\n"; 
         
-        if(IsMyFork(eventBlock.hashFork) && IsThisNodeBlock(eventBlock))
-=======
         if(IsMyFork(eventBlock.hashFork) && 
             IsThisNodeData(eventBlock.hashFork, eventBlock.nNonce, eventBlock.data.GetHash()))
->>>>>>> 234accf0
         {
             std::cout << "[forknode] [<] Peer Block Fork " << eventBlock.hashFork.ToString() << " [dbpservice]\n"; 
             std::cout << "[forknode] [<] Peer Block Nonce " << eventBlock.nNonce << " [dbpservice]\n";
@@ -1523,9 +1515,8 @@
     std::set<uint256> setInvHash;
     std::for_each(event.data.begin(), event.data.end(), [&](const CInv& inv) {
         setInvHash.insert(inv.nHash);
-<<<<<<< HEAD
         std::cout << "Get Data Inv Hash " << inv.nHash.ToString() << " [dbpservice]\n";
-    }
+    });
 
     std::cout << "Get Data nonce " << nNonce << " [dbpservice]\n";
     std::cout << "Get Data hashFork " << hashFork.ToString() << " [dbpservice]\n";
@@ -1533,37 +1524,7 @@
     mapThisNodeGetData[std::make_pair(hashFork, nNonce)] = setInvHash;
 }
 
-bool CDbpService::IsThisNodeBlock(CMvEventPeerBlock& eventBlock)
-{
-    uint64 nNonce = eventBlock.nNonce;
-    uint256& hashFork = eventBlock.hashFork;
-    uint256 blockHash = eventBlock.data.GetHash();
-    auto pairKey = std::make_pair(hashFork, nNonce);
-    
-    if(mapThisNodeGetData.find(pairKey) == mapThisNodeGetData.end())
-    {
-        return false;
-    }
-
-    auto& setInvHash = mapThisNodeGetData[pairKey];
-    if(setInvHash.find(blockHash) == setInvHash.end())
-    {
-        return false;
-    }
-
-    setInvHash.erase(blockHash);
-
-    return true;
-}
-
-bool CDbpService::IsThisNodeTx(CMvEventPeerTx& eventTx)
-=======
-    });
-    mapThisNodeGetData[std::make_pair(hashFork, nNonce)] = setInvHash;
-}
-
 bool CDbpService::IsThisNodeData(const uint256& hashFork, uint64 nNonce, const uint256& dataHash)
->>>>>>> 234accf0
 {
     auto pairKey = std::make_pair(hashFork, nNonce);
 
