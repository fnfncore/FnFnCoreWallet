--- conflicted
+++ resolved
@@ -512,13 +512,10 @@
             CBlockEx block;
             int height;
             pService->GetBlockEx(blocksHash[i], block, tempForkHash, height);
-<<<<<<< HEAD
             std::cout << "block hash: "  << block.GetHash().ToString() << "\n";
             std::cout << "block height: " << height << "\n";
             std::cout << "block fork: " << tempForkHash.ToString() << "\n";
             std::cout << "block type: " << block.nType << "\n"; 
-=======
->>>>>>> f1143437
             if (block.nType != CBlock::BLOCK_EXTENDED)
             {
                 nonExtendBlockCount++;
