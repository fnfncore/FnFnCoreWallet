--- conflicted
+++ resolved
@@ -572,11 +572,7 @@
         {
             boost::unique_lock<boost::mutex> lock(mutex);
             
-<<<<<<< HEAD
             while((nMakerStatus == ForkMakerStatus::MAKER_HOLD || nMakerStatus == ForkMakerStatus::MAKER_SKIP) 
-=======
-            while((nMakerStatus == ForkMakerStatus::MAKER_HOLD ||  nMakerStatus == ForkMakerStatus::MAKER_SKIP)
->>>>>>> 7954f8bc
                 && nMakerStatus != ForkMakerStatus::MAKER_EXIT)
             {
                 cond.wait(lock);
