// Copyright (c) 2017-2019 The Multiverse developers
// Distributed under the MIT/X11 software license, see the accompanying
// file COPYING or http://www.opensource.org/licenses/mit-license.php.

#include "forkblockmaker.h"
#include "address.h"
using namespace std;
using namespace walleve;
using namespace multiverse;

#define INITIAL_HASH_RATE      1024
#define WAIT_AGREEMENT_TIME    (BLOCK_TARGET_SPACING / 2)
#define WAIT_NEWBLOCK_TIME     (BLOCK_TARGET_SPACING + 5)

//////////////////////////////
// CForkBlockMakerHashAlgo
class CHashAlgo_MPVSS : public multiverse::CForkBlockMakerHashAlgo
{
public:
    CHashAlgo_MPVSS(int64 nHashRateIn) : CForkBlockMakerHashAlgo("mpvss",nHashRateIn) {}
    uint256 Hash(const std::vector<unsigned char>& vchData)
    {
        return crypto::CryptoHash(&vchData[0],vchData.size());
    } 
};

//////////////////////////////
// CBlockMakerProfile 
bool CForkBlockMakerProfile::BuildTemplate()
{
    crypto::CPubKey pubkey;
    if (destMint.GetPubKey(pubkey) && pubkey == keyMint.GetPubKey())
    {
        return false;
    }
    if (nAlgo == CM_MPVSS)
    {
        templMint = CTemplatePtr(new CTemplateDelegate(keyMint.GetPubKey(),destMint));
    }
    else if (nAlgo < CM_MAX)
    {
        templMint = CTemplatePtr(new CTemplateMint(keyMint.GetPubKey(),destMint));
    }
    if (templMint != NULL && templMint->IsNull())
    {
        templMint.reset();
    }
    return (templMint != NULL);
}

//////////////////////////////
// CForkBlockMaker 

CForkBlockMaker::CForkBlockMaker()
: thrMaker("blockmaker",boost::bind(&CForkBlockMaker::BlockMakerThreadFunc,this)), 
  thrExtendedMaker("extendedmaker",boost::bind(&CForkBlockMaker::ExtendedMakerThreadFunc,this)), 
  nMakerStatus(ForkMakerStatus::MAKER_HOLD),hashLastBlock(uint64(0)),nLastBlockTime(0),
  nLastBlockHeight(uint64(0)),nLastAgreement(uint64(0)),nLastWeight(0)
{
    pCoreProtocol = NULL;
    pWorldLine = NULL;
    pForkManager = NULL;
    pTxPool = NULL;
    pDispatcher = NULL;
    pConsensus = NULL;
    mapHashAlgo[CM_MPVSS] = new CHashAlgo_MPVSS(INITIAL_HASH_RATE);

    std::cout << "[ for block maker] fork node: Constructor called \n"; 
}

CForkBlockMaker::~CForkBlockMaker()
{
    for (map<int,CForkBlockMakerHashAlgo*>::iterator it = mapHashAlgo.begin();it != mapHashAlgo.end();++it)
    {
        delete ((*it).second);
    }
    mapHashAlgo.clear();
}
    
bool CForkBlockMaker::HandleEvent(CMvEventBlockMakerUpdate& eventUpdate)
{
    {
        boost::unique_lock<boost::mutex> lock(mutex);
        nMakerStatus = ForkMakerStatus::MAKER_RESET;
        hashLastBlock = eventUpdate.data.hashBlock;
        nLastBlockTime = eventUpdate.data.nBlockTime;
        nLastBlockHeight = eventUpdate.data.nBlockHeight;
        nLastAgreement = eventUpdate.data.nAgreement;
        nLastWeight = eventUpdate.data.nWeight;
    }
    cond.notify_all();

    std::cout << "Handle Event ForkBlockMaker \n";
    std::cout << "UpdateEvent Block hash " << hashLastBlock.ToString() << '\n';
    std::cout << "UpdateEvent Block Height " << nLastBlockHeight << '\n';
    std::cout << "UpdateEvent Block agreement " << nLastAgreement.ToString() << '\n';
    std::cout << "UpdateEvent Block weight " << nLastWeight << '\n';
    
    return true;
}

bool CForkBlockMaker::WalleveHandleInitialize()
{
    if (!WalleveGetObject("coreprotocol",pCoreProtocol))
    {
        WalleveError("Failed to request coreprotocol\n");
        return false;
    }

    if (!WalleveGetObject("worldline",pWorldLine))
    {
        WalleveError("Failed to request worldline\n");
        return false;
    }

    if (!WalleveGetObject("forkmanager",pForkManager))
    {
        WalleveError("Failed to request forkmanager\n");
        return false;
    }

    if (!WalleveGetObject("txpool",pTxPool))
    {
        WalleveError("Failed to request txpool\n");
        return false;
    }

    if (!WalleveGetObject("dispatcher",pDispatcher))
    {
        WalleveError("Failed to request dispatcher\n");
        return false;
    }

    if (!WalleveGetObject("consensus",pConsensus))
    {
        WalleveError("Failed to request consensus\n");
        return false;
    }

    if (!ForkNodeMintConfig()->destMPVss.IsNull() && ForkNodeMintConfig()->keyMPVss != 0)
    { 
        CForkBlockMakerProfile profile(CM_MPVSS,ForkNodeMintConfig()->destMPVss,ForkNodeMintConfig()->keyMPVss);
        if (profile.IsValid())
        {
            mapDelegatedProfile.insert(make_pair(profile.GetDestination(),profile));
        }
    }

    return true;
}
    
void CForkBlockMaker::WalleveHandleDeinitialize()
{
    pCoreProtocol = NULL;
    pWorldLine = NULL;
    pForkManager = NULL;
    pTxPool = NULL;
    pDispatcher = NULL;
    pConsensus = NULL;

    mapDelegatedProfile.clear();
}
    
bool CForkBlockMaker::WalleveHandleInvoke()
{
    if (!IBlockMaker::WalleveHandleInvoke())
    {
        return false;
    }

    if (!pWorldLine->GetLastBlock(pCoreProtocol->GetGenesisBlockHash(),hashLastBlock,nLastBlockHeight,nLastBlockTime))
    {
        return false;
    }

    if (!mapDelegatedProfile.empty())
    {
        nMakerStatus = ForkMakerStatus::MAKER_HOLD;

        if (!WalleveThreadDelayStart(thrMaker))
        {
            return false;
        }
        if (!WalleveThreadDelayStart(thrExtendedMaker))
        {
            return false;
        }
    }

    return true;
}
    
void CForkBlockMaker::WalleveHandleHalt()
{
    {
        boost::unique_lock<boost::mutex> lock(mutex);
        nMakerStatus = ForkMakerStatus::MAKER_EXIT;
    }
    cond.notify_all();
    WalleveThreadExit(thrMaker);
    WalleveThreadExit(thrExtendedMaker);
    IBlockMaker::WalleveHandleHalt();
}
    
bool CForkBlockMaker::Wait(long nSeconds)
{
    boost::system_time const timeout = boost::get_system_time()
                                       + boost::posix_time::seconds(nSeconds);
    boost::unique_lock<boost::mutex> lock(mutex);
    while (nMakerStatus == ForkMakerStatus::MAKER_RUN)
    {
        if (!cond.timed_wait(lock,timeout))
        {
            break;
        }
    }
    return (nMakerStatus == ForkMakerStatus::MAKER_RUN);
}
    
bool CForkBlockMaker::Wait(long nSeconds,const uint256& hashPrimaryBlock)
{
    boost::system_time const timeout = boost::get_system_time()
                                       + boost::posix_time::seconds(nSeconds);
    boost::unique_lock<boost::mutex> lock(mutex);
    while (hashPrimaryBlock == hashLastBlock && nMakerStatus != ForkMakerStatus::MAKER_EXIT)
    {
        if (!cond.timed_wait(lock,timeout))
        {
            return (hashPrimaryBlock == hashLastBlock && nMakerStatus != ForkMakerStatus::MAKER_EXIT);
        }
    } 
    return false;
}
    
void CForkBlockMaker::ArrangeBlockTx(CBlock& block,const uint256& hashFork,const CForkBlockMakerProfile& profile)
{
    size_t nMaxTxSize = MAX_BLOCK_SIZE - GetSerializeSize(block) - profile.GetSignatureSize();
    int64 nTotalTxFee = 0;
    pTxPool->ArrangeBlockTx(hashFork,nMaxTxSize,block.vtx,nTotalTxFee); 
    block.hashMerkle = block.CalcMerkleTreeRoot();
    block.txMint.nAmount += nTotalTxFee;
}
    
bool CForkBlockMaker::SignBlock(CBlock& block,const CForkBlockMakerProfile& profile)
{
    uint256 hashSig = block.GetHash();
    vector<unsigned char> vchMintSig;
    if (!profile.keyMint.Sign(hashSig,vchMintSig))
    {
        return false;
    }
    return profile.templMint->BuildBlockSignature(hashSig,vchMintSig,block.vchSig);
}
    
bool CForkBlockMaker::DispatchBlock(CBlock& block)
{
    int nWait = block.nTimeStamp - WalleveGetNetTime();
    if (nWait > 0 && !Wait(nWait))
    {
        return false;
    }
    MvErr err = pDispatcher->AddNewBlock(block);
    if (err != MV_OK)
    {
        WalleveError("Dispatch new block failed (%d) : %s in ForkNode \n", err, MvErrString(err));
        return false;
    }
    return true;
}
    
void CForkBlockMaker::ProcessDelegatedProofOfStake(CBlock& block,const CBlockMakerAgreement& agreement,int nPrevHeight)
{
    map<CDestination,CForkBlockMakerProfile>::iterator it = mapDelegatedProfile.find(agreement.vBallot[0]);
    if (it != mapDelegatedProfile.end())
    {
        CForkBlockMakerProfile& profile = (*it).second;
        std::cout << "start create piggyback\n";
        CreatePiggyback(profile,agreement,block,nPrevHeight);
    }
}
    
void CForkBlockMaker::ProcessExtended(const CBlockMakerAgreement& agreement,const uint256& hashPrimaryBlock,
                                                               int64 nPrimaryBlockTime,int nPrimaryBlockHeight)
{
    vector<CForkBlockMakerProfile*> vProfile;
    set<uint256> setFork;

    if (!GetAvailiableDelegatedProfile(agreement.vBallot,vProfile) || !GetAvailiableExtendedFork(setFork))
    {
        std::cout << "Get Availiable failed\n";
        return;
    }

    int64 nTime = nPrimaryBlockTime + EXTENDED_BLOCK_SPACING * 
                  ((WalleveGetNetTime() - nPrimaryBlockTime + (EXTENDED_BLOCK_SPACING - 1)) / EXTENDED_BLOCK_SPACING);
    if (nTime < nPrimaryBlockTime + EXTENDED_BLOCK_SPACING)
    {
        nTime = nPrimaryBlockTime + EXTENDED_BLOCK_SPACING;
    }
    while (nTime - nPrimaryBlockTime < BLOCK_TARGET_SPACING)
    {
        int nIndex = (nTime - nPrimaryBlockTime) / EXTENDED_BLOCK_SPACING;
        const CForkBlockMakerProfile* pProfile = vProfile[nIndex % vProfile.size()];
        if (pProfile != NULL)
        {
            if (!Wait(nTime - WalleveGetNetTime(),hashPrimaryBlock))
            {
                std::cout << "Wait primary block failed\n";
                return;
            }
            std::cout << "start create extended\n";
            CreateExtended(*pProfile,agreement,setFork,nPrimaryBlockHeight,nTime);
        }
        nTime += EXTENDED_BLOCK_SPACING;
    }
}
    
bool CForkBlockMaker::CreateDelegatedBlock(CBlock& block,const uint256& hashFork,const CForkBlockMakerProfile& profile,std::size_t nWeight)
{
    CDestination destSendTo = profile.GetDestination();

    int64 nReward;
    if (!pWorldLine->GetDelegatedProofOfStakeReward(block.hashPrev,nWeight,nReward))
    {
        return false;
    }

    CTransaction& txMint = block.txMint;
    txMint.nType = CTransaction::TX_STAKE;
    txMint.hashAnchor = block.hashPrev;
    txMint.sendTo = destSendTo;  // to mpvss template address
    txMint.nAmount = nReward;
        
    ArrangeBlockTx(block,hashFork,profile);

    return SignBlock(block,profile);
}
    
void CForkBlockMaker::CreatePiggyback(const CForkBlockMakerProfile& profile,const CBlockMakerAgreement& agreement,const CBlock& refblock,int nPrevHeight)
{
    CProofOfPiggyback proof;
    proof.nWeight = agreement.nWeight;
    proof.nAgreement = agreement.nAgreement;
    proof.hashRefBlock = hashLastBlock;

    map<uint256,CForkStatus> mapForkStatus;
    pWorldLine->GetForkStatus(mapForkStatus);
    for (map<uint256,CForkStatus>::iterator it = mapForkStatus.begin();it != mapForkStatus.end();++it)
    {
        const uint256& hashFork = (*it).first;
        CForkStatus& status = (*it).second;
        std::cout << "Fork status last block height " << status.nLastBlockHeight << '\n';
        std::cout << "Fork status last block time " << status.nLastBlockTime << '\n';
        if (hashFork != pCoreProtocol->GetGenesisBlockHash() 
            && status.nLastBlockHeight == nPrevHeight
            && status.nLastBlockTime < nLastBlockTime)
        {
            CBlock block;
            block.nType = CBlock::BLOCK_SUBSIDIARY;
            block.nTimeStamp = nLastBlockTime;
            block.hashPrev = status.hashLastBlock;
            proof.Save(block.vchProof);

            if (CreateDelegatedBlock(block,hashFork,profile,agreement.nWeight))
            {
                std::cout << "Create DPos Block success\n";
                DispatchBlock(block);
            }
        }
    }
}
    
void CForkBlockMaker::CreateExtended(const CForkBlockMakerProfile& profile,const CBlockMakerAgreement& agreement,const std::set<uint256>& setFork,int nPrimaryBlockHeight,int64 nTime)
{
    CProofOfSecretShare proof;
    proof.nWeight = agreement.nWeight;
    proof.nAgreement = agreement.nAgreement;
    std::cout << "set fork size " << setFork.size() << '\n';
    BOOST_FOREACH(const uint256& hashFork,setFork)
    {
        uint256 hashLastBlock;
        int nLastBlockHeight;
        int64 nLastBlockTime;
        std::cout << "fork hash " << hashFork.ToString() << '\n';
        if (pTxPool->Count(hashFork) 
            && pWorldLine->GetLastBlock(hashFork,hashLastBlock,nLastBlockHeight,nLastBlockTime)
            && nPrimaryBlockHeight == nLastBlockHeight
            && nLastBlockTime < nTime)
        {
            CBlock block;
            block.nType = CBlock::BLOCK_EXTENDED;
            block.nTimeStamp = nTime;
            block.hashPrev = hashLastBlock;
            proof.Save(block.vchProof);
            CTransaction& txMint = block.txMint;
            txMint.nType = CTransaction::TX_STAKE;
            txMint.hashAnchor = hashLastBlock;
            txMint.sendTo = profile.GetDestination();
            txMint.nAmount = 0;
            ArrangeBlockTx(block,hashFork,profile);
            std::cout << "extended block vtx size " << block.vtx.size() << '\n';
            if (!block.vtx.empty() && SignBlock(block,profile))
            {
                std::cout << "Dispatched extended block " << block.GetHash().ToString() << '\n';
                DispatchBlock(block);
            }
        }
    }
}
    
bool CForkBlockMaker::GetAvailiableDelegatedProfile(const std::vector<CDestination>& vBallot,std::vector<CForkBlockMakerProfile*>& vProfile)
{
    int nAvailProfile = 0;
    vProfile.reserve(vBallot.size());
    BOOST_FOREACH(const CDestination& dest,vBallot)
    {
        map<CDestination,CForkBlockMakerProfile>::iterator it = mapDelegatedProfile.find(dest);
        if (it != mapDelegatedProfile.end())
        {
            vProfile.push_back(&(*it).second);
            ++nAvailProfile;
        }
        else
        {
            vProfile.push_back((CForkBlockMakerProfile*)NULL);
        }
    }
    
    return (!!nAvailProfile);
}
    
bool CForkBlockMaker::GetAvailiableExtendedFork(std::set<uint256>& setFork)
{
    map<uint256,CForkStatus> mapForkStatus;
    pWorldLine->GetForkStatus(mapForkStatus);
    for (map<uint256,CForkStatus>::iterator it = mapForkStatus.begin();it != mapForkStatus.end();++it)
    {
        CProfile profile;
        const uint256& hashFork = (*it).first;
        if (hashFork != pCoreProtocol->GetGenesisBlockHash() 
            && pForkManager->IsAllowed(hashFork)
            && pWorldLine->GetForkProfile(hashFork,profile) && !profile.IsEnclosed())
        {
            setFork.insert(hashFork);
        }
    }
    return (!setFork.empty());
}

void CForkBlockMaker::BlockMakerThreadFunc()
{
    const char* ConsensusMethodName[CM_MAX] = {"mpvss","blake512"};
    WalleveLog("Fork Block maker started\n");
    
    for (map<CDestination,CForkBlockMakerProfile>::iterator it = mapDelegatedProfile.begin();
         it != mapDelegatedProfile.end();++it)
    {
        CForkBlockMakerProfile& profile = (*it).second;
        WalleveLog("Profile [%s] : dest=%s,pubkey=%s\n",
                   ConsensusMethodName[CM_MPVSS],
                   CMvAddress(profile.destMint).ToString().c_str(),
                   profile.keyMint.GetPubKey().GetHex().c_str());
    }

    uint256 hashPrimaryBlock = uint64(0);
    int64 nPrimaryBlockTime  = 0;
    int nPrimaryBlockHeight  = 0;

    {
        boost::unique_lock<boost::mutex> lock(mutex);
        hashPrimaryBlock    = hashLastBlock;
        nPrimaryBlockTime   = nLastBlockTime;
        nPrimaryBlockHeight = nLastBlockHeight;
    }

    // run state machine

    std::cout << "Run non-extend block state machine \n";
    for (;;)
    {   
        CBlockMakerAgreement agree;
        {
            boost::unique_lock<boost::mutex> lock(mutex);

            while(nMakerStatus == ForkMakerStatus::MAKER_HOLD && nMakerStatus != ForkMakerStatus::MAKER_EXIT)
            {
                std::cout << "Waitting MAKER not HOLD start\n";
                cond.wait(lock);
                std::cout << "Waitting MAKER not HOLD end\n";
            }

            std::cout << "Waitting MAKER not HOLD finished\n";

            if (nMakerStatus == ForkMakerStatus::MAKER_EXIT)
            {
                break;
            }
        
            if(!pWorldLine->GetBlockDelegateAgreement(hashLastBlock, agree.nAgreement, 
                agree.nWeight, agree.vBallot))
            {
                continue;
            }

            currentAgreement = agree;

<<<<<<< HEAD
            std::cout << "called GetBlockDelegateAgreement result: \n";
            std::cout << "Agreement: " << agree.nAgreement.ToString() << '\n';
            std::cout << "Weight: " << agree.nWeight << '\n';
            std::cout << "vBallot size: " << agree.vBallot.size() << '\n';

            for(const auto& ballot : agree.vBallot)
            {
                std::cout << "ballot hex: " << ballot.GetHex() << '\n';
            }
=======
>>>>>>> 2ba13c2c

            nMakerStatus = ForkMakerStatus::MAKER_RUN;
        }

        CBlock block;
        try
        {
            ForkMakerStatus nNextStatus = ForkMakerStatus::MAKER_HOLD;
            
            if (!agree.IsProofOfWork())
            {
                std::cout << "start Process DPoS \n";
                ProcessDelegatedProofOfStake(block,agree,nPrimaryBlockHeight - 1); 
            }
            
            {
                boost::unique_lock<boost::mutex> lock(mutex);
                if (nMakerStatus == ForkMakerStatus::MAKER_RUN)
                {
                    nMakerStatus = nNextStatus;
                }
            }
        }
        catch (const std::exception& e)
        {
            WalleveError("Fork Block maker error: %s\n", e.what());
            break;
        }
    } // end for loop

    WalleveLog(" Fork Block maker exited\n");
}
    
void CForkBlockMaker::ExtendedMakerThreadFunc()
{
    uint256 hashPrimaryBlock = uint64(0);
    int64 nPrimaryBlockTime  = 0;
    int nPrimaryBlockHeight  = 0;

    {
        boost::unique_lock<boost::mutex> lock(mutex);
        hashPrimaryBlock = hashLastBlock;
    }

    WalleveLog("Extened fork block maker started, initial primary block hash = %s\n",hashPrimaryBlock.GetHex().c_str());

    std::cout << "Run extend block state machine \n";
    for (;;)
    {
        CBlockMakerAgreement agree; 
        {
            boost::unique_lock<boost::mutex> lock(mutex);
            
            while(nMakerStatus != ForkMakerStatus::MAKER_HOLD && nMakerStatus != ForkMakerStatus::MAKER_EXIT)
            {
                cond.wait(lock);
            }

            if (nMakerStatus == ForkMakerStatus::MAKER_EXIT)
            {
                break;
            }

            if (currentAgreement.IsProofOfWork()
                || currentAgreement.nAgreement != nLastAgreement 
                || currentAgreement.nWeight != nLastWeight) 
            {
                hashPrimaryBlock = hashLastBlock;
                continue;
            }

            agree = currentAgreement;
            hashPrimaryBlock = hashLastBlock;
            nPrimaryBlockTime = nLastBlockTime;
            nPrimaryBlockHeight = nLastBlockHeight;
        }

        try
        {
            std::cout << "start Process Extended Block\n";
            ProcessExtended(agree,hashPrimaryBlock,nPrimaryBlockTime,nPrimaryBlockHeight);
        }
        catch (const std::exception& e)
        {
            WalleveError("Extended fork block maker error: %s\n", e.what());
            break;
        }
    } // end for loop

    WalleveLog("Extended fork block maker exited \n");
}<|MERGE_RESOLUTION|>--- conflicted
+++ resolved
@@ -499,13 +499,14 @@
             if(!pWorldLine->GetBlockDelegateAgreement(hashLastBlock, agree.nAgreement, 
                 agree.nWeight, agree.vBallot))
             {
+                std::cout << "called GetBlockDelegateAgreement failed: " << 
+                    hashLastBlock.ToString() << '\n';
                 continue;
             }
 
             currentAgreement = agree;
 
-<<<<<<< HEAD
-            std::cout << "called GetBlockDelegateAgreement result: \n";
+            std::cout << "called GetBlockDelegateAgreement success: \n";
             std::cout << "Agreement: " << agree.nAgreement.ToString() << '\n';
             std::cout << "Weight: " << agree.nWeight << '\n';
             std::cout << "vBallot size: " << agree.vBallot.size() << '\n';
@@ -514,8 +515,6 @@
             {
                 std::cout << "ballot hex: " << ballot.GetHex() << '\n';
             }
-=======
->>>>>>> 2ba13c2c
 
             nMakerStatus = ForkMakerStatus::MAKER_RUN;
         }
