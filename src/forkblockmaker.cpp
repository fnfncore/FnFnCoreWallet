--- conflicted
+++ resolved
@@ -588,8 +588,6 @@
         
         condExtend.notify_all();
 
-        condExtend.notify_all();
-
         CBlock block;
         try
         {
@@ -643,30 +641,14 @@
         {
             boost::unique_lock<boost::mutex> lock(mutex);
             
-<<<<<<< HEAD
             std::cout << "[extend] current ForkMakerSatutus is " << ToStatusStr((int)nExtendMakerStatus) << std::endl;
-           /* while((nMakerStatus == ForkMakerStatus::MAKER_HOLD 
-                || nMakerStatus == ForkMakerStatus::MAKER_SKIP
-                || nMakerStatus == ForkMakerStatus::MAKER_EXTEND_SKIP) 
-                && nMakerStatus != ForkMakerStatus::MAKER_EXIT)
-            {
-                std::cout << "[extend] current ForkMakerSatutus is " << ToStatusStr((int)nMakerStatus) << std::endl;
-                std::cout << "Extend block state machine is waitting." << std::endl;
-                cond.wait(lock);
-            }*/
-
+         
             while((nExtendMakerStatus == ForkExtendMakerStatus::MAKER_HOLD 
                 || nExtendMakerStatus == ForkExtendMakerStatus::MAKER_SKIP) 
                 && nExtendMakerStatus != ForkExtendMakerStatus::MAKER_EXIT)
             {
                 std::cout << "[extend] current ForkMakerSatutus is " << ToStatusStr((int)nExtendMakerStatus) << std::endl;
                 std::cout << "Extend block state machine is waitting." << std::endl;
-=======
-            while((nExtendMakerStatus == ForkExtendMakerStatus::MAKER_HOLD 
-                || nExtendMakerStatus == ForkExtendMakerStatus::MAKER_SKIP) 
-                && nExtendMakerStatus != ForkExtendMakerStatus::MAKER_EXIT)
-            {
->>>>>>> 74a6da09
                 condExtend.wait(lock);
             }
 
@@ -680,10 +662,7 @@
                 || currentAgreement.nWeight != nLastWeight) 
             {
                 hashPrimaryBlock = hashLastBlock;
-<<<<<<< HEAD
                 std::cout << "[extend]currentAgree is Pow . continue" << std::endl;
-=======
->>>>>>> 74a6da09
                 nExtendMakerStatus = ForkExtendMakerStatus::MAKER_SKIP;
                 continue;
             }
