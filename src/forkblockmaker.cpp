// Copyright (c) 2017-2019 The Multiverse developers
// Distributed under the MIT/X11 software license, see the accompanying
// file COPYING or http://www.opensource.org/licenses/mit-license.php.

#include "forkblockmaker.h"
#include "address.h"
#include "template/proof.h"
#include "template/delegate.h"

using namespace std;
using namespace walleve;
using namespace multiverse;

#define INITIAL_HASH_RATE      1024
#define WAIT_AGREEMENT_TIME    (BLOCK_TARGET_SPACING / 2)
#define WAIT_NEWBLOCK_TIME     (BLOCK_TARGET_SPACING + 5)

//////////////////////////////
// CForkBlockMakerHashAlgo
class CHashAlgo_MPVSS : public multiverse::CForkBlockMakerHashAlgo
{
public:
    CHashAlgo_MPVSS(int64 nHashRateIn) : CForkBlockMakerHashAlgo("mpvss",nHashRateIn) {}
    uint256 Hash(const std::vector<unsigned char>& vchData)
    {
        return crypto::CryptoHash(&vchData[0],vchData.size());
    } 
};

//////////////////////////////
// CBlockMakerProfile 
bool CForkBlockMakerProfile::BuildTemplate()
{
    crypto::CPubKey pubkey;
    if (destMint.GetPubKey(pubkey) && pubkey == keyMint.GetPubKey())
    {
        return false;
    }
    if (nAlgo == CM_MPVSS)
    {
        templMint = CTemplateMint::CreateTemplatePtr(new CTemplateDelegate(keyMint.GetPubKey(),destMint));
    }
    else if (nAlgo < CM_MAX)
    {
        templMint = CTemplateMint::CreateTemplatePtr(new CTemplateProof(keyMint.GetPubKey(),destMint));
    }
    return (templMint != NULL);
}

//////////////////////////////
// CForkBlockMaker 

CForkBlockMaker::CForkBlockMaker()
: thrMaker("blockmaker",boost::bind(&CForkBlockMaker::BlockMakerThreadFunc,this)), 
  thrExtendedMaker("extendedmaker",boost::bind(&CForkBlockMaker::ExtendedMakerThreadFunc,this)), 
  nMakerStatus(ForkMakerStatus::MAKER_HOLD),hashLastBlock(uint64(0)),nLastBlockTime(0),
  nLastBlockHeight(0),nLastAgreement(uint64(0)),nLastWeight(0)
{
    pCoreProtocol = NULL;
    pWorldLine = NULL;
    pForkManager = NULL;
    pTxPool = NULL;
    pDispatcher = NULL;
    pConsensus = NULL;
    mapHashAlgo[CM_MPVSS] = new CHashAlgo_MPVSS(INITIAL_HASH_RATE);

    std::cout << "[ for block maker] fork node: Constructor called \n"; 
}

CForkBlockMaker::~CForkBlockMaker()
{
    for (map<int,CForkBlockMakerHashAlgo*>::iterator it = mapHashAlgo.begin();it != mapHashAlgo.end();++it)
    {
        delete ((*it).second);
    }
    mapHashAlgo.clear();
}
    
bool CForkBlockMaker::HandleEvent(CMvEventBlockMakerUpdate& eventUpdate)
{
    {
        boost::unique_lock<boost::mutex> lock(mutex);
        nMakerStatus = ForkMakerStatus::MAKER_RESET;
        hashLastBlock = eventUpdate.data.hashBlock;
        nLastBlockTime = eventUpdate.data.nBlockTime;
        nLastBlockHeight = eventUpdate.data.nBlockHeight;
        nLastAgreement = eventUpdate.data.nAgreement;
        nLastWeight = eventUpdate.data.nWeight;
    }
    cond.notify_all();

    std::cout << "Handle Event ForkBlockMaker \n";
    std::cout << "UpdateEvent Block hash " << hashLastBlock.ToString() << '\n';
    std::cout << "UpdateEvent Block Time " << nLastBlockTime << '\n';
    std::cout << "UpdateEvent Block Height " << nLastBlockHeight << '\n';
    std::cout << "UpdateEvent Block agreement " << nLastAgreement.ToString() << '\n';
    std::cout << "UpdateEvent Block weight " << nLastWeight << '\n';
    
    return true;
}

bool CForkBlockMaker::WalleveHandleInitialize()
{
    if (!WalleveGetObject("coreprotocol",pCoreProtocol))
    {
        WalleveError("Failed to request coreprotocol\n");
        return false;
    }

    if (!WalleveGetObject("worldline",pWorldLine))
    {
        WalleveError("Failed to request worldline\n");
        return false;
    }

    if (!WalleveGetObject("forkmanager",pForkManager))
    {
        WalleveError("Failed to request forkmanager\n");
        return false;
    }

    if (!WalleveGetObject("txpool",pTxPool))
    {
        WalleveError("Failed to request txpool\n");
        return false;
    }

    if (!WalleveGetObject("dispatcher",pDispatcher))
    {
        WalleveError("Failed to request dispatcher\n");
        return false;
    }

    if (!WalleveGetObject("consensus",pConsensus))
    {
        WalleveError("Failed to request consensus\n");
        return false;
    }

    if (!ForkNodeMintConfig()->destMPVss.IsNull() && ForkNodeMintConfig()->keyMPVss != 0)
    { 
        CForkBlockMakerProfile profile(CM_MPVSS,ForkNodeMintConfig()->destMPVss,ForkNodeMintConfig()->keyMPVss);
        if (profile.IsValid())
        {
            mapDelegatedProfile.insert(make_pair(profile.GetDestination(),profile));
        }
        else
        {
            WalleveError("CForkBlockMakerProfile is invalid.\n");
            return false;
        }
        
    }
    else
    {
        WalleveError("ForkNodeMintConfig is invalid.\n");
        return false;
    }
    

    return true;
}
    
void CForkBlockMaker::WalleveHandleDeinitialize()
{
    pCoreProtocol = NULL;
    pWorldLine = NULL;
    pForkManager = NULL;
    pTxPool = NULL;
    pDispatcher = NULL;
    pConsensus = NULL;

    mapDelegatedProfile.clear();
}
    
bool CForkBlockMaker::WalleveHandleInvoke()
{
    if (!IBlockMaker::WalleveHandleInvoke())
    {
        return false;
    }

    if (!pWorldLine->GetLastBlock(pCoreProtocol->GetGenesisBlockHash(),hashLastBlock,nLastBlockHeight,nLastBlockTime))
    {
        return false;
    }

    if (!mapDelegatedProfile.empty())
    {
        nMakerStatus = ForkMakerStatus::MAKER_HOLD;

        if (!WalleveThreadDelayStart(thrMaker))
        {
            return false;
        }
        if (!WalleveThreadDelayStart(thrExtendedMaker))
        {
            return false;
        }
    }

    return true;
}
    
void CForkBlockMaker::WalleveHandleHalt()
{
    {
        boost::unique_lock<boost::mutex> lock(mutex);
        nMakerStatus = ForkMakerStatus::MAKER_EXIT;
    }
    cond.notify_all();

    thrMaker.Interrupt();
    WalleveThreadExit(thrMaker);

    thrExtendedMaker.Interrupt();
    WalleveThreadExit(thrExtendedMaker);
    IBlockMaker::WalleveHandleHalt();
}
    
bool CForkBlockMaker::Wait(long nSeconds)
{
    boost::system_time const timeout = boost::get_system_time()
                                       + boost::posix_time::seconds(nSeconds);
    boost::unique_lock<boost::mutex> lock(mutex);
    while (nMakerStatus == ForkMakerStatus::MAKER_RUN)
    {
        if (!cond.timed_wait(lock,timeout))
        {
            break;
        }
    }
    return (nMakerStatus == ForkMakerStatus::MAKER_RUN);
}
    
bool CForkBlockMaker::Wait(long nSeconds,const uint256& hashPrimaryBlock)
{
    boost::system_time const timeout = boost::get_system_time()
                                       + boost::posix_time::seconds(nSeconds);
    boost::unique_lock<boost::mutex> lock(mutex);
    while (hashPrimaryBlock == hashLastBlock && nMakerStatus != ForkMakerStatus::MAKER_EXIT)
    {
        if (!cond.timed_wait(lock,timeout))
        {
            return (hashPrimaryBlock == hashLastBlock && nMakerStatus != ForkMakerStatus::MAKER_EXIT);
        }
    } 
    return false;
}
    
void CForkBlockMaker::ArrangeBlockTx(CBlock& block,const uint256& hashFork,const CForkBlockMakerProfile& profile)
{
    size_t nMaxTxSize = MAX_BLOCK_SIZE - GetSerializeSize(block) - profile.GetSignatureSize();
    int64 nTotalTxFee = 0;
    pTxPool->ArrangeBlockTx(hashFork,block.GetBlockTime(),nMaxTxSize,block.vtx,nTotalTxFee); 
    block.hashMerkle = block.CalcMerkleTreeRoot();
    block.txMint.nAmount += nTotalTxFee;
}
    
bool CForkBlockMaker::SignBlock(CBlock& block,const CForkBlockMakerProfile& profile)
{
    uint256 hashSig = block.GetHash();
    vector<unsigned char> vchMintSig;
    if (!profile.keyMint.Sign(hashSig,vchMintSig))
    {
        return false;
    }
    return profile.templMint->BuildBlockSignature(hashSig,vchMintSig,block.vchSig);
}
    
bool CForkBlockMaker::DispatchBlock(const CBlock& block)
{
    int nWait = block.nTimeStamp - WalleveGetNetTime();
    if (nWait > 0 && !Wait(nWait))
    {
        return false;
    }
    MvErr err = pDispatcher->AddNewBlock(block);
    if (err != MV_OK)
    {
        WalleveError("Dispatch new block failed (%d) : %s in ForkNode \n", err, MvErrString(err));
        return false;
    }
    return true;
}
    
void CForkBlockMaker::ProcessDelegatedProofOfStake(CBlock& block,const CBlockMakerAgreement& agreement,const int32 nPrevHeight)
{
    map<CDestination,CForkBlockMakerProfile>::iterator it = mapDelegatedProfile.find(agreement.vBallot[0]);
    if (it != mapDelegatedProfile.end())
    {
        CForkBlockMakerProfile& profile = (*it).second;
        std::cout << "start create piggyback\n";
        CreatePiggyback(profile,agreement,block,nPrevHeight);
    }
}
    
void CForkBlockMaker::ProcessExtended(const CBlockMakerAgreement& agreement,const uint256& hashPrimaryBlock,
                                                               int64 nPrimaryBlockTime,const int32 nPrimaryBlockHeight)
{
    vector<CForkBlockMakerProfile*> vProfile;
    set<uint256> setFork;

    if (!GetAvailableDelegatedProfile(agreement.vBallot,vProfile) || !GetAvailableExtendedFork(setFork))
    {
        std::cout << "Get Availiable failed\n";
        return;
    }

    int64 nTime = nPrimaryBlockTime + EXTENDED_BLOCK_SPACING * 
                  ((WalleveGetNetTime() - nPrimaryBlockTime + (EXTENDED_BLOCK_SPACING - 1)) / EXTENDED_BLOCK_SPACING);
    if (nTime < nPrimaryBlockTime + EXTENDED_BLOCK_SPACING)
    {
        nTime = nPrimaryBlockTime + EXTENDED_BLOCK_SPACING;
    }
    while (nTime - nPrimaryBlockTime < BLOCK_TARGET_SPACING)
    {
        int nIndex = (nTime - nPrimaryBlockTime) / EXTENDED_BLOCK_SPACING;
        const CForkBlockMakerProfile* pProfile = vProfile[nIndex % vProfile.size()];
        if (pProfile != NULL)
        {
            if (!Wait(nTime - WalleveGetNetTime(),hashPrimaryBlock))
            {
                std::cout << "Wait primary block failed\n";
                return;
            }
            std::cout << "start create extended\n";
            CreateExtended(*pProfile,agreement,setFork,nPrimaryBlockHeight,nTime);
        }
        nTime += EXTENDED_BLOCK_SPACING;
    }
}
    
bool CForkBlockMaker::CreateDelegatedBlock(CBlock& block,const uint256& hashFork,const CForkBlockMakerProfile& profile,std::size_t nWeight)
{
    CDestination destSendTo = profile.GetDestination();

    int64 nReward;
    if (!pWorldLine->GetDelegatedProofOfStakeReward(block.hashPrev,nWeight,nReward))
    {
        return false;
    }

    CTransaction& txMint = block.txMint;
    txMint.nType = CTransaction::TX_STAKE;
    txMint.hashAnchor = block.hashPrev;
    txMint.sendTo = destSendTo;  // to mpvss template address
    txMint.nAmount = nReward;
        
    ArrangeBlockTx(block,hashFork,profile);

    return SignBlock(block,profile);
}
    
void CForkBlockMaker::CreatePiggyback(const CForkBlockMakerProfile& profile,const CBlockMakerAgreement& agreement,const CBlock& refblock,const int32 nPrevHeight)
{
    CProofOfPiggyback proof;
    proof.nWeight = agreement.nWeight;
    proof.nAgreement = agreement.nAgreement;
    proof.hashRefBlock = hashLastBlock;

    map<uint256,CForkStatus> mapForkStatus;
    pWorldLine->GetForkStatus(mapForkStatus);
    for (map<uint256,CForkStatus>::iterator it = mapForkStatus.begin();it != mapForkStatus.end();++it)
    {
        const uint256& hashFork = (*it).first;
        CForkStatus& status = (*it).second;
        std::cout << std::dec;
        std::cout << "Fork Hash " << hashFork.ToString() << '\n';
        std::cout << "Fork status last block height " << status.nLastBlockHeight << '\n';
        std::cout << "Fork status last block time " << status.nLastBlockTime << '\n';
        std::cout << "nLastBlockTime " << nLastBlockTime << '\n';
        std::cout << "nPrevHeight " << nPrevHeight << '\n';
        if (hashFork != pCoreProtocol->GetGenesisBlockHash() 
            && status.nLastBlockHeight == nPrevHeight
            && status.nLastBlockTime < nLastBlockTime)
        {
            CBlock block;
            block.nType = CBlock::BLOCK_SUBSIDIARY;
            block.nTimeStamp = nLastBlockTime;
            block.hashPrev = status.hashLastBlock;
            proof.Save(block.vchProof);

            if (CreateDelegatedBlock(block,hashFork,profile,agreement.nWeight))
            {
                std::cout << "Create DPos Block success\n";
                DispatchBlock(block);
            }
        }
    }
}
    
void CForkBlockMaker::CreateExtended(const CForkBlockMakerProfile& profile,const CBlockMakerAgreement& agreement,const std::set<uint256>& setFork,const int32 nPrimaryBlockHeight,int64 nTime)
{
    CProofOfSecretShare proof;
    proof.nWeight = agreement.nWeight;
    proof.nAgreement = agreement.nAgreement;
<<<<<<< HEAD
    std::cout << "set fork size " << setFork.size() << '\n';
    BOOST_FOREACH(const uint256& hashFork,setFork)
=======
    for(const uint256& hashFork : setFork)
>>>>>>> 088ec743
    {
        uint256 hashLastBlock;
        int32 nLastBlockHeight;
        int64 nLastBlockTime;
        std::cout << "fork hash " << hashFork.ToString() << '\n';
        if (pTxPool->Count(hashFork) 
            && pWorldLine->GetLastBlock(hashFork,hashLastBlock,nLastBlockHeight,nLastBlockTime)
            && nPrimaryBlockHeight == nLastBlockHeight
            && nLastBlockTime < nTime)
        {
            CBlock block;
            block.nType = CBlock::BLOCK_EXTENDED;
            block.nTimeStamp = nTime;
            block.hashPrev = hashLastBlock;
            proof.Save(block.vchProof);
            CTransaction& txMint = block.txMint;
            txMint.nType = CTransaction::TX_STAKE;
            txMint.hashAnchor = hashLastBlock;
            txMint.sendTo = profile.GetDestination();
            txMint.nAmount = 0;
            ArrangeBlockTx(block,hashFork,profile);
            std::cout << "extended block vtx size " << block.vtx.size() << '\n';
            if (!block.vtx.empty() && SignBlock(block,profile))
            {
                std::cout << "Dispatched extended block " << block.GetHash().ToString() << '\n';
                DispatchBlock(block);
            }
        }
    }
}
    
bool CForkBlockMaker::GetAvailableDelegatedProfile(const std::vector<CDestination>& vBallot,std::vector<CForkBlockMakerProfile*>& vProfile)
{
    int nAvailProfile = 0;
    vProfile.reserve(vBallot.size());
    for(const CDestination& dest : vBallot)
    {
        map<CDestination,CForkBlockMakerProfile>::iterator it = mapDelegatedProfile.find(dest);
        if (it != mapDelegatedProfile.end())
        {
            vProfile.push_back(&(*it).second);
            ++nAvailProfile;
        }
        else
        {
            vProfile.push_back((CForkBlockMakerProfile*)NULL);
        }
    }
    
    return (!!nAvailProfile);
}
    
bool CForkBlockMaker::GetAvailableExtendedFork(std::set<uint256>& setFork)
{
    map<uint256,CForkStatus> mapForkStatus;
    pWorldLine->GetForkStatus(mapForkStatus);
    for (map<uint256,CForkStatus>::iterator it = mapForkStatus.begin();it != mapForkStatus.end();++it)
    {
        CProfile profile;
        const uint256& hashFork = (*it).first;
        if (hashFork != pCoreProtocol->GetGenesisBlockHash() 
            && pForkManager->IsAllowed(hashFork)
            && pWorldLine->GetForkProfile(hashFork,profile) && !profile.IsEnclosed())
        {
            setFork.insert(hashFork);
        }
    }
    return (!setFork.empty());
}

void CForkBlockMaker::BlockMakerThreadFunc()
{
    const char* ConsensusMethodName[CM_MAX] = {"mpvss","blake512"};
    WalleveLog("Fork Block maker started\n");
    
    for (map<CDestination,CForkBlockMakerProfile>::iterator it = mapDelegatedProfile.begin();
         it != mapDelegatedProfile.end();++it)
    {
        CForkBlockMakerProfile& profile = (*it).second;
        WalleveLog("Profile [%s] : dest=%s,pubkey=%s\n",
                   ConsensusMethodName[CM_MPVSS],
                   CMvAddress(profile.destMint).ToString().c_str(),
                   profile.keyMint.GetPubKey().GetHex().c_str());
    }

    uint256 hashPrimaryBlock = uint64(0);
    int64 nPrimaryBlockTime  = 0;
    int32 nPrimaryBlockHeight  = 0;

    {
        boost::unique_lock<boost::mutex> lock(mutex);
        hashPrimaryBlock    = hashLastBlock;
        nPrimaryBlockTime   = nLastBlockTime;
        nPrimaryBlockHeight = nLastBlockHeight;
    }

    // run state machine

    std::cout << "Run non-extend block state machine \n";
    for (;;)
    {   
        CBlockMakerAgreement agree;
        {
            boost::unique_lock<boost::mutex> lock(mutex);

            while((nMakerStatus == ForkMakerStatus::MAKER_HOLD || nMakerStatus == ForkMakerStatus::MAKER_SKIP)
                && nMakerStatus != ForkMakerStatus::MAKER_EXIT)
            {
                cond.wait(lock);
            }

            if (nMakerStatus == ForkMakerStatus::MAKER_EXIT)
            {
                break;
            }

        
            if(!pWorldLine->GetBlockDelegateAgreement(hashLastBlock, agree.nAgreement, 
                agree.nWeight, agree.vBallot))
            {
                std::cout << "called GetBlockDelegateAgreement failed: " << 
                    hashLastBlock.ToString() << '\n';
                nMakerStatus = ForkMakerStatus::MAKER_SKIP;
                continue;
            }

            if(agree.vBallot.empty())
            {
                nMakerStatus = ForkMakerStatus::MAKER_SKIP;
                continue;
            }

            currentAgreement = agree;

            std::cout << "called GetBlockDelegateAgreement success: \n";
            std::cout << "Agreement: " << agree.nAgreement.ToString() << '\n';
            std::cout << "Weight: " << agree.nWeight << '\n';
            std::cout << "vBallot size: " << agree.vBallot.size() << '\n';

            for(const auto& ballot : agree.vBallot)
            {
                std::cout << "ballot hex: " << ballot.ToString() << '\n';
            }

            nMakerStatus = ForkMakerStatus::MAKER_RUN;
        }

        CBlock block;
        try
        {
            ForkMakerStatus nNextStatus = ForkMakerStatus::MAKER_HOLD;
            
            if (!agree.IsProofOfWork())
            {
                std::cout << "start Process DPoS \n";
                ProcessDelegatedProofOfStake(block,agree,nLastBlockHeight - 1); 
            }
            
            {
                boost::unique_lock<boost::mutex> lock(mutex);
                if (nMakerStatus == ForkMakerStatus::MAKER_RUN)
                {
                    nMakerStatus = nNextStatus;
                }
            }
        }
        catch (const std::exception& e)
        {
            WalleveError("Fork Block maker error: %s\n", e.what());
            break;
        }
    } // end for loop

    WalleveLog(" Fork Block maker exited\n");
}
    
void CForkBlockMaker::ExtendedMakerThreadFunc()
{
    uint256 hashPrimaryBlock = uint64(0);
    int64 nPrimaryBlockTime  = 0;
    int32 nPrimaryBlockHeight  = 0;

    {
        boost::unique_lock<boost::mutex> lock(mutex);
        hashPrimaryBlock = hashLastBlock;
    }

    WalleveLog("Extened fork block maker started, initial primary block hash = %s\n",hashPrimaryBlock.GetHex().c_str());

    std::cout << "Run extend block state machine \n";
    for (;;)
    {
        CBlockMakerAgreement agree; 
        {
            boost::unique_lock<boost::mutex> lock(mutex);
            
            while((nMakerStatus == ForkMakerStatus::MAKER_HOLD || nMakerStatus == ForkMakerStatus::MAKER_SKIP) 
                && nMakerStatus != ForkMakerStatus::MAKER_EXIT)
            {
                cond.wait(lock);
            }

            if (nMakerStatus == ForkMakerStatus::MAKER_EXIT)
            {
                break;
            }

            if (currentAgreement.IsProofOfWork()
                || currentAgreement.nAgreement != nLastAgreement 
                || currentAgreement.nWeight != nLastWeight) 
            {
                hashPrimaryBlock = hashLastBlock;
                nMakerStatus = ForkMakerStatus::MAKER_SKIP;
                continue;
            }

            agree = currentAgreement;
            hashPrimaryBlock = hashLastBlock;
            nPrimaryBlockTime = nLastBlockTime;
            nPrimaryBlockHeight = nLastBlockHeight;
        }

        try
        {
            std::cout << "start Process Extended Block\n";
            ProcessExtended(agree,hashPrimaryBlock,nPrimaryBlockTime,nPrimaryBlockHeight);
        }
        catch (const std::exception& e)
        {
            WalleveError("Extended fork block maker error: %s\n", e.what());
            break;
        }
    } // end for loop

    WalleveLog("Extended fork block maker exited \n");
}<|MERGE_RESOLUTION|>--- conflicted
+++ resolved
@@ -395,12 +395,8 @@
     CProofOfSecretShare proof;
     proof.nWeight = agreement.nWeight;
     proof.nAgreement = agreement.nAgreement;
-<<<<<<< HEAD
     std::cout << "set fork size " << setFork.size() << '\n';
-    BOOST_FOREACH(const uint256& hashFork,setFork)
-=======
     for(const uint256& hashFork : setFork)
->>>>>>> 088ec743
     {
         uint256 hashLastBlock;
         int32 nLastBlockHeight;
