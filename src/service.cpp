// Copyright (c) 2017-2018 The Multiverse developers
// Distributed under the MIT/X11 software license, see the accompanying
// file COPYING or http://www.opensource.org/licenses/mit-license.php.

#include "service.h"
#include "event.h"

using namespace std;
using namespace walleve;
using namespace multiverse;

extern void MvShutdown();

//////////////////////////////
// CServiceWalletTxFilter
class CServiceWalletTxFilter : public CTxFilter
{
public:
    CServiceWalletTxFilter(IWallet* pWalletIn,const CDestination& destNew)
    : CTxFilter(destNew,destNew),pWallet(pWalletIn)
    {
    }
    bool FoundTx(const uint256& hashFork,const CAssembledTx& tx)
    {
        return pWallet->UpdateTx(hashFork,tx);
    }
public:
    IWallet* pWallet;
};

//////////////////////////////
// CService 

CService::CService()
: pCoreProtocol(NULL)
, pWorldLine(NULL)
, pTxPool(NULL)
, pDispatcher(NULL)
, pWallet(NULL)
, pNetwork(NULL)
, pDbpSocket(NULL)
{
<<<<<<< HEAD
=======
    pCoreProtocol = NULL;
    pWorldLine = NULL;
    pTxPool = NULL;
    pDispatcher = NULL;
    pWallet = NULL;
    pNetwork = NULL;
>>>>>>> b828ac9d
}

CService::~CService()
{
}

bool CService::WalleveHandleInitialize()
{
    if (!WalleveGetObject("coreprotocol",pCoreProtocol))
    {
        WalleveLog("Failed to request coreprotocol\n");
        return false;
    }

    if (!WalleveGetObject("worldline",pWorldLine))
    {
        WalleveLog("Failed to request worldline\n");
        return false;
    }

    if (!WalleveGetObject("txpool",pTxPool))
    {
        WalleveLog("Failed to request txpool\n");
        return false;
    }

    if (!WalleveGetObject("dispatcher",pDispatcher))
    {
        WalleveLog("Failed to request dispatcher\n");
        return false;
    }

    if (!WalleveGetObject("wallet",pWallet))
    {
        WalleveLog("Failed to request wallet\n");
        return false;
    }

    if (!WalleveGetObject("peernet",pNetwork))
    {
        WalleveLog("Failed to request network\n");
        return false;
    }

    if (!WalleveGetObject("dbpservice", pDbpSocket))
    {
        WalleveLog("Failed to request DbpSocket\n");
        return false;
    }

    return true;
}

void CService::WalleveHandleDeinitialize()
{
<<<<<<< HEAD
    pCoreProtocol   = NULL;
    pWorldLine      = NULL;
    pTxPool         = NULL;
    pDispatcher     = NULL;
    pWallet         = NULL;
    pNetwork        = NULL;
    pDbpSocket      = NULL;
=======
    pCoreProtocol = NULL;
    pWorldLine = NULL;
    pTxPool = NULL;
    pDispatcher = NULL;
    pWallet = NULL;
    pNetwork = NULL;
>>>>>>> b828ac9d
}

bool CService::WalleveHandleInvoke()
{
    {
        boost::unique_lock<boost::shared_mutex> wlock(rwForkStatus);
        pWorldLine->GetForkStatus(mapForkStatus);
    }
    return true;
}

void CService::WalleveHandleHalt()
{
    {
        boost::unique_lock<boost::shared_mutex> wlock(rwForkStatus);
        mapForkStatus.clear();
    }
}

void CService::NotifyWorldLineUpdate(const CWorldLineUpdate& update)
{
    {
        boost::unique_lock<boost::shared_mutex> wlock(rwForkStatus);
        map<uint256,CForkStatus>::iterator it = mapForkStatus.find(update.hashFork);
        if (it == mapForkStatus.end())
        {
            it = mapForkStatus.insert(make_pair(update.hashFork,CForkStatus(update.hashFork,update.hashParent,update.nOriginHeight))).first;
            if (update.hashParent != 0)
            {
                mapForkStatus[update.hashParent].mapSubline.insert(make_pair(update.nOriginHeight,update.hashFork));
            }
        }

        CForkStatus &status = (*it).second;
        status.hashLastBlock = update.hashLastBlock;
        status.nLastBlockTime = update.nLastBlockTime;
        status.nLastBlockHeight = update.nLastBlockHeight;
        status.nMoneySupply = update.nMoneySupply;
    }

    uint64 nNonce;
    CMvEventDbpUpdateNewBlock *pUpdateNewBlockEvent = new CMvEventDbpUpdateNewBlock(nNonce, update.hashFork);
    pUpdateNewBlockEvent->data = update.hashLastBlock;
    pDbpSocket->PostEvent(pUpdateNewBlockEvent);
}

void CService::NotifyNetworkPeerUpdate(const CNetworkPeerUpdate& update)
{
    (void)update;
}

void CService::NotifyTransactionUpdate(const CTransactionUpdate& update)
{
    uint64 nNonce;
    CMvEventDbpUpdateNewTx *pUpdateNewTxEvent = new CMvEventDbpUpdateNewTx(nNonce, update.hashFork);
    pUpdateNewTxEvent->data = update.txUpdate;
    pDbpSocket->PostEvent(pUpdateNewTxEvent);
}

void CService::Shutdown()
{
    MvShutdown();
}

int CService::GetPeerCount()
{
    CWalleveEventPeerNetGetCount eventGetPeerCount(0);
    if (pNetwork->DispatchEvent(&eventGetPeerCount))
    {
        return eventGetPeerCount.result;
    }
    return 0;
}

void CService::GetPeers(vector<network::CMvPeerInfo>& vPeerInfo)
{
    vPeerInfo.clear();
    CWalleveEventPeerNetGetPeers eventGetPeers(0);
    if (pNetwork->DispatchEvent(&eventGetPeers))
    {
        vPeerInfo.reserve(eventGetPeers.result.size());
        for (unsigned int i = 0;i < eventGetPeers.result.size();i++)
        {
            vPeerInfo.push_back(static_cast<network::CMvPeerInfo&>(eventGetPeers.result[i]));
        }
    }
}

bool CService::AddNode(const CNetHost& node)
{
    CWalleveEventPeerNetAddNode eventAddNode(0);
    eventAddNode.data = node;
    return pNetwork->DispatchEvent(&eventAddNode);
}

bool CService::RemoveNode(const CNetHost& node)
{
    CWalleveEventPeerNetRemoveNode eventRemoveNode(0);
    eventRemoveNode.data = node;
    return pNetwork->DispatchEvent(&eventRemoveNode);
}

int  CService::GetForkCount()
{
    return mapForkStatus.size();
}

bool CService::GetForkGenealogy(const uint256& hashFork,vector<pair<uint256,int> >& vAncestry,vector<pair<int,uint256> >& vSubline)
{
    boost::shared_lock<boost::shared_mutex> rlock(rwForkStatus);
    
    map<uint256,CForkStatus>::iterator it = mapForkStatus.find(hashFork);
    if (it == mapForkStatus.end())
    {
        return false;
    }
    
    CForkStatus* pAncestry = &(*it).second;
    while (pAncestry->hashParent != 0)
    {
        vAncestry.push_back(make_pair(pAncestry->hashParent,pAncestry->nOriginHeight));
        pAncestry = &mapForkStatus[pAncestry->hashParent];
    }

    vSubline.assign((*it).second.mapSubline.begin(),(*it).second.mapSubline.end());
    return true;
}

bool CService::GetBlockLocation(const uint256& hashBlock,uint256& hashFork,int& nHeight)
{
    return pWorldLine->GetBlockLocation(hashBlock,hashFork,nHeight);
}

int CService::GetBlockCount(const uint256& hashFork)
{
    boost::shared_lock<boost::shared_mutex> rlock(rwForkStatus);

    map<uint256,CForkStatus>::iterator it = mapForkStatus.find(hashFork);
    if (it != mapForkStatus.end())
    {
        return ((*it).second.nLastBlockHeight + 1);
    }
    return 0;
}

bool CService::GetBlockHash(const uint256& hashFork,int nHeight,uint256& hashBlock)
{
    if (nHeight < 0)
    {
        boost::shared_lock<boost::shared_mutex> rlock(rwForkStatus);
        map<uint256,CForkStatus>::iterator it = mapForkStatus.find(hashFork);
        if (it == mapForkStatus.end())
        {
            return false;
        }
        hashBlock = (*it).second.hashLastBlock;
        return true;
    }
    return pWorldLine->GetBlockHash(hashFork,nHeight,hashBlock);
}

bool CService::GetBlock(const uint256& hashBlock,CBlock& block,uint256& hashFork,int& nHeight)
{
    return pWorldLine->GetBlock(hashBlock,block) 
           && pWorldLine->GetBlockLocation(hashBlock,hashFork,nHeight);
}

void CService::GetTxPool(const uint256& hashFork,vector<pair<uint256,size_t> >& vTxPool)
{
    vTxPool.clear();
    pTxPool->ListTx(hashFork,vTxPool);
}

bool CService::GetTransaction(const uint256& txid,CTransaction& tx,uint256& hashFork,int& nHeight)
{
    if (pTxPool->Get(txid,tx))
    {
        int nAnchorHeight;
        if (!pWorldLine->GetBlockLocation(tx.hashAnchor,hashFork,nAnchorHeight))
        {
            return false;
        }
        nHeight = -1;
        return true; 
    }
    if (!pWorldLine->GetTransaction(txid,tx))
    {
        return false;
    }
    return pWorldLine->GetTxLocation(txid,hashFork,nHeight);
}

MvErr CService::SendTransaction(CTransaction& tx)
{
    return pDispatcher->AddNewTx(tx);
}

bool CService::RemovePendingTx(const uint256& txid)
{
    if (!pTxPool->Exists(txid))
    {
        return false;
    }
    pTxPool->Pop(txid);
    return true;
}

bool CService::HaveKey(const crypto::CPubKey& pubkey)
{
    return pWallet->Have(pubkey);
}

void CService::GetPubKeys(set<crypto::CPubKey>& setPubKey)
{
    pWallet->GetPubKeys(setPubKey);
}

bool CService::GetKeyStatus(const crypto::CPubKey& pubkey,int& nVersion,bool& fLocked,int64& nAutoLockTime)
{
    return pWallet->GetKeyStatus(pubkey,nVersion,fLocked,nAutoLockTime);
}

bool CService::MakeNewKey(const crypto::CCryptoString& strPassphrase,crypto::CPubKey& pubkey)
{
    crypto::CKey key;
    if (!key.Renew())
    {
        return false;
    }
    if (!strPassphrase.empty())
    {
        if (!key.Encrypt(strPassphrase))
        {
            return false;
        }
        key.Lock();
    }
    pubkey = key.GetPubKey();
    return pWallet->AddKey(key);
}

bool CService::AddKey(const crypto::CKey& key)
{
    return pWallet->AddKey(key);
}

bool CService::ImportKey(const vector<unsigned char>& vchKey,crypto::CPubKey& pubkey)
{
    return pWallet->Import(vchKey,pubkey);
}

bool CService::ExportKey(const crypto::CPubKey& pubkey,vector<unsigned char>& vchKey)
{
    return pWallet->Export(pubkey,vchKey);
}

bool CService::EncryptKey(const crypto::CPubKey& pubkey,const crypto::CCryptoString& strPassphrase,
                                                        const crypto::CCryptoString& strCurrentPassphrase)
{
    return pWallet->Encrypt(pubkey,strPassphrase,strCurrentPassphrase);
}

bool CService::Lock(const crypto::CPubKey& pubkey)
{
    return pWallet->Lock(pubkey);
}

bool CService::Unlock(const crypto::CPubKey& pubkey,const crypto::CCryptoString& strPassphrase,int64 nTimeout)
{
    return pWallet->Unlock(pubkey,strPassphrase,nTimeout);
}

bool CService::SignSignature(const crypto::CPubKey& pubkey,const uint256& hash,vector<unsigned char>& vchSig)
{
    return pWallet->Sign(pubkey,hash,vchSig);
}

bool CService::SignTransaction(CTransaction& tx,bool& fCompleted)
{
    uint256 hashFork;
    int nHeight;
    if (!pWorldLine->GetBlockLocation(tx.hashAnchor,hashFork,nHeight))
    {
        return false;
    }
    vector<CTxOutput> vUnspent;
    if (!pTxPool->FetchInputs(hashFork,tx,vUnspent) || vUnspent.empty())
    {
        return false;
    }

    CDestination destIn = vUnspent[0].destTo;
    if (!pWallet->SignTransaction(destIn,tx,fCompleted))
    {
        return false;
    }
    return (!fCompleted 
            || (pCoreProtocol->ValidateTransaction(tx) == MV_OK 
                && pCoreProtocol->VerifyTransaction(tx,vUnspent,nHeight) == MV_OK));
}

bool CService::HaveTemplate(const CTemplateId& tid)
{
    return pWallet->Have(tid);
}

void CService::GetTemplateIds(set<CTemplateId>& setTid)
{
    pWallet->GetTemplateIds(setTid);
}

bool CService::AddTemplate(CTemplatePtr& ptr)
{
    return pWallet->AddTemplate(ptr);
}

bool CService::GetTemplate(const CTemplateId& tid,CTemplatePtr& ptr)
{
    return pWallet->GetTemplate(tid,ptr);
}

bool CService::GetBalance(const CDestination& dest,const uint256& hashFork,CWalletBalance& balance)
{
    int nBlockCount = GetBlockCount(hashFork);
    if (nBlockCount <= 0)
    {
        return false;
    }
    return pWallet->GetBalance(dest,hashFork,nBlockCount - 1,balance);
}

bool CService::ListWalletTx(int nOffset,int nCount,vector<CWalletTx>& vWalletTx)
{
    if (nOffset < 0)
    {
        nOffset = pWallet->GetTxCount() - nCount;
        if (nOffset < 0)
        {
            nOffset = 0;
        }
    }
    return pWallet->ListTx(nOffset,nCount,vWalletTx);
}

bool CService::CreateTransaction(const uint256& hashFork,const CDestination& destFrom,
                                 const CDestination& destSendTo,int64 nAmount,int64 nTxFee,
                                 const vector<unsigned char>& vchData,CTransaction& txNew)
{
    int nForkHeight = 0;
    txNew.SetNull();
    {
        boost::shared_lock<boost::shared_mutex> rlock(rwForkStatus);
        map<uint256,CForkStatus>::iterator it = mapForkStatus.find(hashFork);
        if (it == mapForkStatus.end())
        {
            return false;
        }
        nForkHeight = (*it).second.nLastBlockHeight;
        txNew.hashAnchor = (*it).second.hashLastBlock;
    }
    txNew.nType = CTransaction::TX_TOKEN;
    txNew.nLockUntil = 0;
    txNew.sendTo = destSendTo;
    txNew.nAmount = nAmount;
    txNew.nTxFee = nTxFee;
    txNew.vchData = vchData;

    return pWallet->ArrangeInputs(destFrom,hashFork,nForkHeight,txNew);
}

bool CService::SynchronizeWalletTx(const CDestination& destNew)
{
    CServiceWalletTxFilter txFilter(pWallet,destNew);
    return (pWorldLine->FilterTx(txFilter) && pTxPool->FilterTx(txFilter));
}

bool CService::ResynchronizeWalletTx()
{
    if (!pWallet->ClearTx())
    {
        return false;
    }
    
    set<crypto::CPubKey> setPubKey;
    pWallet->GetPubKeys(setPubKey);
    BOOST_FOREACH(const crypto::CPubKey& pubkey,setPubKey)
    {
        if (!SynchronizeWalletTx(CDestination(pubkey)))
        {
            return false;
        }
    }
    set<CTemplateId> setTemplateId;
    pWallet->GetTemplateIds(setTemplateId);
    BOOST_FOREACH(const CTemplateId& tid,setTemplateId)
    {
        if (!SynchronizeWalletTx(CDestination(tid)))
        {
            return false;
        }
    }
    return true;
}

bool CService::GetWork(vector<unsigned char>& vchWorkData,uint256& hashPrev,uint32& nPrevTime,int& nAlgo,int& nBits)
{
    CBlock block;
    block.nType = CBlock::BLOCK_PRIMARY;
    
    {
        boost::shared_lock<boost::shared_mutex> rlock(rwForkStatus);
        map<uint256,CForkStatus>::iterator it = mapForkStatus.find(pCoreProtocol->GetGenesisBlockHash());
        if (it == mapForkStatus.end())
        {
            return false;
        }
        hashPrev = (*it).second.hashLastBlock;
        nPrevTime = (*it).second.nLastBlockTime;
        block.hashPrev = hashPrev;
        block.nTimeStamp = nPrevTime + BLOCK_TARGET_SPACING - 10;
    }
 
    nAlgo = POWA_BLAKE512;
    int64 nReward;
    if (!pWorldLine->GetProofOfWorkTarget(block.hashPrev,nAlgo,nBits,nReward))
    {
        return false;
    }

    CProofOfHashWork proof;
    proof.nWeight = 0;
    proof.nAgreement = 0;
    proof.nAlgo = nAlgo;
    proof.nBits = nBits;
    proof.nNonce = 0;
    proof.Save(block.vchProof);
    
    block.GetSerializedProofOfWorkData(vchWorkData);
    return true;
}

MvErr CService::SubmitWork(const vector<unsigned char>& vchWorkData,CTemplatePtr& templMint,crypto::CKey& keyMint,uint256& hashBlock)
{
    if (vchWorkData.empty())
    {
        return MV_FAILED;
    }
    CBlock block;
    CProofOfHashWorkCompact proof;
    CWalleveBufStream ss;
    ss.Write((const char*)&vchWorkData[0],vchWorkData.size());
    try
    {
        ss >> block.nVersion >> block.nType >> block.nTimeStamp >> block.hashPrev >> block.vchProof;
        proof.Load(block.vchProof);
        if (proof.nAlgo != POWA_BLAKE512)
        {
            return MV_ERR_BLOCK_PROOF_OF_WORK_INVALID;
        }
    }
    catch (...)
    {
        return MV_FAILED;
    }
    int nBits;
    int64 nReward;
    if (!pWorldLine->GetProofOfWorkTarget(block.hashPrev,proof.nAlgo,nBits,nReward))
    {
        return MV_FAILED;
    }

    CTransaction& txMint = block.txMint;
    txMint.nType = CTransaction::TX_WORK;
    txMint.hashAnchor = block.hashPrev;
    txMint.sendTo = CDestination(templMint->GetTemplateId());
    txMint.nAmount = nReward;

    size_t nSigSize = templMint->GetTemplateDataSize() + 64 + 2;
    size_t nMaxTxSize = MAX_BLOCK_SIZE - GetSerializeSize(block) - nSigSize;
    int64 nTotalTxFee = 0;
    pTxPool->ArrangeBlockTx(pCoreProtocol->GetGenesisBlockHash(),nMaxTxSize,block.vtx,nTotalTxFee);
    block.hashMerkle = block.CalcMerkleTreeRoot();
    block.txMint.nAmount += nTotalTxFee;

    hashBlock = block.GetHash();
    vector<unsigned char> vchMintSig;
    if (!keyMint.Sign(hashBlock,vchMintSig) 
        || !templMint->BuildBlockSignature(hashBlock,vchMintSig,block.vchSig))
    {
        return MV_ERR_BLOCK_SIGNATURE_INVALID;
    }

    MvErr err = pCoreProtocol->ValidateBlock(block);
    if (err != MV_OK)
    {
        return err;
    } 
    return pDispatcher->AddNewBlock(block);
}<|MERGE_RESOLUTION|>--- conflicted
+++ resolved
@@ -32,23 +32,14 @@
 // CService 
 
 CService::CService()
-: pCoreProtocol(NULL)
-, pWorldLine(NULL)
-, pTxPool(NULL)
-, pDispatcher(NULL)
-, pWallet(NULL)
-, pNetwork(NULL)
-, pDbpSocket(NULL)
-{
-<<<<<<< HEAD
-=======
+{
     pCoreProtocol = NULL;
     pWorldLine = NULL;
     pTxPool = NULL;
     pDispatcher = NULL;
     pWallet = NULL;
     pNetwork = NULL;
->>>>>>> b828ac9d
+    pDbpSocket = NULL;
 }
 
 CService::~CService()
@@ -104,22 +95,13 @@
 
 void CService::WalleveHandleDeinitialize()
 {
-<<<<<<< HEAD
-    pCoreProtocol   = NULL;
-    pWorldLine      = NULL;
-    pTxPool         = NULL;
-    pDispatcher     = NULL;
-    pWallet         = NULL;
-    pNetwork        = NULL;
-    pDbpSocket      = NULL;
-=======
     pCoreProtocol = NULL;
     pWorldLine = NULL;
     pTxPool = NULL;
     pDispatcher = NULL;
     pWallet = NULL;
     pNetwork = NULL;
->>>>>>> b828ac9d
+    pDbpSocket = NULL;
 }
 
 bool CService::WalleveHandleInvoke()
