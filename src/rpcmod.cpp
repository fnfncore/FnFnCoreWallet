--- conflicted
+++ resolved
@@ -3,26 +3,22 @@
 // file COPYING or http://www.opensource.org/licenses/mit-license.php.
 
 #include "rpcmod.h"
+
+#include <boost/assign/list_of.hpp>
+#include <boost/filesystem.hpp>
+#include <boost/filesystem/fstream.hpp>
+
 #include "address.h"
 #include "template.h"
 #include "version.h"
-#include <boost/assign/list_of.hpp>
-<<<<<<< HEAD
 #include "rpc/auto_rpc.h"
 
-=======
-#include <boost/filesystem.hpp>
-#include <boost/filesystem/fstream.hpp>
->>>>>>> 70710295
 using namespace std;
 using namespace multiverse;
 using namespace walleve;
 using namespace json_spirit;
-<<<<<<< HEAD
 using namespace multiverse::rpc;
-=======
 namespace fs = boost::filesystem;
->>>>>>> 70710295
 
 ///////////////////////////////
 // CRPCMod
@@ -35,7 +31,6 @@
     pService = NULL;
     
     std::map<std::string,RPCFunc>  temp_map = boost::assign::map_list_of
-<<<<<<< HEAD
                 /* System */
                 ("help",                  &CRPCMod::RPCHelp)
                 ("stop",                  &CRPCMod::RPCStop)
@@ -75,6 +70,9 @@
                 ("createtransaction",     &CRPCMod::RPCCreateTransaction)
                 ("signtransaction",       &CRPCMod::RPCSignTransaction)
                 ("signmessage",           &CRPCMod::RPCSignMessage)
+                ("listaddress",           &CRPCMod::RPCListAddress)
+                ("exportwallet",          &CRPCMod::RPCExportWallet)
+                ("importwallet",          &CRPCMod::RPCImportWallet)
                 /* Util */
                 ("verifymessage",         &CRPCMod::RPCVerifyMessage)
                 ("makekeypair",           &CRPCMod::RPCMakeKeyPair)
@@ -82,60 +80,11 @@
                 ("gettemplateaddress",    &CRPCMod::RPCGetTemplateAddress)
                 ("maketemplate",          &CRPCMod::RPCMakeTemplate)
                 ("decodetransaction",     &CRPCMod::RPCDecodeTransaction)
+                ("makeorigin",            &CRPCMod::RPCMakeOrigin)
                 /* Mint */
                 ("getwork",               &CRPCMod::RPCGetWork)
                 ("submitwork",            &CRPCMod::RPCSubmitWork)
                 ;
-=======
-                 ("help",                  &CRPCMod::RPCHelp)
-                 ("stop",                  &CRPCMod::RPCStop)
-                 ("getpeercount",          &CRPCMod::RPCGetPeerCount)
-                 ("listpeer",              &CRPCMod::RPCListPeer)
-                 ("addnode",               &CRPCMod::RPCAddNode)
-                 ("removenode",             &CRPCMod::RPCRemoveNode)
-                 ("getforkcount",          &CRPCMod::RPCGetForkCount)
-                 ("getgenealogy",          &CRPCMod::RPCGetForkGenealogy)
-                 ("getlocation",           &CRPCMod::RPCGetBlockLocation)
-                 ("getblockcount",         &CRPCMod::RPCGetBlockCount)
-                 ("getblockhash",          &CRPCMod::RPCGetBlockHash)
-                 ("getblock",              &CRPCMod::RPCGetBlock)
-                 ("gettxpool",             &CRPCMod::RPCGetTxPool)
-                 ("removependingtx",       &CRPCMod::RPCRemovePendingTx)
-                 ("gettransaction",        &CRPCMod::RPCGetTransaction)
-                 ("sendtransaction",       &CRPCMod::RPCSendTransaction)
-                 ("listkey",               &CRPCMod::RPCListKey)
-                 ("getnewkey",             &CRPCMod::RPCGetNewKey)
-                 ("encryptkey",            &CRPCMod::RPCEncryptKey)
-                 ("lockkey",               &CRPCMod::RPCLockKey)
-                 ("unlockkey",             &CRPCMod::RPCUnlockKey)
-                 ("importprivkey",         &CRPCMod::RPCImportPrivKey)
-                 ("importkey",             &CRPCMod::RPCImportKey)
-                 ("exportkey",             &CRPCMod::RPCExportKey)
-                 ("addnewtemplate",        &CRPCMod::RPCAddNewTemplate)
-                 ("importtemplate",        &CRPCMod::RPCImportTemplate)
-                 ("exporttemplate",        &CRPCMod::RPCExportTemplate)
-                 ("validateaddress",       &CRPCMod::RPCValidateAddress)
-                 ("resyncwallet",          &CRPCMod::RPCResyncWallet)
-                 ("getbalance",            &CRPCMod::RPCGetBalance)
-                 ("listtransaction",       &CRPCMod::RPCListTransaction)
-                 ("sendfrom",              &CRPCMod::RPCSendFrom)
-                 ("createtransaction",     &CRPCMod::RPCCreateTransaction)
-                 ("signtransaction",       &CRPCMod::RPCSignTransaction)
-                 ("signmessage",           &CRPCMod::RPCSignMessage)
-                 ("listaddress",           &CRPCMod::RPCListAddress)
-                 ("exportwallet",          &CRPCMod::RPCExportWallet)
-                 ("importwallet",          &CRPCMod::RPCImportWallet)
-                 ("verifymessage",         &CRPCMod::RPCVerifyMessage)
-                 ("makekeypair",           &CRPCMod::RPCMakeKeyPair)
-                 ("getpubkeyaddress",      &CRPCMod::RPCGetPubKeyAddress)
-                 ("gettemplateaddress",    &CRPCMod::RPCGetTemplateAddress)
-                 ("maketemplate",          &CRPCMod::RPCMakeTemplate)
-                 ("decodetransaction",     &CRPCMod::RPCDecodeTransaction)
-                 ("makeorigin",            &CRPCMod::RPCMakeOrigin)
-                 ("getwork",               &CRPCMod::RPCGetWork)
-                 ("submitwork",            &CRPCMod::RPCSubmitWork)
-                 ;
->>>>>>> 70710295
     mapRPCFunc = temp_map; 
 }
 
@@ -325,7 +274,7 @@
     if (obj.strType == "weighted")
     {
         const int64& nRequired = obj.weighted.nRequired;
-        const vector<CTemplatePubKey>& vecPubkeys = obj.weighted.vecPubkeys;
+        const vector<CTemplatePubKeyWeight>& vecPubkeys = obj.weighted.vecPubkeys;
         vector<pair<crypto::CPubKey,unsigned char> > vPubKey;
         for (auto& info: vecPubkeys)
         {
@@ -502,12 +451,7 @@
     {
         spResult->vecAncestry.push_back({vAncestry[i - 1].first.GetHex(), vAncestry[i - 1].second});
     }
-<<<<<<< HEAD
     for (std::size_t i = 0;i > vSubline.size();i++)
-=======
-    Object subline;
-    for (std::size_t i = 0;i < vSubline.size();i++)
->>>>>>> 70710295
     {
         spResult->vecSubline.push_back({vSubline[i].second.GetHex(), vSubline[i].first});
     }
@@ -753,40 +697,24 @@
 
 CRPCResultPtr CRPCMod::RPCLockKey(CRPCParamPtr param)
 {
-<<<<<<< HEAD
     auto spParam = CastParamPtr<CLockKeyParam>(param);
-=======
-    if (fHelp || params.size() != 1)
-    {
-        throw runtime_error(
-            "lockkey <pubkey | pubkey address>\n"
-            "Removes the encryption key from memory, locking the key.\n"
-            "After calling this method, you will need to call unlockkey again"
-            "before being able to call any methods which require the key to be unlocked.");
-    }
->>>>>>> 70710295
-
-    CMvAddress address(params[0].get_str());
+
+    CMvAddress address(spParam->strPubkey);
     if(address.IsTemplate())
     {
-        throw JSONRPCError(RPC_INVALID_PARAMETER, "This method only accepts pubkey or pubkey address as parameter rather than template address you supplied.");
+        throw CRPCException(RPC_INVALID_PARAMETER, "This method only accepts pubkey or pubkey address as parameter rather than template address you supplied.");
     }
 
     crypto::CPubKey pubkey;
-<<<<<<< HEAD
-    pubkey.SetHex(spParam->strPubkey);
-   
-=======
     if(address.IsPubKey())
     {
         address.GetPubKey(pubkey);
     }
     else
     {
-        pubkey.SetHex(params[0].get_str());
-    }
-
->>>>>>> 70710295
+        pubkey.SetHex(spParam->strPubkey);
+    }
+
     int nVersion;
     bool fLocked;
     int64 nAutoLockTime; 
@@ -803,38 +731,24 @@
 
 CRPCResultPtr CRPCMod::RPCUnlockKey(CRPCParamPtr param)
 {
-<<<<<<< HEAD
     auto spParam = CastParamPtr<CUnlockKeyParam>(param);
-=======
-    if (fHelp || params.size() < 2 || params.size() > 3)
-    {
-        throw runtime_error(
-            "unlockkey <pubkey | pubkey address> <passphrase> [timeout=0]\n"
-            "If [timeout] > 0,stores the wallet decryption key in memory for [timeout] seconds"
-            "before being able to call any methods which require the key to be locked.");
-    }
->>>>>>> 70710295
-
-    CMvAddress address(params[0].get_str());
+
+    CMvAddress address(spParam->strPubkey);
     if(address.IsTemplate())
     {
-        throw JSONRPCError(RPC_INVALID_PARAMETER, "This method only accepts pubkey or pubkey address as parameter rather than template address you supplied.");
+        throw CRPCException(RPC_INVALID_PARAMETER, "This method only accepts pubkey or pubkey address as parameter rather than template address you supplied.");
     }
 
     crypto::CPubKey pubkey;
-<<<<<<< HEAD
-    pubkey.SetHex(spParam->strPubkey);
-=======
     if(address.IsPubKey())
     {
         address.GetPubKey(pubkey);
     }
     else
     {
-        pubkey.SetHex(params[0].get_str());
-    }
-
->>>>>>> 70710295
+        pubkey.SetHex(spParam->strPubkey);
+    }
+
     crypto::CCryptoString strPassphrase;
     strPassphrase = spParam->strPassphrase.c_str();
     int64 nTimeout = 0;
@@ -1052,7 +966,7 @@
                     for (map<crypto::CPubKey,unsigned char>::iterator it = p->mapPubKeyWeight.begin();
                          it != p->mapPubKeyWeight.end();++it)
                     {
-                        CTemplatePubKey pubkey;
+                        CTemplatePubKeyWeight pubkey;
                         pubkey.strKey = CMvAddress((*it).first).ToString();
                         pubkey.nWeight = (*it).second;
                         templateData.weighted.vecAddresses.push_back(pubkey);
@@ -1331,130 +1245,119 @@
     return MakeCSignMessageResultPtr(ToHexString(vchSig));
 }
 
-<<<<<<< HEAD
-/* Util */
-CRPCResultPtr CRPCMod::RPCVerifyMessage(CRPCParamPtr param)
-=======
-Value CRPCMod::RPCListAddress(const Array& params, bool fHelp)
-{
-    if (fHelp || params.size() != 0)
-    {
-        throw runtime_error(
-                "listaddress\n"
-                "list all of addresses from pub keys and template ids\n");
-    }
-
+CRPCResultPtr CRPCMod::RPCListAddress(CRPCParamPtr param)
+{
+    auto spResult = MakeCListAddressResultPtr();
     vector<CDestination> vDes;
     ListDestination(vDes);
-    Object ret;
     for(const auto& des : vDes)
     {
+        CListAddressResult::CAddressdata addressData;
         if(des.IsPubKey())
         {
-            Object o;
-            o.push_back(Pair("type", "pubkey"));
-            o.push_back(Pair("pubkey", des.GetHex()));
-            ret.push_back(Pair(CMvAddress(des).ToString(), o));
-        }
-
-        if(des.IsTemplate())
-        {
-            Object o;
+            addressData.strType = "pubkey";
+            addressData.pubkey.strKey = des.GetHex();
+            addressData.pubkey.strAddress = CMvAddress(des).ToString();
+        }
+        else if(des.IsTemplate())
+        {
+            addressData.strType = "template";
+
             CTemplateId tid;
             des.GetTemplateId(tid);
             CTemplatePtr ptr;
             uint16 nType = tid.GetType();
             pService->GetTemplate(tid,ptr);
-            o.push_back(Pair("type", "template"));
-            o.push_back(Pair("template",CTemplateGeneric::GetTypeName(nType)));
+            addressData.strTemplate = CTemplateGeneric::GetTypeName(nType);
+
             vector<unsigned char> vchTemplate;
             ptr->Export(vchTemplate);
-            o.push_back(Pair("hex",ToHexString(vchTemplate)));
+
+            auto& templateData = addressData.templatedata;
+            templateData.strHex = ToHexString(vchTemplate);
             switch(nType)
             {
                 case TEMPLATE_WEIGHTED:
                     {
                         CTemplateWeighted* p = dynamic_cast<CTemplateWeighted*>(ptr.get());
-                        o.push_back(Pair("sigsrequired", p->nRequired));
-                        Object addresses;
+                        templateData.weighted.nSigsrequired = p->nRequired;
                         for (const auto& it : p->mapPubKeyWeight)
                         {
-                            addresses.push_back(Pair(CMvAddress(it.first).ToString(),
-                                                     static_cast<boost::uint64_t>(it.second)));
+                            CTemplatePubKeyWeight pubkey;
+                            pubkey.strKey = CMvAddress(it.first).ToString();
+                            pubkey.nWeight = it.second;
+                            templateData.weighted.vecAddresses.push_back(pubkey);
                         }
-                        o.push_back(Pair("addresses", addresses));
                     }
                     break;
                 case TEMPLATE_MULTISIG:
                     {
                         CTemplateMultiSig* p = dynamic_cast<CTemplateMultiSig*>(ptr.get());
-                        o.push_back(Pair("sigsrequired", p->nRequired));
+                        templateData.multisig.nSigsrequired = p->nRequired;
                         Array addresses;
                         for (const auto& it : p->mapPubKeyWeight)
                         {
-                            addresses.push_back(CMvAddress(it.first).ToString());
+                            templateData.multisig.vecAddresses.push_back(CMvAddress(it.first).ToString());
                         }
-                        o.push_back(Pair("addresses", addresses));
                     }
                     break;
                 case TEMPLATE_FORK:
                     {
                         CTemplateFork* p = dynamic_cast<CTemplateFork*>(ptr.get());
-                        o.push_back(Pair("fork", p->hashFork.GetHex()));
-                        o.push_back(Pair("redeem", CMvAddress(p->destRedeem).ToString()));
+                        templateData.fork.strFork = p->hashFork.GetHex();
+                        templateData.fork.strRedeem = CMvAddress(p->destRedeem).ToString();
                     }
                     break;
                 case TEMPLATE_MINT:
                     {
                         CTemplateMint* p = dynamic_cast<CTemplateMint*>(ptr.get());
-                        o.push_back(Pair("mint", CMvAddress(p->keyMint).ToString()));
-                        o.push_back(Pair("spend", CMvAddress(p->destSpend).ToString()));
+                        templateData.mint.strMint = CMvAddress(p->keyMint).ToString();
+                        templateData.mint.strSpent = CMvAddress(p->destSpend).ToString();
                     }
                     break;
                 case TEMPLATE_DELEGATE:
                     {
                         CTemplateDelegate* p = dynamic_cast<CTemplateDelegate*>(ptr.get());
-                        o.push_back(Pair("delegate", CMvAddress(p->keyDelegate).ToString()));
-                        o.push_back(Pair("owner", CMvAddress(p->destOwner).ToString()));
+                        templateData.delegate.strDelegate = CMvAddress(p->keyDelegate).ToString();
+                        templateData.delegate.strOwner = CMvAddress(p->destOwner).ToString();
                     }
                     break;
                 default:
                     break;
             }
-            ret.push_back(Pair(CMvAddress(des).ToString(), o));
-        }
-    }
-
-    return ret;
-}
-
-Value CRPCMod::RPCExportWallet(const Array& params, bool fHelp)
-{
-    if (fHelp || params.size() != 1)
-    {
-        throw runtime_error(
-                "exportwallet </full/path/to/wallet_file_to_save>\n"
-                "Export all of keys and templates from wallet to a specified file in json format.\n");
-    }
-
-    fs::path pSave(params[0].get_str());
+        }
+        else
+        {
+            continue;
+        }
+        spResult->vecAddressdata.push_back(addressData);
+    }
+
+    return spResult;
+}
+
+CRPCResultPtr CRPCMod::RPCExportWallet(CRPCParamPtr param)
+{
+    auto spParam = CastParamPtr<CExportWalletParam>(param);
+
+    fs::path pSave(spParam->strPath);
     //check if the file name given is available
     if(!pSave.is_absolute())
     {
-        throw JSONRPCError(RPC_WALLET_ERROR, "Must be an absolute path.");
+        throw CRPCException(RPC_WALLET_ERROR, "Must be an absolute path.");
     }
     if(is_directory(pSave))
     {
-        throw JSONRPCError(RPC_WALLET_ERROR, "Cannot export to a folder.");
+        throw CRPCException(RPC_WALLET_ERROR, "Cannot export to a folder.");
     }
     if(exists(pSave))
     {
-        throw JSONRPCError(RPC_WALLET_ERROR, "File has been existed.");
+        throw CRPCException(RPC_WALLET_ERROR, "File has been existed.");
     }
 
     if(!exists(pSave.parent_path()) && !create_directories(pSave.parent_path()))
     {
-        throw JSONRPCError(RPC_WALLET_ERROR, "Failed to create directories.");
+        throw CRPCException(RPC_WALLET_ERROR, "Failed to create directories.");
     }
 
     Array aAddr;
@@ -1472,7 +1375,7 @@
             vector<unsigned char> vchKey;
             if (!pService->ExportKey(pubkey, vchKey))
             {
-                throw JSONRPCError(RPC_WALLET_ERROR, "Failed to export key");
+                throw CRPCException(RPC_WALLET_ERROR, "Failed to export key");
             }
             oKey.push_back(Pair("hex", ToHexString(vchKey)));
             aAddr.push_back(oKey);
@@ -1488,12 +1391,12 @@
             CTemplateId tid;
             if (!address.GetTemplateId(tid))
             {
-                throw JSONRPCError(RPC_INVALID_PARAMETER, "Invalid template address");
+                throw CRPCException(RPC_INVALID_PARAMETER, "Invalid template address");
             }
             CTemplatePtr ptr;
             if (!pService->GetTemplate(tid, ptr))
             {
-                throw JSONRPCError(RPC_WALLET_ERROR, "Unkown template");
+                throw CRPCException(RPC_WALLET_ERROR, "Unkown template");
             }
             vector<unsigned char> vchTemplate;
             ptr->Export(vchTemplate);
@@ -1507,53 +1410,47 @@
     try
     {
         std::ofstream ofs(pSave.string(), std::ios::out);
-        write(aAddr, ofs, pretty_print);
+        write_stream(Value(aAddr), ofs, pretty_print);
         ofs.close();
     }
     catch(const fs::filesystem_error& e)
     {
-        throw JSONRPCError(RPC_WALLET_ERROR, "filesystem_error");
-    }
-
-    string sRes = string("Wallet file has been saved at: ") + pSave.string();
-    return Value(sRes);
-}
-
-Value CRPCMod::RPCImportWallet(const Array& params, bool fHelp)
-{
-    if (fHelp || params.size() != 1)
-    {
-        throw runtime_error(
-                "importwallet </full/path/to/wallet_file_to_load>\n"
-                "Import keys and templates from archived file in json format to wallet.\n");
-    }
-
-    fs::path pLoad(params[0].get_str());
+        throw CRPCException(RPC_WALLET_ERROR, "filesystem_error");
+    }
+
+    return MakeCExportWalletResultPtr(string("Wallet file has been saved at: ") + pSave.string());
+}
+
+CRPCResultPtr CRPCMod::RPCImportWallet(CRPCParamPtr param)
+{
+    auto spParam = CastParamPtr<CImportWalletParam>(param);
+
+    fs::path pLoad(spParam->strPath);
     //check if the file name given is available
     if(!pLoad.is_absolute())
     {
-        throw JSONRPCError(RPC_WALLET_ERROR, "Must be an absolute path.");
+        throw CRPCException(RPC_WALLET_ERROR, "Must be an absolute path.");
     }
     if(!exists(pLoad) || is_directory(pLoad))
     {
-        throw JSONRPCError(RPC_WALLET_ERROR, "file name is invalid.");
+        throw CRPCException(RPC_WALLET_ERROR, "File name is invalid.");
     }
 
     Value vWallet;
     try
     {
         fs::ifstream ifs(pLoad);
-        read(ifs, vWallet);
+        read_stream(ifs, vWallet);
         ifs.close();
     }
     catch(const fs::filesystem_error& e)
     {
-        throw JSONRPCError(RPC_WALLET_ERROR, "Filesystem_error - failed to read.");
+        throw CRPCException(RPC_WALLET_ERROR, "Filesystem_error - failed to read.");
     }
 
     if(array_type != vWallet.type())
     {
-        throw JSONRPCError(RPC_WALLET_ERROR, "Wallet file exported is invalid, check it and try again.");
+        throw CRPCException(RPC_WALLET_ERROR, "Wallet file exported is invalid, check it and try again.");
     }
 
     Array aAddr;
@@ -1563,7 +1460,7 @@
     {
         if(oAddr.get_obj()[0].name_ != "address" || oAddr.get_obj()[1].name_ != "hex")
         {
-            throw JSONRPCError(RPC_WALLET_ERROR, "Data format is not correct, check it and try again.");
+            throw CRPCException(RPC_WALLET_ERROR, "Data format is not correct, check it and try again.");
         }
         string sAddr = oAddr.get_obj()[0].value_.get_str(); //"address" field
         string sHex = oAddr.get_obj()[1].value_.get_str();  //"hex" field
@@ -1576,7 +1473,7 @@
             crypto::CKey key;
             if (!key.Load(vchKey))
             {
-                throw JSONRPCError(RPC_INVALID_PARAMS, "Failed to verify serialized key");
+                throw CRPCException(RPC_INVALID_PARAMS, "Failed to verify serialized key");
             }
             if (pService->HaveKey(key.GetPubKey()))
             {
@@ -1584,11 +1481,11 @@
             }
             if (!pService->AddKey(key))
             {
-                throw JSONRPCError(RPC_WALLET_ERROR, "Failed to add key");
+                throw CRPCException(RPC_WALLET_ERROR, "Failed to add key");
             }
             if (!pService->SynchronizeWalletTx(CDestination(key.GetPubKey())))
             {
-                throw JSONRPCError(RPC_WALLET_ERROR, "Failed to sync wallet tx");
+                throw CRPCException(RPC_WALLET_ERROR, "Failed to sync wallet tx");
             }
             aAddr.push_back(key.GetPubKey().GetHex());
             ++nKey;
@@ -1601,7 +1498,7 @@
             CTemplatePtr ptr = CTemplateGeneric::CreateTemplatePtr(vchTemplate);
             if (ptr == NULL || ptr->IsNull())
             {
-                throw JSONRPCError(RPC_INVALID_PARAMETER,"Invalid parameters,failed to make template");
+                throw CRPCException(RPC_INVALID_PARAMETER,"Invalid parameters,failed to make template");
             }
             if (pService->HaveTemplate(addr.GetTemplateId()))
             {
@@ -1609,23 +1506,23 @@
             }
             if (!pService->AddTemplate(ptr))
             {
-                throw JSONRPCError(RPC_WALLET_ERROR,"Failed to add template");
+                throw CRPCException(RPC_WALLET_ERROR,"Failed to add template");
             }
             if (!pService->SynchronizeWalletTx(CDestination(ptr->GetTemplateId())))
             {
-                throw JSONRPCError(RPC_WALLET_ERROR,"Failed to sync wallet tx");
+                throw CRPCException(RPC_WALLET_ERROR,"Failed to sync wallet tx");
             }
             aAddr.push_back(CMvAddress(ptr->GetTemplateId()).ToString());
             ++nTemp;
         }
     }
 
-    return Value(string("Imported ") + std::to_string(nKey) + string(" keys and ")
-                 + std::to_string(nTemp) + string(" templates."));
-}
-
-Value CRPCMod::RPCVerifyMessage(const Array& params,bool fHelp)
->>>>>>> 70710295
+    return MakeCImportWalletResultPtr(string("Imported ") + std::to_string(nKey)
+                + string(" keys and ") + std::to_string(nTemp) + string(" templates."));
+}
+
+/* Util */
+CRPCResultPtr CRPCMod::RPCVerifyMessage(CRPCParamPtr param)
 {
     auto spParam = CastParamPtr<CVerifyMessageParam>(param);
 
@@ -1694,18 +1591,8 @@
 
 CRPCResultPtr CRPCMod::RPCDecodeTransaction(CRPCParamPtr param)
 {
-<<<<<<< HEAD
     auto spParam = CastParamPtr<CDecodeTransactionParam>(param);
     vector<unsigned char> txData(ParseHexString(spParam->strTxdata));
-=======
-    if (fHelp || params.size() != 1)
-    {
-        throw runtime_error(
-            "decodetransaction <hex string>\n"
-            "Return a JSON object representing the serialized, hex-encoded transaction.");
-    }
-    vector<unsigned char> txData(ParseHexString(params[0].get_str()));
->>>>>>> 70710295
     CWalleveBufStream ss;
     ss.Write((char *)&txData[0],txData.size());
     CTransaction rawTx;
@@ -1728,30 +1615,21 @@
     return MakeCDecodeTransactionResultPtr(TxToJSON(rawTx.GetHash(),rawTx,hashFork,-1));
 }
 
-<<<<<<< HEAD
-// /* Mint */
-CRPCResultPtr CRPCMod::RPCGetWork(CRPCParamPtr param)
-=======
-Value CRPCMod::RPCMakeOrigin(const Array& params,bool fHelp)
-{
-    if (fHelp || params.size() != 4)
-    {
-        throw runtime_error(
-            "makeorigin <prev blockhash> <address> <amount> <ident>\n"
-            "Return hex-encoded block.");
-    }
+CRPCResultPtr CRPCMod::RPCMakeOrigin(CRPCParamPtr param)
+{
+    auto spParam = CastParamPtr<CMakeOriginParam>(param);
     
-    uint256 hashPrev(params[0].get_str());
-    CMvAddress address(params[1].get_str());
-    int64 nAmount = AmountFromValue(params[2]);
-    string strIdent(params[3].get_str());
+    uint256 hashPrev(spParam->strPrev);
+    CMvAddress address(spParam->strAddress);
+    int64 nAmount = AmountFromValue(spParam->fAmount);
+    string strIdent = spParam->strIdent;
 
     CBlock blockPrev;
     uint256 fork;
     int height;
     if (!pService->GetBlock(hashPrev,blockPrev,fork,height))
     {
-        throw JSONRPCError(RPC_INVALID_PARAMETER, "Unknown prev block");
+        throw CRPCException(RPC_INVALID_PARAMETER, "Unknown prev block");
     }
 
     CBlock block;
@@ -1769,14 +1647,15 @@
     CWalleveBufStream ss;
     ss << block;
     
-    Object ret;
-    ret.push_back(Pair("hash",block.GetHash().GetHex()));
-    ret.push_back(Pair("hex",ToHexString((const unsigned char*)ss.GetData(),ss.GetSize())));
-    return ret;
-}
-
-Value CRPCMod::RPCGetWork(const Array& params,bool fHelp)
->>>>>>> 70710295
+    auto spResult = MakeCMakeOriginResultPtr();
+    spResult->strHash = block.GetHash().GetHex();
+    spResult->strHex = ToHexString((const unsigned char*)ss.GetData(),ss.GetSize());
+    return spResult;
+}
+
+
+// /* Mint */
+CRPCResultPtr CRPCMod::RPCGetWork(CRPCParamPtr param)
 {
     auto spParam = CastParamPtr<CGetWorkParam>(param);
     uint256 hashPrev;
