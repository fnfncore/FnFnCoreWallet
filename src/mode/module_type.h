// Copyright (c) 2017-2018 The Multiverse developers
// Distributed under the MIT/X11 software license, see the accompanying
// file COPYING or http://www.opensource.org/licenses/mit-license.php.

#ifndef MULTIVERSE_MODULE_TYPE_H
#define MULTIVERSE_MODULE_TYPE_H

namespace multiverse
{
// module type
enum class EModuleType
{
    LOCK,                // lock file
    BLOCKMAKER,          // CBlockMaker
    COREPROTOCOL,        // CMvCoreProtocol
    DISPATCHER,          // CDispatcher
    HTTPGET,             // CHttpGet
    HTTPSERVER,          // CHttpServer
    MINER,               // CMiner
    NETCHANNEL,          // CNetChannel
    DELEGATEDCHANNEL,    // CDelegatedChannel
    NETWORK,             // CNetwork
    RPCCLIENT,           // CRPCClient
    RPCMODE,             // CRPCMod
    SERVICE,             // CService
    TXPOOL,              // CTxPool
    WALLET,              // CWallet
    WORLDLINE,           // CWorldLine
    CONSENSUS,           // CConsensus
<<<<<<< HEAD
    FORKMANAGER,         // CConsensus
    DBPCLIENT,           // CMvDbpClient
=======
    FORKMANAGER,         // CForkManager
>>>>>>> 2ba61652
    DBPSERVER,           // CDbpServer
    DBPSERVICE,          // CDbpService
    DNSEED,              // CDNSeed
};

} // namespace multiverse

#endif // MULTIVERSE_MODULE_TYPE_H<|MERGE_RESOLUTION|>--- conflicted
+++ resolved
@@ -27,12 +27,8 @@
     WALLET,              // CWallet
     WORLDLINE,           // CWorldLine
     CONSENSUS,           // CConsensus
-<<<<<<< HEAD
-    FORKMANAGER,         // CConsensus
+    FORKMANAGER,         // CForkManager
     DBPCLIENT,           // CMvDbpClient
-=======
-    FORKMANAGER,         // CForkManager
->>>>>>> 2ba61652
     DBPSERVER,           // CDbpServer
     DBPSERVICE,          // CDbpService
     DNSEED,              // CDNSeed
