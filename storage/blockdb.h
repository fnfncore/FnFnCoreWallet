// Copyright (c) 2017-2018 The Multiverse developers
// Distributed under the MIT/X11 software license, see the accompanying
// file COPYING or http://www.opensource.org/licenses/mit-license.php.

#ifndef  MULTIVERSE_BLOCKDB_H
#define  MULTIVERSE_BLOCKDB_H

#include "dbpool.h"
#include "block.h"
#include "transaction.h"

namespace multiverse
{
namespace storage
{

class CBlockDBFork
{
public:
    CBlockDBFork(const uint256& hashForkIn=0,const uint256 hashRefIn=0,int nIndexIn=0)
    : hashFork(hashForkIn),hashRef(hashRefIn),nIndex(nIndexIn) {}
    uint256 hashFork;
    uint256 hashRef;
    int nIndex;
};

class CBlockDBWalker
{
public:
    virtual bool Walk(CBlockOutline& outline) = 0;
};

class CBlockDBTxFilter
{
public:
    CBlockDBTxFilter(CTxFilter& filterIn) 
    : filter(filterIn),destIn(filterIn.destIn),sendTo(filterIn.sendTo)
    {
    }
    virtual bool FoundTxIndex(const CDestination& destTxIn,int64 nValueTxIn,int nBlockHeight,uint32 nFile,uint32 nOffset) = 0;
public:
    CTxFilter& filter;
    CDestination& destIn;
    CDestination& sendTo;
};

class CBlockDB
{
public:
    CBlockDB();
    ~CBlockDB();
    bool Initialize();
    bool DBPoolInitialize(const CMvDBConfig& config,int nMaxDBConn);
    void Deinitialize();
    bool RemoveAll();
    bool AddNewFork(const uint256& hash);
    bool RemoveFork(const uint256& hash);
    bool RetrieveFork(std::vector<uint256>& vFork);
    bool UpdateFork(const uint256& hash,const uint256& hashRefBlock,const uint256& hashForkBased,
                    const std::vector<std::pair<uint256,CTxIndex> >& vTxNew,const std::vector<uint256>& vTxDel,
                    const std::vector<CTxUnspent>& vAddNew,const std::vector<CTxOutPoint>& vRemove);
    bool AddNewBlock(const CBlockOutline& outline);
    bool RemoveBlock(const uint256& hash);
    bool UpdateDelegate(const uint256& hash,const std::map<CDestination,int64>& mapDelegate);
    bool UpdateEnroll(std::vector<std::pair<CTxIndex,uint256> >& vEnroll);
    bool WalkThroughBlock(CBlockDBWalker& walker);
    bool ExistsTx(const uint256& txid);
    bool RetrieveTxIndex(const uint256& txid,CTxIndex& txIndex);
    bool RetrieveTxPos(const uint256& txid,uint32& nFile,uint32& nOffset);
    bool RetrieveTxLocation(const uint256& txid,uint256& hashAnchor,int& nBlockHeight);
    bool RetrieveTxUnspent(const uint256& fork,const CTxOutPoint& out,CTxOutput& unspent);
    bool FilterTx(CBlockDBTxFilter& filter);
    bool RetrieveDelegate(const uint256& hash,int64 nMinAmount,std::map<CDestination,int64>& mapDelegate);
    bool RetrieveEnroll(const uint256& hashAnchor,const std::set<uint256>& setBlockRange, 
                        std::map<CDestination,std::pair<uint32,uint32> >& mapEnrollTxPos);
<<<<<<< HEAD
=======
    bool InnoDB();
>>>>>>> 102c6df3
protected:
    int GetForkIndex(const uint256& hash)
    {
        std::map<uint256,int>::iterator it = mapForkIndex.find(hash);
        return  (it != mapForkIndex.end() ? (*it).second : -1);
    }
    bool CreateTable();
    bool LoadFork();
protected:
    CMvDBPool dbPool;
    std::map<uint256,int> mapForkIndex;
};

} // namespace storage
} // namespace multiverse

#endif //MULTIVERSE_BLOCKDB_H<|MERGE_RESOLUTION|>--- conflicted
+++ resolved
@@ -73,10 +73,7 @@
     bool RetrieveDelegate(const uint256& hash,int64 nMinAmount,std::map<CDestination,int64>& mapDelegate);
     bool RetrieveEnroll(const uint256& hashAnchor,const std::set<uint256>& setBlockRange, 
                         std::map<CDestination,std::pair<uint32,uint32> >& mapEnrollTxPos);
-<<<<<<< HEAD
-=======
     bool InnoDB();
->>>>>>> 102c6df3
 protected:
     int GetForkIndex(const uint256& hash)
     {
